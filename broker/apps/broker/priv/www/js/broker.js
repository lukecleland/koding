--- conflicted
+++ resolved
@@ -174,35 +174,6 @@
     var brokerListener, boundBind, self, channel;
     self = this;
     brokerListener = function (eventObj) {
-<<<<<<< HEAD
-        eventType
-        listener.call(ctx || self, eventObj.data);
-    };
-// <<<<<<< HEAD
-    brokerListener.orig = listener;
-    boundBind = this.on.bind(this, eventType, listener);
-    if (this.ws.readyState > 0) {
-        if (!this.isPrivate || this.privateName) {
-            channel = this.privateName || this.name;
-            sendWsMessage(this.ws, "client-bind-event", channel, eventType);
-            this.ws.addEventListener(channel+'.'+eventType, brokerListener);
-            this.events[eventType] || (this.events[eventType] = []);
-            this.events[eventType].push(brokerListener);
-        } else {
-            this.state.on('authorized', boundBind);
-        }
-    } else {
-        this.ws.addEventListener('open', boundBind);
-    }
-    return this;
-// =======
-// 
-//     performTask(self, function (channelName) {
-//       sendWsMessage(self.ws, "client-bind-event", channelName, eventType);
-//       self.ws.addEventListener(channelName+'.'+eventType, brokerListener);
-//     });
-// >>>>>>> 7d3e7c893a44a38915a62da0e2c6c9b9610dce62
-=======
         listener.call(ctx || self, eventObj.data);
     };
     brokerListener.orig = listener;
@@ -213,7 +184,6 @@
       self.events[eventType].push(brokerListener);
     });
     return this;
->>>>>>> 78729bd9
 };
 
 Channel.prototype.off = Channel.prototype.unbind = function(eventType, listener) {
