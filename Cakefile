option '-D', '--debug', 'runs with node, go --debug'
option '-V', '--verbose', 'runs with go --verbose'
option '-C', '--buildClient', 'override buildClient flag with yes'
option '-c', '--configFile [CONFIG]', 'What config file to use.'
option '-v', '--version [VERSION]', 'Switch to a specific version'
option '-a', '--domain [DOMAIN]', 'Pass a domain to the task (right now only broker supports it)'

{spawn, exec} = require 'child_process'

log =
  info  : console.log
  error : console.log
  debug : console.log
  warn  : console.log

processes          = new (require "processes") main : true
{daisy}            = require 'sinkrow'
fs                 = require "fs"
http               = require 'http'
hat                = require 'hat'
url                = require 'url'
nodePath           = require 'path'
portchecker        = require 'portchecker'
Watcher            = require "koding-watcher"

require 'colors'

addFlags = (options)->
  flags  = ""
  flags += " -a #{options.domain}" if options.domain
  flags += " -d" if options.debug
  flags += " -v" if options.verbose
  return flags

compileGoBinaries = (configFile,callback)->

  ###
  #   TBD - CHECK FOR ERRORS
  ###

  compileGo = require('koding-config-manager').load("main.#{configFile}").compileGo
  if compileGo
    processes.spawn
      name: 'build go'
      cmd : './go/build.sh'
      stdout : process.stdout
      stderr : process.stderr
      verbose : yes
      onExit :->
        if configFile == "vagrant"
          processes.spawn
            name: 'build go in vagrant'
            cmd : 'vagrant ssh default --command "/opt/koding/go/build.sh bin-vagrant"'
            stdout : process.stdout
            stderr : process.stderr
            verbose : yes
            onExit :->
              callback null
        else
          callback null
  else
    callback null

task 'populateNeo4j', "Populate the local Neo4j Database from the config's mongo server", ({configFile})->
  invoke 'deleteNeo4j'

  migrator = "cd go && export GOPATH=`pwd` && go run src/koding/migrators/mongo/mongo2neo4j.go -c #{configFile}"
  processes.exec migrator

task 'deleteNeo4j', "Drop all entries in the local Neo4j database", ({configFile})->
  console.log "This task is hardcoded to delete only Neo running in localhost:7474\n"

  query = """
    curl -X POST -H "Content-Type: application/json" -d '{"query":"start kod=node:koding(\\"id:*\\") match kod-[r]-() delete kod, r"}' "http://localhost:7474/db/data/cypher" && curl -X POST -H "Content-Type: application/json" -d '{"query":"start kod=relationship(*) delete kod;"}' "http://localhost:7474/db/data/cypher" && curl -X POST -H "Content-Type: application/json" -d '{"query":"start kod=node(*) delete kod;"}' "http://localhost:7474/db/data/cypher"
  """
  processes.exec query

task 'compileGo', "Compile the local go binaries", ({configFile})->
  compileGoBinaries configFile,->

task 'webserver', "Run the webserver", ({configFile}) ->
  KONFIG = require('koding-config-manager').load("main.#{configFile}")
  {webserver,sourceServer} = KONFIG

  runServer = (config, port, index) ->
    processes.fork
      name              : "server"
      cmd               : __dirname + "/server/index -c #{config} -p #{port}"
      restart           : yes
      restartTimeout    : 100
      kontrol           :
        enabled         : if KONFIG.runKontrol is yes then yes else no
        startMode       : "many"
        registerToProxy : yes
        port            : port

  if webserver.clusterSize > 1
    webPortStart = webserver.port
    webPortEnd   = webserver.port + webserver.clusterSize - 1
    webPort = [webPortStart..webPortEnd]
  else
    webPort = [webserver.port]

  webPort.forEach (port, index) ->
    runServer configFile, port, index

  if sourceServer?.enabled
    processes.fork
      name           : 'sourceserver'
      cmd            : __dirname + "/server/lib/source-server -c #{configFile} -p #{sourceServer.port}"
      restart        : yes
      restartTimeout : 100

  if webserver.watch is yes
    watcher = new Watcher
      groups        :
        server      :
          folders   : ['./server']
          onChange  : ->
            processes.kill "server"

task 'socialWorker', "Run the socialWorker", ({configFile}) ->
  KONFIG = require('koding-config-manager').load("main.#{configFile}")
  {social} = KONFIG

  for i in [1..social.numberOfWorkers]
    processes.fork
      name           : if social.numberOfWorkers is 1 then "social" else "social-#{i}"
      cmd            : __dirname + "/workers/social/index -c #{configFile}"
      restart        : yes
      restartTimeout : 100
      kontrol        :
        enabled      : if KONFIG.runKontrol is yes then yes else no
        startMode    : "many"
      # onMessage: (msg) ->
      #   if msg.exiting
      #     exitingProcesses[msg.pid] = yes
      #     runProcess(0)
      # onExit: (pid, name) ->
      #   unless exitingProcesses[pid]
      #     runProcess(0)
      #   else
      #     delete exitingProcesses[pid]

  if social.watch?
    watcher = new Watcher
      groups   :
        social   :
          folders   : ['./workers/social']
          onChange  : (path) ->
            if social.numberOfWorkers is 1
              processes.kill "social"
            else
              processes.kill "social-#{i}" for i in [1..social.numberOfWorkers]


task 'authWorker', "Run the authWorker", ({configFile}) ->
  KONFIG = require('koding-config-manager').load("main.#{configFile}")
  config = require('koding-config-manager').load("main.#{configFile}").authWorker
  numberOfWorkers = if config.numberOfWorkers then config.numberOfWorkers else 1

  for i in [1..numberOfWorkers]
    processes.fork
      name  		 : if numberOfWorkers is 1 then "auth" else "auth-#{i}"
      cmd   		 : __dirname+"/workers/auth/index -c #{configFile}"
      restart 		 : yes
      restartTimeout : 1000
      kontrol        :
        enabled      : if KONFIG.runKontrol is yes then yes else no
        startMode    : "many"
      verbose        : yes

  if config.watch is yes
    watcher = new Watcher
      groups        :
        auth        :
          folders   : ['./workers/auth']
          onChange  : (path) ->
            if numberOfWorkers is 1
              processes.kill "auth"
            else
              processes.kill "auth-#{i}" for i in [1..numberOfWorkers]

task 'guestCleanup', "Runs guestCleanup which removes old guests from mongo", ({configFile})->
  config = require('koding-config-manager').load("main.#{configFile}")

  processes.fork
    name           : 'guestCleanup'
    cmd            : "./workers/guestcleanup/index -c #{configFile}"
    restart        : yes
    restartTimeout : 100
    kontrol        :
      enabled      : if config.runKontrol is yes then yes else no
      startMode    : "one"
    verbose        : yes

<<<<<<< HEAD

task 'guestCleanerWorker',({configFile})->
  config = require('koding-config-manager').load("main.#{configFile}")

  processes.fork
    name           : 'guestCleanerWorker'
    cmd            : "./workers/guestcleaner/index -c #{configFile}"
    restart        : yes
    restartTimeout : 1
    kontrol        :
      enabled      : if config.runKontrol is yes then yes else no
      startMode    : "one"
    verbose        : yes

  watcher = new Watcher
    groups        :
      guestcleaner:
        folders   : ['./workers/guestcleaner']
        onChange  : (path) ->
          processes.kill "guestCleanerWorker"

task 'emailWorker',({configFile})->
=======
task 'emailWorker', "Run the emailWorker", ({configFile})->
>>>>>>> 984300e9
  config = require('koding-config-manager').load("main.#{configFile}")

  processes.fork
    name           : 'email'
    cmd            : "./workers/emailnotifications/index -c #{configFile}"
    restart        : yes
    restartTimeout : 100
    kontrol        :
      enabled      : if config.runKontrol is yes then yes else no
      startMode    : "one"
    verbose        : yes

  watcher = new Watcher
    groups        :
      email       :
        folders   : ['./workers/emailnotifications']
        onChange  : (path) ->
          processes.kill "emailWorker"

task 'emailSender', "Run the emailSender", ({configFile})->
  config = require('koding-config-manager').load("main.#{configFile}")

  processes.fork
    name           : 'emailSender'
    cmd            : "./workers/emailsender/index -c #{configFile}"
    restart        : yes
    restartTimeout : 100
    kontrol        :
      enabled      : if config.runKontrol is yes then yes else no
      startMode    : "one"
    verbose        : yes

  watcher = new Watcher
    groups        :
      email       :
        folders   : ['./workers/emailsender']
        onChange  : (path) ->
          processes.kill "emailSender"

task 'goBroker', "Run the goBroker", (options)->
  {configFile} = options
  config = require('koding-config-manager').load("main.#{configFile}")
  {broker} = config
  uuid = hat()

  processes.spawn
    name              : 'broker'
    cmd               : "./go/bin/broker -c #{configFile} -u #{uuid} #{addFlags options}"
    restart           : yes
    restartTimeout    : 100
    stdout            : process.stdout
    stderr            : process.stderr
    kontrol           :
      enabled         : if config.runKontrol is yes then yes else no
      binary          : uuid
    verbose           : yes

task 'rerouting', "Run rerouting", (options)->

  {configFile} = options
  config = require('koding-config-manager').load("main.#{configFile}")

  processes.spawn
    name           : 'rerouting'
    cmd            : "./go/bin/rerouting -c #{configFile}"
    restart        : yes
    restartTimeout : 100
    stdout         : process.stdout
    stderr         : process.stderr
    verbose        : yes
    kontrol        :
      enabled      : if config.runKontrol is yes then yes else no
      startMode    : "one"

task 'userpresence', "Run userpresence", (options)->

  {configFile} = options
  config = require('koding-config-manager').load("main.#{configFile}")

  processes.spawn
    name           : 'userPresence'
    cmd            : "./go/bin/userpresence -c #{configFile}"
    restart        : yes
    restartTimeout : 100
    stdout         : process.stdout
    stderr         : process.stderr
    verbose        : yes
    kontrol        :
      enabled      : if config.runKontrol is yes then yes else no
      startMode    : "one"

task 'persistence', "Run persistence", (options)->

  {configFile} = options
  config = require('koding-config-manager').load("main.#{configFile}")

  processes.spawn
    name           : 'persistence'
    cmd            : "./go/bin/persistence -c #{configFile}"
    restart        : yes
    restartTimeout : 100
    stdout         : process.stdout
    stderr         : process.stderr
    verbose        : yes
    kontrol        :
      enabled      : if config.runKontrol is yes then yes else no
      startMode    : "one"


task 'osKite', "Run the osKite", ({configFile})->
  processes.spawn
    name  : 'osKite'
    cmd   : if configFile == "vagrant" then "vagrant ssh default -c 'cd /opt/koding; sudo killall -q -KILL os; sudo ./go/bin-vagrant/os -c #{configFile}'" else "./go/bin/os -c #{configFile}"
    restart: no
    stdout  : process.stdout
    stderr  : process.stderr
    verbose : yes

task 'proxy', "Run the go-Proxy", ({configFile})->

  processes.spawn
    name  : 'proxy'
    cmd   : if configFile == "vagrant" then "vagrant ssh default -c 'cd /opt/koding; sudo killall -q -KILL vmproxy; sudo ./go/bin-vagrant/vmproxy -c #{configFile}'" else "./go/bin/vmproxy -c #{configFile}"
    restart: no
    stdout  : process.stdout
    stderr  : process.stderr
    verbose : yes

task 'neo4jfeeder', "Run the neo4jFeeder", ({configFile})->

  config = require('koding-config-manager').load("main.#{configFile}")
  feederConfig = config.graphFeederWorker
  numberOfWorkers = if feederConfig.numberOfWorkers then feederConfig.numberOfWorkers else 1

  for i in [1..numberOfWorkers]
    processes.spawn
      name    : if numberOfWorkers is 1 then "neo4jfeeder" else "neo4jfeeder-#{i}"
      cmd     : "./go/bin/neo4jfeeder -c #{configFile}"
      restart : yes
      stdout  : process.stdout
      stderr  : process.stderr
      verbose : yes
      kontrol        :
        enabled      : if config.runKontrol is yes then yes else no
        startMode    : "version"

task 'cacheWorker', "Run the cacheWorker", ({configFile})->
  KONFIG = require('koding-config-manager').load("main.#{configFile}")
  {cacheWorker} = KONFIG

  processes.fork
    name           : 'cache'
    cmd            : "./workers/cacher/index -c #{configFile}"
    restart        : yes
    restartTimeout : 100
    kontrol        :
      enabled      : if KONFIG.runKontrol is yes then yes else no
      startMode    : "one"

  if cacheWorker.watch is yes
    watcher = new Watcher
      groups        :
        server      :
          folders   : ['./workers/cacher']
          onChange  : ->
            processes.kill "cacheWorker"


task 'kontrolClient', "Run the kontrolClient", (options) ->
  {configFile} = options
  processes.spawn
    name    : 'kontrolClient'
    cmd     : "./go/bin/kontrolclient -c #{configFile}"
    stdout  : process.stdout
    stderr  : process.stderr
    verbose : yes

task 'kontrolProxy', "Run the kontrolProxy", (options) ->
  {configFile} = options
  processes.spawn
    name    : 'kontrolProxy'
    cmd     : "./go/bin/kontrolproxy -c #{configFile}"
    stdout  : process.stdout
    stderr  : process.stderr
    verbose : yes

task 'kontrolDaemon', "Run the kontrolDaemon", (options) ->
  {configFile} = options
  processes.spawn
    name    : 'kontrolDaemon'
    cmd     : "./go/bin/kontroldaemon -c #{configFile} #{addFlags options}"
    stdout  : process.stdout
    stderr  : process.stderr
    verbose : yes

task 'kontrolApi', "Run the kontrolApi", (options) ->
  {configFile} = options
  processes.spawn
    name    : 'kontrolApi'
    cmd     : "./go/bin/kontrolapi -c #{configFile}"
    stdout  : process.stdout
    stderr  : process.stderr
    verbose : yes

task 'checkConfig', "Check the local config files for errors", ({configFile})->
  console.log "[KONFIG CHECK] If you don't see any errors, you're fine."
  require('koding-config-manager').load("main.#{configFile}")
  require('koding-config-manager').load("kite.applications.#{configFile}")
  require('koding-config-manager').load("kite.databases.#{configFile}")


run =({configFile})->
  config = require('koding-config-manager').load("main.#{configFile}")

  compileGoBinaries configFile, ->
    invoke 'goBroker'       if config.runGoBroker
    invoke 'osKite'         if config.runOsKite
    invoke 'rerouting'      if config.runRerouting
    invoke 'userpresence'   if config.runUserPresence
    invoke 'persistence'    if config.runPersistence
    invoke 'proxy'          if config.runProxy
    invoke 'neo4jfeeder'    if config.runNeo4jFeeder
    invoke 'authWorker'     if config.authWorker
    invoke 'guestCleanup'   if config.guests
    invoke 'libratoWorker'  if config.librato?.push
    invoke 'cacheWorker'    if config.cacheWorker?.run is yes
    invoke 'socialWorker'
    invoke 'emailWorker'    if config.emailWorker?.run is yes
    invoke 'emailSender'    if config.emailSender?.run is yes
    invoke 'webserver'

task 'run', (options)->
  {configFile} = options
  options.configFile = "vagrant" if configFile in ["",undefined,"undefined"]
  KONFIG = config = require('koding-config-manager').load("main.#{configFile}")

  if "vagrant" is options.configFile
    (spawn 'bash', ['./vagrant/init.sh'])
      .stdout.on 'data', (it) -> console.log "#{it}".rainbow

  oldIndex = nodePath.join __dirname, "website/index.html"
  if fs.existsSync oldIndex
    fs.unlinkSync oldIndex

  config.buildClient = yes if options.buildClient

  queue = []
  if config.buildClient is yes
    queue.push ->
      (new (require('./Builder'))).buildClient options
      queue.next()
  queue.push -> run options
  daisy queue

task 'buildClient', "Build the static web pages for webserver", (options)->
  (new (require('./Builder'))).buildClient options

task 'deleteCache', "Delete the local webserver cache", (options)->
  exec "rm -rf #{__dirname}/.build",->
    console.log "Cache is pruned."

<<<<<<< HEAD
task 'resetEverything',(options)->
  invoke 'deleteCache'
  exec "vagrant halt -f", ->
    exec "rm -rf #{__dirname}/go/{bin,pkg,bin-vagrant}", ->
      exec "vagrant up", ->
        console.log "Vagrant restarted, go binaries removed."

task 'aws', (options) ->
  {configFile,type} = options
  {aws} = config = require('koding-config-manager').load("main.#{configFile}")

  # List available machines
  unless type
    console.log "Machine types:"
    for filename in fs.readdirSync './aws'
      if filename.match /\.coffee$/
        console.log "  #{filename.slice(0, -7)}"
    console.log ""
    console.log "Run: cake -c #{configFile} -t <type> aws"
    process.exit()

  console.log "Using ./aws/#{type}.coffee file as template"
  console.log ""

  # AWS Utils
  awsUtil = require 'koding-aws'
  awsUtil.init aws

  # Machine template
  awsTemplate = require "./aws/#{type}"

  # Build template
  awsUtil.buildTemplate awsTemplate, (err, templateData) ->
    unless err
      console.log "Template is ready. Running instance..."

      awsUtil.startEC2 templateData, (err, ecData) ->
        unless err
          console.log "EC2 instance is ready:"
          console.log ecData
          console.log ""

=======
>>>>>>> 984300e9
task 'buildAll',"build chris's modules", ->

  buildables = ["pistachio","scrubber","sinkrow","mongoop","koding-dnode-protocol","jspath","bongo-client"]
  # log.info "building..."
  b = (next) ->
    cmd = "cd ./node_modules_koding/#{buildables[next]} && cake build"
    log.info "building... cmd: #{cmd}"
    processes.run
      cmd     : cmd
      log     : yes       # or provide a path for log file
      restart : no        # or provide a function
      onExit  : (id)->
        # log.debug "pid.#{id} said: 'im done.'[#{cmd}]"
        if next is buildables.length-1
          log.info "build complete. now running cake build."
          # process.exit()
          invoke "build"
        else
          b next+1
  b 0


task 'resetGuests', "Run ./workers/guestcleanup/guestinit", (options)->
  configFile = normalizeConfigPath options.configFile
  {resetGuests} = require './workers/guestcleanup/guestinit'
  resetGuests configFile

task 'runExternals', "runs externals kite which imports info about github, will be used to show suggested tags, users to follow etc.", (options)->
  {configFile} = options
  config = require('koding-config-manager').load("main.#{configFile}")

  processes.spawn
    name              : 'externals'
    cmd               : "./go/bin/externals -c #{configFile}"
    restart           : yes
    restartTimeout    : 100
    stdout            : process.stdout
    stderr            : process.stderr
    kontrol           :
      enabled         : if config.runKontrol is yes then yes else no
    verbose           : yes


































# ------------ OTHER LESS IMPORTANT STUFF ---------------------#


task 'parseAnalyzedCss','Shows the output of analyzeCss in a nice format',(options)->

  fs.readFile "/tmp/identicals.css",'utf8',(err,data)->
    stuff = JSON.parse data

    log.info stuff

task 'analyzeCss','Checks lengthy css and suggests improvements',(options)->

  config = require('koding-config-manager').load("main.#{options.configFile}")
  compareArrays = (arrA, arrB) ->
    return false if arrA?.length isnt arrB?.length
    if arrA?.slice()?.sort?
      cA = arrA.slice().sort().join("")
      cB = arrB.slice().sort().join("")
      cA is cB
    else
      # log.error "something wrong with this pair of arrays",arrA,arrB



  fs.readFile config.client.css,'utf8',(err,data)->
    br = 'body,html'+(data.split "body,html")[1]
    # log.debug arr
    arr = br.split "\n"
    css = {}
    for line in arr
      ln = line.split "{"
      ln1 = ln[1]?.substr 0,ln[1].length-1
      css[ln[0]] = ln1?.split ";"
      # unless ln1? then log.error line
    log.info "getting in"
    # fs.writeFileSync "/tmp/f.css", JSON.stringify css,"utf8"
    # log.info "written."
    identicals = {}
    counter=
      chars : 0
      fns   : 0
    for own name,selector of css
      for own name2,selector2 of css
        fl = firstLetter = name.substr(0,1)
        unless fl is "@" or fl is " " or fl is "{" or fl is "}"
          res = compareArrays selector2,selector
          if res and name isnt name2
            unless identicals[name2]?[name]?
              # log.info fl
              log.info "#{name} --------- is identical to -----------> #{name2}"
              identicals[name] ?= {}
              identicals[name][name2] = 1
              identicals[name].__content = selector
              counter.chars+=selector.join(";").length
              counter.fns++
          # log.debug selector,selector2
    fs.writeFileSync "/tmp/identicals.css", JSON.stringify identicals,"utf8"
    log.info "------------------"
    log.info "log file is at /tmp/identicals.css"
    log.info "#{counter.fns} selectors contain identical CSS properties"
    log.info "possible savings:",Math.floor(counter.chars/1024)+" kbytes"
    log.info "this tool works only if u did 'cake -usd vpn beta' before running analyzeCss."<|MERGE_RESOLUTION|>--- conflicted
+++ resolved
@@ -194,9 +194,8 @@
       startMode    : "one"
     verbose        : yes
 
-<<<<<<< HEAD
-
-task 'guestCleanerWorker',({configFile})->
+
+task 'guestCleanerWorker', "Run the guest cleanup worker", ({configFile})->
   config = require('koding-config-manager').load("main.#{configFile}")
 
   processes.fork
@@ -216,10 +215,7 @@
         onChange  : (path) ->
           processes.kill "guestCleanerWorker"
 
-task 'emailWorker',({configFile})->
-=======
-task 'emailWorker', "Run the emailWorker", ({configFile})->
->>>>>>> 984300e9
+task 'emailWorker', "Run the email worker", ({configFile})->
   config = require('koding-config-manager').load("main.#{configFile}")
 
   processes.fork
@@ -481,51 +477,6 @@
   exec "rm -rf #{__dirname}/.build",->
     console.log "Cache is pruned."
 
-<<<<<<< HEAD
-task 'resetEverything',(options)->
-  invoke 'deleteCache'
-  exec "vagrant halt -f", ->
-    exec "rm -rf #{__dirname}/go/{bin,pkg,bin-vagrant}", ->
-      exec "vagrant up", ->
-        console.log "Vagrant restarted, go binaries removed."
-
-task 'aws', (options) ->
-  {configFile,type} = options
-  {aws} = config = require('koding-config-manager').load("main.#{configFile}")
-
-  # List available machines
-  unless type
-    console.log "Machine types:"
-    for filename in fs.readdirSync './aws'
-      if filename.match /\.coffee$/
-        console.log "  #{filename.slice(0, -7)}"
-    console.log ""
-    console.log "Run: cake -c #{configFile} -t <type> aws"
-    process.exit()
-
-  console.log "Using ./aws/#{type}.coffee file as template"
-  console.log ""
-
-  # AWS Utils
-  awsUtil = require 'koding-aws'
-  awsUtil.init aws
-
-  # Machine template
-  awsTemplate = require "./aws/#{type}"
-
-  # Build template
-  awsUtil.buildTemplate awsTemplate, (err, templateData) ->
-    unless err
-      console.log "Template is ready. Running instance..."
-
-      awsUtil.startEC2 templateData, (err, ecData) ->
-        unless err
-          console.log "EC2 instance is ready:"
-          console.log ecData
-          console.log ""
-
-=======
->>>>>>> 984300e9
 task 'buildAll',"build chris's modules", ->
 
   buildables = ["pistachio","scrubber","sinkrow","mongoop","koding-dnode-protocol","jspath","bongo-client"]
