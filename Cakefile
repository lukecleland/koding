--- conflicted
+++ resolved
@@ -161,11 +161,7 @@
 
     processes.fork
       name           : if social.numberOfWorkers is 1 then "social" else "social-#{i}"
-<<<<<<< HEAD
-      cmd            : cmd
-=======
-      cmd            : __dirname + "/workers/social/index -c #{configFile} -p #{port} --kite-port=#{kitePort}"
->>>>>>> 3fde7569
+      cmd            : cmd + " --kite-port=#{kitePort}"
       restart        : yes
       restartTimeout : 100
       kontrol        :
