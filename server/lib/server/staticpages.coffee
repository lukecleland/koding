{projectRoot}   = KONFIG
fs              = require 'fs'

errorPath            = "#{projectRoot}/website/error.html"
errorTemplate        = fs.readFileSync errorPath, 'utf-8'

<<<<<<< HEAD
authRegisterPath     = "#{projectRoot}/website/authRegister.html"
authRegisterTemplate = fs.readFileSync authRegisterPath, 'utf-8'

module.exports = {errorTemplate, authRegisterTemplate}
=======
notFoundPath       = "#{projectRoot}/website/404.html"
notFoundTemplate   = fs.readFileSync notFoundPath, 'utf-8'

module.exports = {errorTemplate, notFoundTemplate}
>>>>>>> e29aa453
<|MERGE_RESOLUTION|>--- conflicted
+++ resolved
@@ -1,17 +1,13 @@
 {projectRoot}   = KONFIG
 fs              = require 'fs'
+
+authRegisterPath     = "#{projectRoot}/website/authRegister.html"
+authRegisterTemplate = fs.readFileSync authRegisterPath, 'utf-8'
 
 errorPath            = "#{projectRoot}/website/error.html"
 errorTemplate        = fs.readFileSync errorPath, 'utf-8'
 
-<<<<<<< HEAD
-authRegisterPath     = "#{projectRoot}/website/authRegister.html"
-authRegisterTemplate = fs.readFileSync authRegisterPath, 'utf-8'
-
-module.exports = {errorTemplate, authRegisterTemplate}
-=======
 notFoundPath       = "#{projectRoot}/website/404.html"
 notFoundTemplate   = fs.readFileSync notFoundPath, 'utf-8'
 
-module.exports = {errorTemplate, notFoundTemplate}
->>>>>>> e29aa453
+module.exports = {errorTemplate, notFoundTemplate, authRegisterTemplate}