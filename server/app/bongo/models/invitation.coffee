--- conflicted
+++ resolved
@@ -152,13 +152,8 @@
         
   
   @__createBetaInvites =do ->
-<<<<<<< HEAD
-    # betaTestersEmails = 'chris123412341234@jraphical.com'
-    # betaTestersEmails = fs.readFileSync('./invitee-emails.txt', 'utf-8')
-=======
     #betaTestersEmails = 'chris123412341234@jraphical.com'
     betaTestersEmails = fs.readFileSync('./invitee-emails2.txt', 'utf-8')
->>>>>>> 8fbb78b7
     #betaTestersEmails = 'chris123123@jraphical.com'
     (callback)->
       JAccount.one {'profile.nickname': 'devrim'}, (err, devrim)=>
