--- conflicted
+++ resolved
@@ -178,7 +178,6 @@
               else
                 callback null, nonce
   
-<<<<<<< HEAD
   fetchNonces: bongo.secure (client, callback)->
     {delegate} = client.connection
     unless @equals delegate
@@ -198,8 +197,6 @@
 
   answerToLifeTheUniverseAndEverything:(callback)-> callback 42
   
-=======
->>>>>>> a09b9bb2
   fetchKiteIds: bongo.secure ({connection}, options, callback)->
     {kiteName} = options
     {hostname} = kiteConfig.kites[kiteName]
