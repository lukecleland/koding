--- conflicted
+++ resolved
@@ -57,26 +57,6 @@
       else unless session?
         authenticationFailed(res)
       else
-<<<<<<< HEAD
-        [priv, type, pubName] = channel.split '-'
-        if /^bongo\./.test type
-          privName = 'secret-bongo-'+hat()+'.private'
-          koding.mq.funnel privName, koding.queueName
-          koding.mq.on privName, 'disconnected', console.log
-          res.send privName
-        else unless session?
-          authenticationFailed(res)
-        else
-          {username} = session
-          cipher = crypto.createCipher('aes-256-cbc', '2bB0y1u~64=d|CS')
-          cipher.update(
-            ''+pubName+req.cookies.clientid+Date.now()+Math.random()
-          )
-          privName = ['secret', type, cipher.final('hex')+".#{username}"].join '-'
-          privName += '.private'
-          koding.mq.emit(channel, 'join', privName)
-          return res.send privName
-=======
         {username} = session
         cipher = crypto.createCipher('aes-256-cbc', '2bB0y1u~64=d|CS')
         cipher.update(
@@ -86,7 +66,6 @@
         privName += '.private'
         koding.mq.emit(channel, 'join', privName)
         return res.send privName
->>>>>>> b3480da0
 
 app.get "/", (req, res)->
   if frag = req.query._escaped_fragment_?
