--- conflicted
+++ resolved
@@ -39,19 +39,9 @@
 
     console.log "" if initial
 
-<<<<<<< HEAD
-    if initial or changed
-      @buildJS options
-      @buildCSS options
-      # @buildHTML options
-      log.info "Done building client."
-      if require("os").platform() is 'linux'
-        exec "notify-send \"Koding instance updated\""
-=======
     @buildJS options if initial or includesChanged or scriptsChanged
     @buildCSS options if initial or includesChanged or stylesChanged
-    @buildHTML options if initial
->>>>>>> 47b8d312
+    # @buildHTML options if initial
 
     if @config.client.watch is yes
       log.info "Watching for changes..." if initial
@@ -172,23 +162,7 @@
     return true
 
   buildJS: (options)->
-<<<<<<< HEAD
     js = "(function(){ "
-    lineOffset = 0
-    sourceMap = new SourceMap.SourceMapGenerator file: @config.client.js, sourceRoot: @config.client.runtimeOptions.sourceUri
-    for file in @scripts
-      contentLineCount = file.content.split("\n").length
-      new SourceMap.SourceMapConsumer(file.sourceMap).eachMapping (mapping)->
-        sourceMap.addMapping
-          generated:
-            line: lineOffset + mapping.generatedLine
-            column: mapping.generatedColumn
-          original:
-            line: mapping.originalLine
-            column: mapping.originalColumn
-          source: file.includePath
-=======
-    js = "var KD = {}; KD.config = #{JSON.stringify(@config.client.runtimeOptions)}; (function(){ "
     sourceMap =
       version: 3
       file: @config.client.js
@@ -206,7 +180,6 @@
     previousSource = 0
 
     for file, scriptIndex in @scripts
->>>>>>> 47b8d312
       js += file.content + "\n"
       for mapping in file.sourceMap
         while previousGeneratedLine < fileLineOffset + mapping.generatedLine
