--- conflicted
+++ resolved
@@ -9,17 +9,7 @@
 	"github.com/codegangsta/cli"
 )
 
-<<<<<<< HEAD
 func ListCommand(c *cli.Context) int {
-=======
-func ListCommandFactory() (cli.Command, error) {
-	return &ListCommand{}, nil
-}
-
-type ListCommand struct{}
-
-func (c *ListCommand) Run(_ []string) int {
->>>>>>> 903dd9cd
 	k, err := CreateKlientClient(NewKlientOptions())
 	if err != nil {
 		fmt.Printf("Error connecting to remote VM: '%s'\n", err)
@@ -48,23 +38,7 @@
 	}
 	w.Flush()
 
-<<<<<<< HEAD
 	return 0
-=======
-	return 1
-}
-
-func (*ListCommand) Help() string {
-	helpText := `
-Usage: %s list
-
-	List the available machines.
-`
-	return fmt.Sprintf(helpText, Name)
-}
-
-func (*ListCommand) Synopsis() string {
-	return fmt.Sprintf("List the available machines")
 }
 
 type kiteInfo struct {
@@ -72,5 +46,4 @@
 	VmName       string
 	Hostname     string
 	MountedPaths []string
->>>>>>> 903dd9cd
 }