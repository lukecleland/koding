--- conflicted
+++ resolved
@@ -43,11 +43,6 @@
     if (!isset($clusters)) {
       if (isset($service_key)) {
         $db = get_mongo_db();
-<<<<<<< HEAD
-        $clusters = $db->jKiteClusters->findOne(array(
-          'kiteName' => $kite_name,
-        ));
-=======
         $custom_cluster = $db->jKiteClusters->findOne(array(
           'kiteName' => $kite_name,
           'serviceKey' => $service_key,
@@ -55,7 +50,6 @@
         if (isset($custom_cluster)) {
           $this->add_cluster($kite_name, $custom_cluster);
         }
->>>>>>> 962eb2b7
       }
       if (!isset($clusters)) {
         error_log("Couldn't find a kite named: $kiteName.  ($service_key)");
