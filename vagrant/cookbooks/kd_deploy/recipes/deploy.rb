
directory "/tmp/private_code/.ssh" do
  owner "koding"
  group "koding"
  recursive true
end

cookbook_file "/tmp/private_code/wrap-ssh4git.sh" do
  action :create_if_missing
  owner "koding"
  group "koding"
  source "wrap-ssh4git.sh"
  mode 0700
end

cookbook_file "/tmp/private_code/.ssh/id_deploy" do
  action :create_if_missing
  owner "koding"
  group "koding"
  source "id_deploy"
  mode 0600
end


deploy_revision node['kd_deploy']['deploy_dir'] do
   user              "koding"
   group             "koding"
   deploy_to         node['kd_deploy']['deploy_dir']
   repo              'git@kodingen.beanstalkapp.com:/koding.git'
   revision          node['kd_deploy']['revision_tag'] # or "HEAD" or "TAG_for_1.0" 
<<<<<<< HEAD
   branch            "master_autoscale"
=======
   branch            node['kd_deploy']['git_branch']
>>>>>>> 0cd5ea37
   action            node['kd_deploy']['release_action']
   shallow_clone     true
   enable_submodules false
   migrate           false
   ssh_wrapper       "/tmp/private_code/wrap-ssh4git.sh"
   notifies          :run, "execute[build_modules]", :immediately
   notifies          :run, "execute[build_gosrc]", :immediately
   symlink_before_migrate.clear
   create_dirs_before_symlink.clear
   purge_before_symlink.clear
   symlinks.clear
end

execute "killall_u_koding" do
    command "/usr/bin/killall -u koding -9"
    action :nothing
<<<<<<< HEAD
=======
    returns [0, 1]
>>>>>>> 0cd5ea37
    subscribes :run, resources(:deploy_revision => node['kd_deploy']['deploy_dir'] ), :immediately
end

execute "/usr/bin/supervisorctl start all" do
    action :nothing
    subscribes :run, resources(:execute => "killall_u_koding" ), :immediately
end<|MERGE_RESOLUTION|>--- conflicted
+++ resolved
@@ -28,11 +28,7 @@
    deploy_to         node['kd_deploy']['deploy_dir']
    repo              'git@kodingen.beanstalkapp.com:/koding.git'
    revision          node['kd_deploy']['revision_tag'] # or "HEAD" or "TAG_for_1.0" 
-<<<<<<< HEAD
-   branch            "master_autoscale"
-=======
    branch            node['kd_deploy']['git_branch']
->>>>>>> 0cd5ea37
    action            node['kd_deploy']['release_action']
    shallow_clone     true
    enable_submodules false
@@ -49,10 +45,7 @@
 execute "killall_u_koding" do
     command "/usr/bin/killall -u koding -9"
     action :nothing
-<<<<<<< HEAD
-=======
     returns [0, 1]
->>>>>>> 0cd5ea37
     subscribes :run, resources(:deploy_revision => node['kd_deploy']['deploy_dir'] ), :immediately
 end
 
