name "web_server"
description "The  role for WEB servers"


run_list ["recipe[nginx]","recipe[nginx::koding_local]", "recipe[nodejs]","recipe[golang]", "recipe[build-go]"]

default_attributes({ "nginx" => {
                                "worker_processes" => "1",
                                "backend_ports" => [3020],
                                "server_name" => "as.koding.com",
                                "maintenance_page" => "maintenance.html",
<<<<<<< HEAD
                                "static_files" => "/opt/koding/client"

=======
                                "static_files" => "/opt/koding/current/client"
>>>>>>> 980341bb
                     },
                     "kd_deploy" => {
                                "revision_tag" => "HEAD",
                                "release_action" => :deploy,
                                "deploy_dir" => '/opt/koding',
                     },
                     "launch" => {
                                "config" => "autoscale",
                                "programs" => ["buildClient webserver"]
                     }
})<|MERGE_RESOLUTION|>--- conflicted
+++ resolved
@@ -9,12 +9,7 @@
                                 "backend_ports" => [3020],
                                 "server_name" => "as.koding.com",
                                 "maintenance_page" => "maintenance.html",
-<<<<<<< HEAD
-                                "static_files" => "/opt/koding/client"
-
-=======
                                 "static_files" => "/opt/koding/current/client"
->>>>>>> 980341bb
                      },
                      "kd_deploy" => {
                                 "revision_tag" => "HEAD",
