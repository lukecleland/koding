--- conflicted
+++ resolved
@@ -1,7 +1,6 @@
 name "web_server"
 description "The  role for WEB servers"
 
-run_list ["recipe[nginx]","recipe[nginx::koding_local]", "recipe[nodejs]","recipe[golang]"]
 
 run_list ["recipe[nginx]","recipe[nginx::koding_local]", "recipe[nodejs]","recipe[golang]", "recipe[build-go]"]
 
@@ -11,17 +10,11 @@
                                 "server_name" => "koding.local",
                                 "maintenance_page" => "maintenance.html",
                                 "static_files" => "/opt/koding/client"
-<<<<<<< HEAD
 
-=======
->>>>>>> 8bfa3585
                      },
                      "kd_deploy" => {
                                 "revision_tag" => "HEAD",
                                 "release_action" => :deploy,
-<<<<<<< HEAD
-=======
                                 "deploy_dir" => '/opt/koding',
->>>>>>> 8bfa3585
                      }
 })