--- conflicted
+++ resolved
@@ -1,25 +1,15 @@
 name "mongo_slave"
 description "The role for MongoDB system slave servers"
 
-<<<<<<< HEAD
-env_run_lists "prod" =>  ["role[base_server]", "recipe[mongodb]"],
-              "staging" => ["role[base_server]","recipe[lvm]", "recipe[mongodb::disks]", "recipe[mongodb]"],
-=======
 env_run_lists "staging" => ["role[base_server]","recipe[lvm]", "recipe[mongodb::disks]", "recipe[mongodb]"],
               "prod-leg-a" => ["role[base_server]","recipe[lvm]", "recipe[mongodb::disks]", "recipe[mongodb]"],
->>>>>>> 492d70f3
               "_default" => []
 
 
 
 default_attributes({ "mongodb" => {
                                 "slave" => true,
-<<<<<<< HEAD
-                                "source" => "db-m0.stage.aws.koding.com",
-                                "version" => "2.2.3",
-=======
                                 "version" => "2.0.8",
->>>>>>> 492d70f3
                                 "data_device" => "/dev/vg0/fs_mongo_data",
                                 "log_device"  => "/dev/vg1/fs_mongo_log",
                                 "rest" => true,
