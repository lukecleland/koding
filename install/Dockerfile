FROM koding/base
MAINTAINER Devrim Yasar <devrim@koding.com>

USER root
ENV HOME /root
<<<<<<< HEAD
ENV DOCKER yes
ENV KODING_PROJECT_ROOT "/opt/koding"
ENV BLD /opt/koding/install/BUILD_DATA
=======
ENV KODING_PROJECT_ROOT "/opt/koding"
>>>>>>> bb35ccc9

RUN echo "UTC" > /etc/timezone
RUN dpkg-reconfigure -f noninteractive tzdata

# INSTALL AND BUILD CODE
RUN echo installing now.
WORKDIR /opt

<<<<<<< HEAD
ADD BUILD_DATA/.ssh /root/.ssh
RUN chmod 600 /root/.ssh/id_rsa

=======
>>>>>>> bb35ccc9
RUN git clone git@git.sj.koding.com:koding/koding.git
ADD BUILD_DATA /opt/koding/install/BUILD_DATA

WORKDIR /opt/koding
RUN ls -lha /opt/koding


<<<<<<< HEAD
RUN ./configure -c `cat $BLD/BUILD_CONFIG` -r `cat $BLD/BUILD_REGION` -h `cat $BLD/BUILD_HOSTNAME` -b `cat $BLD/BUILD_BRANCH` -p /opt/koding

RUN git checkout `cat $BLD/BUILD_BRANCH`
=======
ADD BUILD_DATA /BUILD_DATA
RUN git checkout `cat /BUILD_DATA/BUILD_BRANCH`
>>>>>>> bb35ccc9
RUN git submodule init
RUN git submodule update

RUN npm i gulp stylus coffee-script -g --silent
RUN npm i --unsafe-perm --silent

<<<<<<< HEAD
=======
RUN ./build -c `cat /BUILD_DATA/BUILD_CONFIG` -r `cat /BUILD_DATA/BUILD_REGION` -h `cat /BUILD_DATA/BUILD_HOSTNAME` -b `cat /BUILD_DATA/BUILD_BRANCH` -p /opt/koding
>>>>>>> bb35ccc9

RUN ./build

RUN go run /opt/koding/go/src/github.com/koding/kite/kontrol/kontrol/main.go -init -public-key /opt/koding/certs/test_kontrol_rsa_public.pem -private-key /opt/koding/certs/test_kontrol_rsa_private.pem -username koding  -kontrol-url "http://`cat $BLD/BUILD_HOSTNAME`:4000" 

RUN ls -lha /opt/koding/server

# RUN cat $BLD/BUILD_CONFIG.json
# ENTRYPOINT ["/opt/koding/run"]<|MERGE_RESOLUTION|>--- conflicted
+++ resolved
@@ -3,13 +3,9 @@
 
 USER root
 ENV HOME /root
-<<<<<<< HEAD
 ENV DOCKER yes
 ENV KODING_PROJECT_ROOT "/opt/koding"
 ENV BLD /opt/koding/install/BUILD_DATA
-=======
-ENV KODING_PROJECT_ROOT "/opt/koding"
->>>>>>> bb35ccc9
 
 RUN echo "UTC" > /etc/timezone
 RUN dpkg-reconfigure -f noninteractive tzdata
@@ -18,12 +14,9 @@
 RUN echo installing now.
 WORKDIR /opt
 
-<<<<<<< HEAD
 ADD BUILD_DATA/.ssh /root/.ssh
 RUN chmod 600 /root/.ssh/id_rsa
 
-=======
->>>>>>> bb35ccc9
 RUN git clone git@git.sj.koding.com:koding/koding.git
 ADD BUILD_DATA /opt/koding/install/BUILD_DATA
 
@@ -31,24 +24,15 @@
 RUN ls -lha /opt/koding
 
 
-<<<<<<< HEAD
-RUN ./configure -c `cat $BLD/BUILD_CONFIG` -r `cat $BLD/BUILD_REGION` -h `cat $BLD/BUILD_HOSTNAME` -b `cat $BLD/BUILD_BRANCH` -p /opt/koding
+# RUN ./configure -c `cat $BLD/BUILD_CONFIG` -r `cat $BLD/BUILD_REGION` -h `cat $BLD/BUILD_HOSTNAME` -b `cat $BLD/BUILD_BRANCH` -p /opt/koding
 
 RUN git checkout `cat $BLD/BUILD_BRANCH`
-=======
-ADD BUILD_DATA /BUILD_DATA
-RUN git checkout `cat /BUILD_DATA/BUILD_BRANCH`
->>>>>>> bb35ccc9
 RUN git submodule init
 RUN git submodule update
 
 RUN npm i gulp stylus coffee-script -g --silent
 RUN npm i --unsafe-perm --silent
 
-<<<<<<< HEAD
-=======
-RUN ./build -c `cat /BUILD_DATA/BUILD_CONFIG` -r `cat /BUILD_DATA/BUILD_REGION` -h `cat /BUILD_DATA/BUILD_HOSTNAME` -b `cat /BUILD_DATA/BUILD_BRANCH` -p /opt/koding
->>>>>>> bb35ccc9
 
 RUN ./build
 
