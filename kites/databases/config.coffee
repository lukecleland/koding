<<<<<<< HEAD
module.exports =
  name              : "databases"
  pidPath           : "/var/run/node/Databases.pid"
  logFile           : "/var/log/node/Databases.log"
  port              : 4568
  mysql   :
    usersPath : '/Users/'
    backupDir : '/Backups/mysql'
    databases :
      mysql   :
        host     : 'koding.cfbuweg6pdxe.us-east-1.rds.amazonaws.com'
        user     : 'system'
        password : 'dlkadlakdlka'
  mongo :
    databases :
      mongodb   :
        host     : 'mongo1.beta.service.aws.koding.com'
        user     : 'admin'
        password : '22t78skhdlksaje1'
        
=======
{argv} = require 'optimist'

module.exports = require './' + argv.c ? 'config-prod'
>>>>>>> 1de83591
<|MERGE_RESOLUTION|>--- conflicted
+++ resolved
@@ -1,26 +1,3 @@
-<<<<<<< HEAD
-module.exports =
-  name              : "databases"
-  pidPath           : "/var/run/node/Databases.pid"
-  logFile           : "/var/log/node/Databases.log"
-  port              : 4568
-  mysql   :
-    usersPath : '/Users/'
-    backupDir : '/Backups/mysql'
-    databases :
-      mysql   :
-        host     : 'koding.cfbuweg6pdxe.us-east-1.rds.amazonaws.com'
-        user     : 'system'
-        password : 'dlkadlakdlka'
-  mongo :
-    databases :
-      mongodb   :
-        host     : 'mongo1.beta.service.aws.koding.com'
-        user     : 'admin'
-        password : '22t78skhdlksaje1'
-        
-=======
 {argv} = require 'optimist'
 
-module.exports = require './' + argv.c ? 'config-prod'
->>>>>>> 1de83591
+module.exports = require './' + argv.c ? 'config-prod'