--- conflicted
+++ resolved
@@ -19,11 +19,9 @@
   {bongoModels, client, slug} = options
 
   createHTML = ->
-    loggedIn = no
     if client.connection?.delegate?.profile?.nickname
       {connection: {delegate}} = client
       {profile   : {nickname}, _id} = delegate
-      loggedIn = delegate.type is 'registered'
 
     replacer             = (k, v)-> if 'string' is typeof v then encoder.XSSEncode v else v
     encodedFeed          = JSON.stringify prefetchedFeeds, replacer
@@ -49,13 +47,8 @@
     <script>KD.config.usePremiumBroker=#{usePremiumBroker}</script>
     <script>KD.customPartial=#{encodedCustomPartial}</script>
     <script>KD.campaignData=#{encodedCampaignData}</script>
-<<<<<<< HEAD
-    <script>KD.socialApiData=#{encoedSocialApiData}</script>
-    <script>KD._isLoggedIn=#{loggedIn};</script>
-=======
     <script>KD.socialApiData=#{encodedSocialApiData}</script>
     <script>KD.userVMs=#{userVMs}</script>
->>>>>>> d33c2494
     <script src='/a/js/kd.libs.js?#{KONFIG.version}'></script>
     <script src='/a/js/kd.js?#{KONFIG.version}'></script>
     <script src='/a/js/koding.js?#{KONFIG.version}'></script>
