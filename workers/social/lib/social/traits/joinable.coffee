--- conflicted
+++ resolved
@@ -11,13 +11,6 @@
   addToGroup_ =(client, {as}, callback)->
     as ?= 'member'
     {delegate} = client.connection
-<<<<<<< HEAD
-    @addMember delegate, as, callback
-    # TODO: we used to do the below, but on second thought, it's not a very good idea:
-#    @addMember delegate, as, (err)=>
-#      if err then callback err
-#      else delegate.addGroup this, as, callback
-=======
     @addMember delegate, as, (err)=>
       if err then callback err
       else
@@ -25,7 +18,6 @@
         callback null
       # TODO: we used to do the below, but on second thought, it's not a very good idea:
       # else delegate.addGroup this, as, callback
->>>>>>> 0c9fc226
 
   addToPrivateGroup_ =(client, {as, inviteCode}, callback)->
     {delegate} = client.connection
