--- conflicted
+++ resolved
@@ -36,7 +36,11 @@
   #   * Active topics in the last day
   #   * Random topics
   @fetchTopics = secure (client, options, callback)->
-<<<<<<< HEAD
+    JTag.canReadTags client, (err, hasPermission)=>
+      if err or not hasPermission
+        return callback new Error "Not allowed to read tags of this group"
+      Cache.fetch cacheId, (@fetchItems.bind this), options, callback
+
     [callback, options] = [options, callback]  unless callback
     options.name       = "topic"
     options.group      = client.context.group
@@ -46,17 +50,8 @@
     JTag.canReadTags client, (err, hasPermission)=>
       if err or not hasPermission
         return callback new Error "Not allowed to read tags of this group"
-      Cache.fetch cacheId, (@fetchItems.bind this), options, callback
-=======
-    # [callback, options] = [options, callback]  unless callback
-    # options.fallbackFn = @fetchRandomTopics
-    # cacheId            = "#{options.group}-activeItems.fetchTopics"
-    # Cache.fetch cacheId, (@fetchItems.bind this), options, callback
-
-    options.name  = "topic"
-    options.group = client.context.group
-    @fetchRandomTopics callback, options
->>>>>>> 39fc3bf8
+      @fetchRandomTopics callback, options
+      # Cache.fetch cacheId, (@fetchItems.bind this), options, callback
 
   # Returns users in following order:
   #   * Client's followers who are online
@@ -68,16 +63,12 @@
     # options.group       = client.context.group
     # options.fallbackFn  = @fetchRandomUsers
 
-    # Cache.fetch "activeItems.fetchUsers", (@_fetchUsers.bind this), options, callback
-
-<<<<<<< HEAD
     JGroup.canListMembers client, (err, hasPermission)=>
       if err or not hasPermission
         return callback new Error "Not allowed to list members of this group"
-      Cache.fetch "activeItems.fetchUsers", (@_fetchUsers.bind this), options, callback
-=======
-    @fetchRandomUsers callback
->>>>>>> 39fc3bf8
+        # Cache.fetch "activeItems.fetchUsers", (@_fetchUsers.bind this), options, callback
+
+      @fetchRandomUsers callback
 
   @fetchRandomUsers = (callback)->
     JAccount.some {"type":"registered"}, {limit:10}, callback
