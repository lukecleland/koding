jraphical = require 'jraphical'

Flaggable = require '../traits/flaggable'

module.exports = class JUser extends jraphical.Module
  {secure} = require 'bongo'
  {daisy} = require 'sinkrow'

  JAccount  = require './account'
  JSession  = require './session'
  JGuest    = require './guest'
  JInvitation = require './invitation'
  JFeed     = require './feed'
  JName     = require './name'

  createId = require 'hat'

  {Relationship} = jraphical

  createKodingError =(err)->
    if 'string' is typeof err
      message: err
    else
      message: err.message

  @bannedUserList = ['abrt','amykhailov','apache','about','visa',
                     'cthorn','daemon','dbus','dyasar','ec2-user',
                     'games','ggoksel','gopher','haldaemon','halt','mail',
                     'nfsnobody','nginx','nobody','node','operator',
                     'root','rpcuser','saslauth','shutdown','sinanlocal',
                     'sshd','sync','tcpdump','uucp','vcsa','zabbix',
                     'search','blog','activity','guest','credits','about',
                     'kodingen','alias','backup','bin','bind','daemon',
                     'Debian-exim','dhcp','drweb','games','gnats','klog',
                     'kluser','libuuid','list','mhandlers-user','more',
                     'mysql','nagios','news','nobody','popuser','postgres',
                     'proxy','psaadm','psaftp','qmaild','qmaill','qmailp',
                     'qmailq','qmailr','qmails','sshd','statd','sw-cp-server',
                     'sync','syslog','tomcat','tomcat55','uucp','what',
                     'www-data','fuck','porn','p0rn','porno','fucking',
                     'fucker','admin','postfix','puppet','main','invite',
                     'administrator','members','register','activate',
                     'groups','blogs','forums','topics','develop','terminal',
                     'term','twitter','facebook','google','framework']

  @hashUnhashedPasswords =->
    @all {salt: $exists: no}, (err, users)->
      users.forEach (user)-> user.changePassword user.getAt('password')

  hashPassword =(value, salt)->
    require('crypto').createHash('sha1').update(salt+value).digest('hex')

  createSalt = require 'hat'

  @share()

  @trait __dirname, '../traits/flaggable'

  @getFlagRole =-> 'owner'

  @set
    broadcastable   : no
    indexes         :
      username      : 'unique'
      email         : 'unique'

    sharedMethods   :
      instance      : ['sendEmailConfirmation']
      static        : [
        'login','logout','register','usernameAvailable','emailAvailable','changePassword','changeEmail'
        'fetchUser','setDefaultHash','whoami','isRegistrationEnabled'
      ]

    schema          :
      username      :
        type        : String
        validate    : (value)->
          3 < value.length < 26 and /^[^-][a-z0-9-]+$/.test value
        set         : (value)-> value.toLowerCase()
      email         :
        type        : String
        email       : yes
      password      : String
      salt          : String
      status        :
        type        : String
        enum        : [
          'invalid status type', [
            'unconfirmed','confirmed','blocked'
          ]
        ]
        default     : 'unconfirmed'
      registeredAt  :
        type        : Date
        default     : -> new Date
      lastLoginDate :
        type        : Date
        default     : -> new Date
      tenderAppLink : String
      emailFrequency: Object

    relationships       :
      ownAccount        :
        targetType      : JAccount
        as              : 'owner'
      leasedAccount     :
        targetType      : JAccount
        as              : 'leasor'
      emailConfirmation :
        targetType      : 'JEmailConfirmation'
        as              : 'confirmation'

  sessions  = {}
  users     = {}
  guests    = {}

  # @fetchUser = Bongo.secure (client,options,callback)->
  #   {username} = options
  #   constructor = @
  #   connection.remote.fetchClientId (clientId)->
  #     visitor = JVisitor.visitors[clientId]
  #     unless visitor
  #       callback new KodingError 'No visitor instance was found.'
  #     else
  #       constructor.one {username}, callback

  @isRegistrationEnabled =(callback)->
    JRegistrationPreferences = require './registrationpreferences'
    JRegistrationPreferences.one {}, (err, prefs)->
      callback err? or prefs?.isRegistrationEnabled or no

  @authenticateClient:(clientId, context, callback)->
    JSession.one {clientId}, (err, session)->
      if err
        callback createKodingError err
      else unless session?
        JGuest.obtain null, clientId, callback
      else
        {username, guestId} = session
        if guestId?
          JGuest.one {guestId}, (err, guest)=>
            if err
              callback createKodingError err
            else if guest?
              callback null, guest
            else
              @logout clientId, callback
        else if username?
          JUser.one {username}, (err, user)->
            if err
              callback? err
            else
              user.fetchAccount context, (err, account)->
                if err
                  callback createKodingError err
                else
                  feedData = {title: "followed"}
                  JFeed.assureFeed account, feedData, (err, feed) ->
                    if err
                      callback err
                    else
                      #JAccount.emit "AccountAuthenticated", account
                      callback null, account
        else @logout clientId, callback


  createNewMemberActivity =(account, callback=->)->
    CNewMemberBucket = require './bucket/newmemberbucket'
    CBucketActivity = require './activity/bucketactivity'
    bucket = new CNewMemberBucket
      anchor      : account
      sourceName  : 'JAccount'
    bucket.save (err)->
      if err
        callback err
      else
        activity = CBucketActivity.create bucket
        activity.save (err)->
          if err
            callback err
          else
            activity.addSubject bucket, (err)->
              if err
                callback err
              else
                activity.update
                  $set          :
                    snapshot    : JSON.stringify(bucket)
                  $addToSet     :
                    snapshotIds : bucket.getId()
                , callback

  getHash =(value)->
    require('crypto').createHash('md5').update(value.toLowerCase()).digest('hex')

  fetchTenderAppLink : (callback)->
    {username,email} = @
    nodeRequest.get uri: "http://devrim.kodingen.com/_/tender.php?name=#{username}&email=#{email}", (err,res,body)->
      if err
        callback err
      else
        callback null, body

  @setDefaultHash =->
    @all {}, (err, users)->
      users.forEach (user)->
        user.fetchOwnAccount (err, account)->
          account.profile.hash = getHash user.email
          account.save (err)-> throw err if err

  @whoami = secure ({connection:{delegate}}, callback)-> callback delegate

  @login = secure ({connection}, credentials, callback)->
    {username, password, clientId} = credentials
    constructor = @
    JUser.one {username, status: $ne: 'blocked'}, (err, user)->
      if err
        callback createKodingError err.message
      else unless user?
        callback createKodingError 'Unknown username!'
      else unless user.getAt('password') is hashPassword password, user.getAt('salt')
        callback createKodingError 'Access denied!'
      else
        JSession.one {clientId}, (err, session)->
          if err
            callback err
          else unless session
            callback createKodingError 'Could not restore your session!'
          else
            replacementToken = createId()
            JGuest.recycle session.guestId
            session.update {
              $set            :
                username      : user.username
                lastLoginDate : new Date
                clientId      : replacementToken
              $unset:
                guestId       : 1
            }, (err)->
              if err
                callback err
              else
                if err
                  callback err
                else user.fetchOwnAccount (err, account)->
                  if err
                    callback err
                  else
                    feedData = {title: "followed"}
                    JFeed.assureFeed account, feedData, (err, feed) ->
                      if err
                        callback err
                      else
                        connection.delegate = account
                        JAccount.emit "AccountAuthenticated", account

                        # This should be called after login and this
                        # is not correct place to do it, FIXME GG
                        # p.s. we could do that in workers
                        account.updateCounts()

                        callback null, account, replacementToken

  @logout = secure (client, callback)->
    if 'string' is typeof clientId
      sessionToken = client
    else
      {sessionToken} = client
      delete client.connection.delegate
      delete client.sessionToken
    JSession.cycleSession sessionToken, callback

  @verifyEnrollmentEligibility = ({email, inviteCode}, callback)->
    JRegistrationPreferences = require './registrationpreferences'
    JInvitation = require './invitation'
    JRegistrationPreferences.one {}, (err, prefs)->
      if err
        callback err
      else unless prefs.isRegistrationEnabled
        callback new Error 'Registration is currently disabled!'
      else if inviteCode
        JInvitation.one {
          code: inviteCode
          status: $in : ['active','sent']
        }, (err, invite)->
          # callback null, yes, invite
          if err or !invite?
            callback createKodingError 'Invalid invitation ID!'
          else
            callback null, yes, invite
      else
        callback createKodingError 'Invitation code is required!'

  @verifyKodingenPassword = ({username, password, kodingenUser}, callback)->
    if kodingenUser isnt 'on'
      callback null
    else
      require('https').get
        hostname  : 'kodingen.com'
        path      : "/bridge_.php?username=#{encodeURIComponent username}&password=#{encodeURIComponent password}"
      , (res)->
        data = ''
        res.setEncoding 'utf-8'
        res.on 'data', (chunk)-> data += chunk
        res.on 'error', (err)-> callback err, r
        res.on 'end', ->
          data = JSON.parse data.substr(1, data.length - 2)
          if data.error then callback yes else callback null

  @register = secure (client, userFormData, callback)->
    {connection} = client
    {username, email, password, passwordConfirm, firstName, lastName,
     agree, inviteCode, kodingenUser, clientId} = userFormData

    # The silence option provides silence registers,
    # means no welcome e-mail for new users.
    # We're using it for migrating Kodingen users to Koding
    silence  = no
    if client.connection.delegate?.can? 'migrate-kodingen-users'
      {silence} = userFormData

    @usernameAvailable username, (err, r)=>
      isAvailable = yes

      # r =
      #   forbidden    : yes/no
      #   kodingenUser : yes/no
      #   kodingUser   : yes/no

      if err
        callback err
      else if r.forbidden
        callback createKodingError 'That username is forbidden!'
      else if r.kodingUser
        callback createKodingError 'That username is taken!'
      else
        @verifyEnrollmentEligibility {email, inviteCode}, (err, isEligible, invite)=>
          if err
            callback createKodingError err.message
          else
            if passwordConfirm isnt password
              return callback createKodingError 'Passwords must be the same'
            else if agree isnt 'on'
              return callback createKodingError 'You have to agree to the TOS'
            else if not username? or not email?
              return callback createKodingError 'Username and email are required fields'

            @verifyKodingenPassword {username, password, kodingenUser}, (err)->
              if err
                return callback createKodingError 'Wrong password'
              else
                nickname = username
                JSession.one {clientId: client.sessionToken}, (err, session)->
                  if err
                    callback err
                  else unless session
                    callback createKodingError 'Could not restore your session!'
                  else
                    JName.claim username, 'JUser', 'username', (err)->
                      if err then callback err
                      else
                        salt = createSalt()
                        user = new JUser {
                          username
                          email
                          salt
                          password: hashPassword(password, salt)
                        }
                        user.save (err)->
                          if err
                            if err.code is 11000
                              callback createKodingError "Sorry, \"#{email}\" is already in use!"
                            else callback err
                          else
                            hash = getHash email
                            account = new JAccount
                              profile: {
                                nickname
                                firstName
                                lastName
                                hash
                              }
                            account.save (err)->
                              if err
                                callback err
                              else
<<<<<<< HEAD
                                feedData = {title:"followed", description: "Followed Feed"}
                                JFeed.createFeed account, feedData, (err, feed) ->
                                  if err
                                    callback err
                                  else
                                    if silence
                                      JInvitation.grant {'profile.nickname': user.username}, 3, (err)->
                                        console.log 'An error granting invitations', err if err
                                      createNewMemberActivity account
                                      callback null, account
                                    else
                                      replacementToken = createId()
                                      session.update {
                                        $set:
                                          username      : user.username
                                          lastLoginDate : new Date
                                          clientId      : replacementToken
                                        $unset          :
                                          guestId       : 1
                                      }, (err, docs)->
                                        if err
                                          callback err
                                        else
                                          user.sendEmailConfirmation()
                                          JInvitation.grant {'profile.nickname': user.username}, 3, (err)->
                                            console.log 'An error granting invitations', err if err
                                          createNewMemberActivity account
                                          console.log replacementToken
                                          JAccount.emit "AccountAuthenticated", account
                                          callback null, account, replacementToken
=======
                                user.addOwnAccount account, (err)->
                                  if err
                                    callback err
                                  else
                                    feedData = {title:"followed", description: "Followed Feed"}
                                    JFeed.createFeed account, feedData, (err, feed) ->
                                      if err 
                                        callback err 
                                      else  
                                        replacementToken = createId()
                                        session.update {
                                          $set:
                                            username      : user.username
                                            lastLoginDate : new Date
                                            clientId      : replacementToken
                                          $unset          :
                                            guestId       : 1
                                        }, (err, docs)->
                                          if err
                                            callback err
                                          else
                                            user.sendEmailConfirmation()
                                            JInvitation.grant {'profile.nickname': user.username}, 3, (err)->
                                              console.log 'An error granting invitations', err if err
                                            createNewMemberActivity account
                                            console.log replacementToken
                                            JAccount.emit "AccountAuthenticated", account
                                            callback null, account, replacementToken

>>>>>>> e0f0cf44

  @fetchUser = secure (client, callback)->
    JSession.one {clientId: client.sessionToken}, (err, session)->
      if err
        callback err
      else
        {username} = session
        JUser.one {username}, (err, user)->
          callback null, user

  @changePassword = secure (client,password,callback)->
    @fetchUser client, (err,user)-> user.changePassword password, callback

  @changeEmail = secure (client,options,callback)->

    {email} = options

    @emailAvailable email, (err, res)=>

      if err
        callback createKodingError "Something went wrong please try again!"
      else if res is no
        callback createKodingError "Email is already in use!"
      else
        @fetchUser client, (err,user)->
          account = client.connection.delegate
          user.changeEmail account, options, callback

  @emailAvailable = (email, callback)->
    @count {email}, (err, count)->
      if err
        callback err
      else if count is 1
        callback null, no
      else
        callback null, yes

  @usernameAvailable = (username, callback)->
    username += ''
    r =
      kodingUser   : no
      kodingenUser : no
      forbidden    : yes

    @count {username}, (err, count)=>
      if err or username.length < 4 or username.length > 25
        callback err, r
      else
        r.kodingUser = if count is 1 then yes else no
        r.forbidden = if username in @bannedUserList then yes else no
        require('https').get
          hostname  : 'kodingen.com'
          path      : "/bridge.php?username=#{username}"
        , (res)->
          res.setEncoding 'utf-8'
          res.on 'data', (chunk)->
            r.kodingenUser = if !+chunk then no else yes
            callback null, r
          res.on 'error', (err)-> callback err, r

  fetchContextualAccount:(context, rest..., callback)->
    Relationship.one {
      as          : 'owner'
      sourceId    : @getId()
      targetName  : 'JAccount'
      'data.context': context
    }, (err, account)=>
      if err
        callback err
      else if account?
        callback null, account
      else
        @fetchOwnAccount rest..., callback

  fetchAccount:(context, rest...)->
    if context is 'koding' then @fetchOwnAccount rest...
    else @fetchContextualAccount context, rest...

  changePassword:(newPassword, callback)->
    salt = createSalt()
    @update $set: {
      salt
      password: hashPassword(newPassword, salt)
    }, callback

  changeEmail:(account, options, callback)->

    JVerificationToken = require './verificationtoken'

    {email, pin} = options

    if not pin
      options =
        action    : "update-email"
        user      : @
        email     : email

      JVerificationToken.requestNewPin options, callback

    else
      options =
        action    : "update-email"
        username  : @getAt 'username'
        email     : email
        pin       : pin

      JVerificationToken.confirmByPin options, (err, confirmed)=>

        if err then callback err
        else if confirmed
          @update $set: {email}, (err, res)=>
            if err
              callback err
            else
              account.profile.hash = getHash email
              account.save (err)-> throw err if err
              callback null
        else
          callback new KodingError 'PIN is not confirmed.'

  sendEmailConfirmation:(callback=->)->
    JEmailConfirmation = require './emailconfirmation'
    JEmailConfirmation.create @, (err, confirmation)->
      if err
        callback err
      else
        confirmation.send callback

  confirmEmail:(callback)-> @update {$set: status: 'confirmed'}, callback
  block:(callback)-> @update {$set: status: 'blocked'}, callback<|MERGE_RESOLUTION|>--- conflicted
+++ resolved
@@ -384,68 +384,40 @@
                               if err
                                 callback err
                               else
-<<<<<<< HEAD
-                                feedData = {title:"followed", description: "Followed Feed"}
-                                JFeed.createFeed account, feedData, (err, feed) ->
-                                  if err
-                                    callback err
-                                  else
-                                    if silence
-                                      JInvitation.grant {'profile.nickname': user.username}, 3, (err)->
-                                        console.log 'An error granting invitations', err if err
-                                      createNewMemberActivity account
-                                      callback null, account
-                                    else
-                                      replacementToken = createId()
-                                      session.update {
-                                        $set:
-                                          username      : user.username
-                                          lastLoginDate : new Date
-                                          clientId      : replacementToken
-                                        $unset          :
-                                          guestId       : 1
-                                      }, (err, docs)->
-                                        if err
-                                          callback err
-                                        else
-                                          user.sendEmailConfirmation()
-                                          JInvitation.grant {'profile.nickname': user.username}, 3, (err)->
-                                            console.log 'An error granting invitations', err if err
-                                          createNewMemberActivity account
-                                          console.log replacementToken
-                                          JAccount.emit "AccountAuthenticated", account
-                                          callback null, account, replacementToken
-=======
                                 user.addOwnAccount account, (err)->
                                   if err
                                     callback err
                                   else
                                     feedData = {title:"followed", description: "Followed Feed"}
                                     JFeed.createFeed account, feedData, (err, feed) ->
-                                      if err 
-                                        callback err 
-                                      else  
-                                        replacementToken = createId()
-                                        session.update {
-                                          $set:
-                                            username      : user.username
-                                            lastLoginDate : new Date
-                                            clientId      : replacementToken
-                                          $unset          :
-                                            guestId       : 1
-                                        }, (err, docs)->
-                                          if err
-                                            callback err
-                                          else
-                                            user.sendEmailConfirmation()
-                                            JInvitation.grant {'profile.nickname': user.username}, 3, (err)->
-                                              console.log 'An error granting invitations', err if err
-                                            createNewMemberActivity account
-                                            console.log replacementToken
-                                            JAccount.emit "AccountAuthenticated", account
-                                            callback null, account, replacementToken
-
->>>>>>> e0f0cf44
+                                      if err
+                                        callback err
+                                      else
+                                        if silence
+                                          JInvitation.grant {'profile.nickname': user.username}, 3, (err)->
+                                            console.log 'An error granting invitations', err if err
+                                          createNewMemberActivity account
+                                          callback null, account
+                                        else
+                                          replacementToken = createId()
+                                          session.update {
+                                            $set:
+                                              username      : user.username
+                                              lastLoginDate : new Date
+                                              clientId      : replacementToken
+                                            $unset          :
+                                              guestId       : 1
+                                          }, (err, docs)->
+                                            if err
+                                              callback err
+                                            else
+                                              user.sendEmailConfirmation()
+                                              JInvitation.grant {'profile.nickname': user.username}, 3, (err)->
+                                                console.log 'An error granting invitations', err if err
+                                              createNewMemberActivity account
+                                              console.log replacementToken
+                                              JAccount.emit "AccountAuthenticated", account
+                                              callback null, account, replacementToken
 
   @fetchUser = secure (client, callback)->
     JSession.one {clientId: client.sessionToken}, (err, session)->
