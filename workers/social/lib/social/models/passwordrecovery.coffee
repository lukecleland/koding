--- conflicted
+++ resolved
@@ -93,13 +93,6 @@
     defaultTextBody  = @getPasswordRecoveryMessage
     defaultExpiresAt = new Date Date.now() + 1000 * 60 * 30 # 30 minutes
 
-<<<<<<< HEAD
-    if delegate.can? 'migrate-kodingen-users'
-      {subject, textbody, expiresAt} = options
-      defaultSubject   = subject if subject
-      defaultTextBody  = textbody if textbody
-      defaultExpiresAt = expiresAt if expiresAt
-=======
     {host, protocol} = require '../config.email'
     messageOptions =
       url : "#{protocol}//#{host}/Recover/#{encodeURIComponent token}"
@@ -112,7 +105,6 @@
       messageOptions.lastName  = lastName if lastName
       messageOptions.nickname  = nickname if nickname
       messageOptions.firstName = firstName if firstName
->>>>>>> 13807f76
 
     JUser.one {email}, (err, user)=>
       if err
