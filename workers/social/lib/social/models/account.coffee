--- conflicted
+++ resolved
@@ -81,32 +81,6 @@
         'fetchCachedUserCount'
       ]
       instance: [
-<<<<<<< HEAD
-        'modify','follow','unfollow','fetchFollowersWithRelationship'
-        'countFollowersWithRelationship', 'countFollowingWithRelationship'
-        'fetchFollowingWithRelationship', 'fetchTopics'
-        'fetchMounts','fetchActivityTeasers','fetchRepos','fetchDatabases'
-        'fetchMail','fetchNotificationsTimeline','fetchActivities'
-        'fetchAppStorage','count','addTags','fetchLimit', 'fetchLikedContents'
-        'fetchFollowedTopics', 'setEmailPreferences'
-        'glanceMessages', 'glanceActivities', 'fetchRole'
-        'fetchAllKites','flagAccount','unflagAccount','isFollowing'
-        'fetchFeedByTitle', 'updateFlags','fetchGroups','fetchGroupRoles',
-        'setStaticPageVisibility','addStaticPageType','removeStaticPageType',
-        'setHandle','setAbout','fetchAbout','setStaticPageTitle',
-        'setStaticPageAbout', 'addStaticBackground', 'setBackgroundImage',
-        'fetchGroupsWithPendingInvitations', 'fetchGroupsWithPendingRequests',
-        'cancelRequest', 'acceptInvitation', 'ignoreInvitation',
-        'fetchMyGroupInvitationStatus', 'fetchMyPermissions',
-        'fetchMyPermissionsAndRoles', 'fetchMyFollowingsFromGraph',
-        'fetchMyFollowersFromGraph', 'blockUser', 'unblockUser',
-        'sendEmailVMTurnOnFailureToSysAdmin', 'fetchRelatedTagsFromGraph',
-        'fetchRelatedUsersFromGraph', 'fetchDomains', 'fetchDomains',
-        'unlinkOauth', 'changeUsername',
-        'markUserAsExempt', 'checkFlag', 'userIsExempt', 'checkGroupMembership',
-        'getOdeskAuthorizeUrl', 'fetchStorage', 'fetchStorages', 'store', 'unstore',
-        'isEmailVerified', 'fetchEmail'
-=======
         'modify'
         'follow'
         'unfollow'
@@ -178,7 +152,7 @@
         'store'
         'unstore'
         'isEmailVerified'
->>>>>>> 9beed1da
+        'fetchEmail'
       ]
     schema                  :
       skillTags             : [String]
