{Model} = require 'bongo'

module.exports = class JVM extends Model

  {permit} = require './group/permissionset'
  {secure} = require 'bongo'
  {uniq}   = require 'underscore'

  KodingError = require '../error'

  JRecurlySubscription = require './recurly/subscription'
  JPermissionSet       = require './group/permissionset'
  @share()

  @trait __dirname, '../traits/protected'

  @bound = require 'koding-bound'

  handleError = (err)-> console.error err  if err

  @set
    softDelete          : yes
    indexes             :
      hostnameAlias     : 'unique'
    permissions         :
      'sudoer'          : []
      'create vms'      : ['member','moderator']
      'delete vms'      : ['member','moderator']
      'list all vms'    : ['member','moderator']
      'list default vm' : ['member','moderator']
    sharedMethods       :
      static            : [
                           'fetchVms','fetchVmsByContext', 'fetchVMInfo'
                           'fetchDomains', 'removeByHostname', 'someData'
                           'count', #'calculateUsage'
                          ]
      instance          : []
    schema              :
      ip                :
        type            : String
        default         : -> null
      ldapPassword      :
        type            : String
        default         : -> null
      hostnameAlias     : String
      webHome           : String
      planOwner         : String
      planCode          : String
      users             : Array
      groups            : Array
      usage             : # TODO: usage seems like the wrong term for this.
        cpu             :
          type          : Number
          default       : 1
        ram             :
          type          : Number
          default       : 0.25
        disk            :
          type          : Number
          default       : 0.5
      isEnabled         :
        type            : Boolean
        default         : yes
      shouldDelete      :
        type            : Boolean
        default         : no

  @createDomains = (account, domains, hostnameAlias)->
    JDomain = require './domain'
    console.log "creating domains for ", account, domains, hostnameAlias
    domains.forEach (domain) ->
<<<<<<< HEAD
      JDomain.one {domain}, (err, domainData)->
        return  if domainData or err
        (new JDomain
          domain        : domain
          hostnameAlias : [hostnameAlias]
          proxy         : { mode: 'vm' }
          regYears      : 0
        ).save (err)->
          unless err?.code is 11000
            console.log err

  @ensureDomainSettings = ({vm, type, nickname, groupSlug})->
=======
      domainObj = new JDomain
        domain        : domain
        hostnameAlias : [hostnameAlias]
        proxy         : { mode: 'vm' }
        regYears      : 0
      domainObj.save (err)->
        console.log err  if err?
        unless err
          account.addDomain domainObj, (err)->
            console.log err  if err?

  @ensureDomainSettings = ({account, vm, type, nickname, groupSlug})->
>>>>>>> 33c3d6f8
    domain = 'kd.io'
    if type is 'user'
      requiredDomains = ["#{nickname}.#{groupSlug}.#{domain}"]
      if groupSlug is 'koding'
        requiredDomains.push "#{nickname}.#{domain}"
    else
      requiredDomains = ["#{groupSlug}.#{domain}", "shared.#{groupSlug}.#{domain}"]
    @createDomains account, requiredDomains, vm.hostnameAlias

  @createAliases = ({nickname, type, uid, groupSlug})->
    domain       = 'kd.io'
    aliases      = []
    if type is 'user'
      if uid is 0
        aliases.push "#{nickname}.#{groupSlug}.#{domain}"
      if groupSlug is 'koding'
        aliases.push "#{nickname}.#{domain}"  if uid is 0
        aliases.push "vm-#{uid}.#{nickname}.#{domain}"
      aliases.push "vm-#{uid}.#{nickname}.#{groupSlug}.#{domain}"

    else if type is 'group'
      if uid is 0
        aliases = ["#{groupSlug}.#{domain}"
                   "shared.#{groupSlug}.#{domain}"
                   "shared-0.#{groupSlug}.#{domain}"]
      else
        aliases = ["shared-#{uid}.#{groupSlug}.#{domain}"]

    return aliases.reverse()

  @parseAlias = (alias)->
    # group-vm alias
    if /^shared-[0-9]+/.test alias
      result = alias.match /(.*)\.([\w\-]+)\.kd\.io$/
      if result
        [rest..., prefix, groupSlug] = result
        uid = parseInt(prefix.split(/-/)[1], 10)
        return {groupSlug, prefix, uid, type:'group', alias}
    # personal-vm alias
    else if /^vm-[0-9]+/.test alias
      result = alias.match /(.*)\.([\w\-]+)\.([\w\-]+)\.kd\.io$/
      if result
        [rest..., prefix, nickname, groupSlug] = result
        uid = parseInt(prefix.split(/-/)[1], 10)
        return {groupSlug, prefix, nickname, uid, type:'user', alias}
    return null

  # TODO: this needs to be rethought in terms of bundles, as per the
  # discussion between Devrim, Chris T. and Badahir  C.T.
  @createVm = ({account, type, groupSlug, usage, planCode}, callback)->
    JGroup = require './group'
    JGroup.one {slug: groupSlug}, (err, group)=>
      return callback err  if err
      account.fetchUser (err, user)=>
        return callback err  if err

        # We are keeping this names just for counter
        planOwner   = "group_#{group._id}"
        counterName = "#{groupSlug}~"
        webHome     = groupSlug

        if type is 'user'
          planOwner   = "user_#{account._id}"
          counterName = "#{groupSlug}~#{user.username}~"
          webHome     = user.username

        nameFactory = (require 'koding-counter') {
          db     : JVM.getClient()
          offset : 0
          counterName
        }

        nameFactory.next (err, uid)=>
          return callback err  if err

          nickname = user.username
          hostnameAliases = JVM.createAliases {
            nickname, type, uid, groupSlug
          }
          users         = [{ id: user.getId(), sudo: yes, owner: yes }]
          groups        = [{ id: group.getId() }]
          hostnameAlias = hostnameAliases[0]

          vm = new JVM {
            hostnameAlias
            planOwner
            planCode
            webHome
            groups
            users
            usage
          }

          vm.save (err) =>

            if err
              console.error err
              return console.warn "Failed to create VM for ", \
                                   {users, groups, hostnameAlias}

            JVM.createDomains account, hostnameAliases, hostnameAliases[0]

            group.addVm vm, (err)=>
              return callback err  if err
              JVM.ensureDomainSettings {account, vm, type, nickname, groupSlug}
              if type is 'group'
                @addVmUsers vm, group, ->
                  callback null, vm
              else
                callback null, vm

  @addVmUsers = (vm, group, callback)->
    group.fetchMembers (err, members)->
      return callback err  if err
      members.forEach (member)->
        member.fetchUser (err, user)->
          if err then callback err
          else
            member.checkPermission group, 'sudoer', (err, hasPermission)->
              if err then handleError err
              else
                vm.update {
                  $addToSet: users: { id: user.getId(), sudo: hasPermission }
                }, callback

  # @getUsageTemplate = -> { cpu: 0, ram: 0, disk: 0 }

  # @calculateUsage = (account, groupSlug, callback)->
  #   nickname =
  #     if 'string' is typeof account then account
  #     else account.profile.nickname

  #   @all { name: ///$#{groupSlug}~#{nickname}~/// }, (err, vms) =>
  #     return callback err  if err?
  #     callback null, vms
  #       .map((vm) -> vm.usage)
  #       .reduce (acc, usage) ->
  #         for own field, val of usage
  #           acc[field] += val
  #           return acc
  #       , @getUsageTemplate()

  # @calculateUsage$ = permit 'list all vms',
  #   success: (client, groupSlug, callback)->
  #     {delegate} = client.connection
  #     @calculateUsage delegate, groupSlug, callback

  @fetchVMInfo = secure (client, hostnameAlias, callback)->
    {delegate} = client.connection

    delegate.fetchUser (err, user) ->
      return callback err  if err

      JVM.one
        hostnameAlias : hostnameAlias
        users         : { $elemMatch: id: user.getId() }
      , (err, vm)->
        return callback err  if err
        return callback null, null  unless vm
        callback null,
          planCode      : vm.planCode
          planOwner     : vm.planOwner
          hostnameAlias : vm.hostnameAlias

  @fetchAccountVmsBySelector = (account, selector, options, callback) ->
    [callback, options] = [options, callback]  unless callback

    options ?= {}
    # options.limit = Math.min options.limit ? 10, 10

    account.fetchUser (err, user) ->
      return callback err  if err

      selector.users = { $elemMatch: id: user.getId() }

      JVM.someData selector, { hostnameAlias: 1 }, options, (err, cursor)->
        return callback err  if err

        cursor.toArray (err, arr)->
          return callback err  if err
          callback null, arr.map (vm)-> vm.hostnameAlias

  @fetchVmsByContext = permit 'list all vms',
    success: (client, options, callback) ->
      {connection:{delegate}, context:{group}} = client
      JGroup = require './group'

      slug = group ? 'koding'

      JGroup.one {slug}, (err, group) =>
        return callback err  if err

        selector = groups: { $elemMatch: id: group.getId() }
        @fetchAccountVmsBySelector delegate, selector, options, callback

  @fetchVms = permit 'list all vms',
    success: (client, options, callback) ->
      {delegate} = client.connection
      @fetchAccountVmsBySelector delegate, {}, options, callback

    # TODO: let's implement something like this:
    # failure: (client, callback) ->
    #   @fetchDefaultVmByContext client, (err, vm)->
    #     return callback err  if err
    #     callback null, [vm]

  # Private static method to fetch domains
  @fetchDomains = (selector, callback)->
    JDomain = require './domain'
    JDomain.someData selector, {domain:1}, \
    (err, cursor)->
      return callback err, []  if err
      cursor.toArray (err, arr)->
        return callback err, []  if err
        callback null, arr.map (vm)-> vm.domain

  # Public(shared) static method to fetch domains
  # which points to given hostnameAlias
  @fetchDomains$ = permit 'list all vms',
    success:(client, hostnameAlias, callback)->
      {delegate} = client.connection

      delegate.fetchUser (err, user) ->
        return callback err  if err

        selector =
          hostnameAlias : hostnameAlias
          users         : { $elemMatch: id: user.getId(), owner: yes }

        JVM.one selector, {hostnameAlias:1}, (err, vm)->
          return callback err, []  if err or not vm
          JVM.fetchDomains {hostnameAlias: vm.hostnameAlias}, callback

  @removeRelatedDomains = (vm)->
    vmInfo = @parseAlias vm.hostnameAlias
    return  unless vmInfo

    # Create same aliases based on vm info
    aliasesToDelete = @createAliases vmInfo

    # If calculated uid is greater than 0 we also try to add
    # aliases which has uid 0
    if vmInfo.uid > 0
      vmInfo.uid = 0
      aliasesToDelete = uniq aliasesToDelete.concat @createAliases vmInfo

    selector =
      hostnameAlias : vm.hostnameAlias
      domain        : { $in : aliasesToDelete }

    JDomain = require './domain'
    JDomain.remove selector, (err)->
      return console.error "Failed to delete domains:", err  if err

  remove: (callback)->
    JVM.removeRelatedDomains this
    super callback

  @deleteVM = (vm, callback)->
    if vm.planCode is 'free'
      vm.remove callback
    else
      JRecurlySubscription.getSubscriptionsAll vm.planOwner,
        userCode : vm.planOwner
        planCode : vm.planCode
        $or      : [
          {status: 'active'}
          {status: 'canceled'}
        ]
      , (err, subs)->
        if err
          return callback new KodingError 'Unable to update subscription.'
        subs.forEach (sub)->
          if sub.status is 'canceled'
            vm.remove callback
          else if sub.quantity > 1
            sub.update sub.quantity - 1, (err, sub)->
              if err
                return callback new KodingError 'Unable to update subscription.'
              vm.remove callback
          else
            sub.terminate (err, newSub)->
              if err
                return callback new KodingError 'Unable to terminate payment'
              else
                vm.remove callback

  @removeByHostname = secure (client, hostnameAlias, callback)->
    {delegate} = client.connection

    delegate.fetchUser (err, user)=>
      return callback err  if err

      selector =
        hostnameAlias : hostnameAlias
        users         : { $elemMatch: id: user.getId(), owner: yes }

      JVM.one selector, (err, vm)=>
        return callback err  if err
        return callback new KodingError 'No such VM'  unless vm

        if vm.planOwner.indexOf("user_") > -1
          @deleteVM vm, callback
        else
          groupID = vm.planOwner.split('_')[1]

          JGroup = require './group'
          JGroup.one {_id: groupID}, (err, group)=>
            return callback err  if err
            JPermissionSet.checkPermission client, "delete vms", group,
            (err, hasPermission)=>
              return callback err  if err
              if hasPermission
                @deleteVM vm, callback

  do ->

    JGroup  = require './group'
    JUser   = require './user'

    addVm = ({ account, target, user, sudo, groups, groupSlug
               type, planCode, planOwner, webHome })->

      uid = 0
      hostnameAliases = JVM.createAliases {
        nickname : user.username
        type, uid, groupSlug
      }

      users = [
        { id: user.getId(), sudo: yes, owner: yes }
      ]
      hostnameAlias = hostnameAliases[0]
      groups       ?= []

      vm = new JVM {
        hostnameAlias
        planOwner
        planCode
        webHome
        groups
        users
      }

      vm.save (err)->

        handleError err
        if err
          return console.warn "Failed to create VM for ", \
                               {users, groups, hostnameAlias}

        JVM.createDomains account, hostnameAliases, hostnameAliases[0]
        target.addVm vm, handleError

    wrapGroup =(group)-> [ { id: group.getId() } ]

    uidFactory = (require 'koding-counter') {
      db          : JVM.getClient()
      counterName : 'uid'
      offset      : 1e6
    }

    uidFactory.reset (err, lastId)->
      console.log "UID counter is reset: %s", lastId

    JUser.on 'UserCreated', (user)->
      uidFactory.next (err, uid)->
        if err then handleError err
        else user.update { $set: { uid } }, handleError

    # Do not give free group VMs
    # JGroup.on 'GroupCreated', ({group, creator})->
    #   group.fetchBundle (err, bundle)->
    #     console.log err, bundle
    #     if err then handleError err
    #     else if bundle and bundle.sharedVM
    #       creator.fetchUser (err, user)->
    #         if err then handleError err
    #         else
    #           # Following is just here to register this name in the counters collection
    #           ((require 'koding-counter') {
    #             db          : JVM.getClient()
    #             counterName : "#{group.slug}~"
    #             offset      : 0
    #           }).next ->
    #
    #           addVm {
    #             user
    #             account     : creator
    #             sudo        : yes
    #             type        : 'group'
    #             target      : group
    #             planCode    : 'free'
    #             planOwner   : "group_#{group._id}"
    #             groupSlug   : group.slug
    #             webHome     : group.slug
    #             groups      : wrapGroup group
    #           }

    JGroup.on 'GroupDestroyed', (group)->
      group.fetchVms (err, vms)->
        if err then handleError err
        else vms.forEach (vm)-> vm.remove handleError

    JGroup.on 'MemberAdded', ({group, member})->
      member.fetchUser (err, user)->
        if err then handleError err
        else if group.slug is 'koding'
          # Following is just here to register this name in the counters collection
          ((require 'koding-counter') {
            db          : JVM.getClient()
            counterName : "koding~#{member.profile.nickname}~"
            offset      : 0
          }).next ->

          # TODO: this special case for koding should be generalized for any group.
          addVm {
            user
            account   : member
            sudo      : yes
            type      : 'user'
            target    : member
            planCode  : 'free'
            planOwner : "user_#{member._id}"
            groupSlug : group.slug
            webHome   : user.username
            groups    : wrapGroup group
          }
        else
          member.checkPermission group, 'sudoer', (err, hasPermission)->
            if err then handleError err
            else
              group.fetchVms (err, vms)->
                if err then handleError err
                else vms.forEach (vm)->
                  vm.update {
                    $addToSet: users: { id: user.getId(), sudo: hasPermission }
                  }, handleError

    JGroup.on 'MemberRemoved', ({group, member})->
      member.fetchUser (err, user)->
        if err then handleError err
        else if group.slug is 'koding'
          member.fetchVms (err, vms)->
            if err then handleError err
            else vms.forEach (vm)->
              vm.update {
                $set: { isEnabled: no, shouldDelete: yes }
              }, handleError
        else
          # group.fetchVms (err, vms)->
          #   if err then handleError err
          #   else vms.forEach (vm)->
          #     JVM.update {_id: vm.getId()}, { $pull: id: user.getId() }, handleError
          # TODO: the below is more efficient and a little less strictly correct than the above:
          JVM.update { groups: group.getId() }, { $pull: id: user.getId() }, handleError

    JGroup.on 'MemberRolesChanged', ({group, member})->
      return  if group.slug 'koding'  # TODO: remove this special case
      member.fetchUser (err, user)->
        if err then handleError err
        else
          member.checkPermission group, 'sudoer', (err, hasPermission)->
            if err then handleError err
            else if hasPermission
              member.fetchVms (err, vms)->
                if err then handleError err
                else
                  vms.forEach (vm)->
                    vm.update {
                      $set: users: vm.users.map (userRecord)->
                        isMatch = userRecord.id.equals user.getId()
                        return userRecord  unless isMatch
                        return { id, sudo: hasPermission }
                    }, handleError<|MERGE_RESOLUTION|>--- conflicted
+++ resolved
@@ -69,20 +69,6 @@
     JDomain = require './domain'
     console.log "creating domains for ", account, domains, hostnameAlias
     domains.forEach (domain) ->
-<<<<<<< HEAD
-      JDomain.one {domain}, (err, domainData)->
-        return  if domainData or err
-        (new JDomain
-          domain        : domain
-          hostnameAlias : [hostnameAlias]
-          proxy         : { mode: 'vm' }
-          regYears      : 0
-        ).save (err)->
-          unless err?.code is 11000
-            console.log err
-
-  @ensureDomainSettings = ({vm, type, nickname, groupSlug})->
-=======
       domainObj = new JDomain
         domain        : domain
         hostnameAlias : [hostnameAlias]
@@ -95,7 +81,6 @@
             console.log err  if err?
 
   @ensureDomainSettings = ({account, vm, type, nickname, groupSlug})->
->>>>>>> 33c3d6f8
     domain = 'kd.io'
     if type is 'user'
       requiredDomains = ["#{nickname}.#{groupSlug}.#{domain}"]
