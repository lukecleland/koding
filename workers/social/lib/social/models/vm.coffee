{Model} = require 'bongo'
{Relationship, Module} = require 'jraphical'
{argv} = require 'optimist'
KONFIG = require('koding-config-manager').load("main.#{argv.c}")

JPaymentPack = require "./payment/pack"

module.exports = class JVM extends Module

  {permit} = require './group/permissionset'
  {secure, dash, signature} = require 'bongo'
  {uniq}   = require 'underscore'

  {argv} = require 'optimist'

  KodingError = require '../error'

  JPaymentSubscription = require './payment/subscription'
  JPaymentPack         = require './payment/pack'
  JPermissionSet       = require './group/permissionset'
  @share()

  @trait __dirname, '../traits/protected'

  @bound = require 'koding-bound'

  handleError = (err)-> console.error err  if err

  VMDefaultDiskSize = @VMDefaultDiskSize = 4096
  @set
    softDelete          : yes
    indexes             :
      hostnameAlias     : 'unique'
    permissions         :
      'sudoer'          : []
      'create vms'      : ['member','moderator']
      'delete vms'      : ['member','moderator']
    sharedEvents        :
      static            : [
        { name : "RemovedFromCollection" }
      ]
      instance          : [
        { name : "RemovedFromCollection" }
        { name : "control" }
      ]
    sharedMethods       :

      static            :
        fetchVms: [
          (signature Function)
          (signature Object, Function)
        ]
        fetchVmsByContext: [
          (signature Function)
          (signature Object, Function)
        ]
        fetchVmInfo:
          (signature String, Function)
        fetchDomains:
          (signature String, Function)
        removeByHostname:
          (signature String, Function)
        someData:
          (signature Object, Object, Object, Function)
        count:
          (signature Object, Function)
        fetchDefaultVm:
          (signature Function)
        resetDefaultVMLimits:
          (signature Function)
        fetchVmRegion:
          (signature String, Function)
        createVmByNonce:
          (signature String, Function)
        createFreeVm:
          (signature Function)
        createSharedVm:
          (signature Function)
    schema              :
      ip                :
        type            : String
        default         : -> null
      ldapPassword      :
        type            : String
        default         : -> null
      hostnameAlias     :
        type            : String
        required        : yes
      hostKite          :
        type            : String
        default         : -> null
      region            :
        type            : String
        enum            : ['unknown region'
                          [
                            'aws' # Amazon Web Services
                            'sj'  # San Jose
                            'vagrant'
                          ]]
        default         : if argv.c is 'vagrant' then 'vagrant' else 'sj'
      webHome           : String
      planCode          : String
      subscriptionCode  : String
      vmType            :
        type            : String
        default         : 'user'
      users             : Array
      groups            : Array
      isEnabled         :
        type            : Boolean
        default         : yes
      shouldDelete      :
        type            : Boolean
        default         : no
      pinnedToHost      : String
      alwaysOn          :
        type            : Boolean
        default         : no
      maxMemoryInMB     :
        type            : Number
        default         : KONFIG.defaultVMConfigs.freeVM.ram ? 1024
      diskSizeInMB      :
        type            : Number
<<<<<<< HEAD
        default         : KONFIG.defaultVMConfigs.freeVM.storage ? 3600
=======
        default         : VMDefaultDiskSize
>>>>>>> d8923ee9
      numCPUs           :
        type            : Number
        default         : KONFIG.defaultVMConfigs.freeVM.cpu ? 1

  suspend: (callback)->
    @update { $set: { hostKite: '(banned)' } }, (err)=>
      return callback err if err
      @emit 'control', {
        routingKey: "control.suspendVM"
        @hostnameAlias
      }
      return callback null

  @fetchDefaultVm_ = (client, callback)->
    {delegate} = client.connection
    delegate.fetchUser (err, user) ->
      return callback err  if err
      return callback new Error "User not found" unless user

      JGroup = require './group'
      JGroup.one slug:'koding', (err, fetchedGroup)=>
        return callback err  if err
        JVM.one
          users    : { $elemMatch: id: user.getId() }
          groups   : { $elemMatch: id: fetchedGroup.getId() }
          planCode : 'free'
        , callback


  @resetDefaultVMLimits = secure (client, callback)->
    @fetchDefaultVm_ client, (err, vm)->
      return callback err  if err
      return callback new Error "VM not found" unless vm
      vm.update {$set: diskSizeInMB: VMDefaultDiskSize}, (err) ->
        return callback err if err
        callback null, vm.hostnameAlias

  @createDomains = (account, domains, hostnameAlias)->

    updateRelationship = (domainObj)->
      Relationship.one
        targetName: "JDomain",
        targetId: domainObj._id,
        sourceName: "JAccount",
        sourceId: account._id,
        as: "owner"
      , (err, rel)->
        if err or not rel
          account.addDomain domainObj, (err)->
            console.log err  if err?

    JDomain = require './domain'
    domains.forEach (domain) ->
      domainObj = new JDomain
        domain        : domain
        hostnameAlias : [hostnameAlias]
        proxy         : { mode: 'vm' }
        regYears      : 0
        loadBalancer  : { persistance: 'disabled' }
      domainObj.save (err)->
        if err
        then console.error err  unless err.code is 11000
        else updateRelationship domainObj

  @fixUserDomains = permit 'change bundle',
    success: (client, callback)->

      unless client.context.group is "koding"
        return callback new KodingError "You are not Koding admin."

      JDomain = require './domain'
      JUser   = require './user'

      JVM.each {}, {}, (err, vm) =>
        return callback err  if err
        return callback null, null  unless vm
        {nickname, groupSlug, uid, type} = @parseAlias vm.hostnameAlias
        hostnameAliases = JVM.createAliases {
          nickname, type, uid, groupSlug
        }
        [vmUser] = vm.users.filter (u) -> u.owner is yes
        if vmUser?
          JUser.one { _id: vmUser.id }, (err, user) =>
            if not err and user
              user.fetchAccount 'koding', (err, account) =>
                console.log "WORKING ON VM FOR #{nickname} - #{hostnameAliases[0]}"
                if not err and account
                  @ensureDomainSettings {account, vm, type, nickname, groupSlug}
                  @createDomains account, hostnameAliases, hostnameAliases[0]

  @ensureDomainSettings = ({account, vm, type, nickname, groupSlug})->
    domain = 'kd.io'
    if type in ['user', 'expensed']
      requiredDomains = ["#{nickname}.#{groupSlug}.#{domain}"]
      if groupSlug in ['koding', 'guests']
        requiredDomains.push "#{nickname}.#{domain}"
    else
      requiredDomains = ["#{groupSlug}.#{domain}", "shared.#{groupSlug}.#{domain}"]
    @createDomains account, requiredDomains, vm.hostnameAlias

  @createAliases = ({nickname, type, uid, groupSlug})->
    domain       = 'kd.io'
    aliases      = []
    type        ?= 'user'

    if type in ['user', 'expensed']
      if uid is 0
        aliases.push "#{nickname}.#{groupSlug}.#{domain}"
      if groupSlug in ['koding', 'guests']
        aliases.push "#{nickname}.#{domain}"  if uid is 0
        aliases.push "vm-#{uid}.#{nickname}.#{domain}"
      aliases.push "vm-#{uid}.#{nickname}.#{groupSlug}.#{domain}"

    else if type is 'group'
      if uid is 0
        aliases = ["#{groupSlug}.#{domain}"
                   "shared.#{groupSlug}.#{domain}"
                   "shared-0.#{groupSlug}.#{domain}"]
      else
        aliases = ["shared-#{uid}.#{groupSlug}.#{domain}"]

    return aliases.reverse()

  @parseAlias = (alias)->
    # group-vm alias
    if /^shared\-[0-9]+/.test alias
      result = alias.match /(.*)\.([a-z0-9\-]+)\.kd\.io$/
      if result
        [rest..., prefix, groupSlug] = result
        uid = parseInt(prefix.split(/-/)[1], 10)
        return {groupSlug, prefix, uid, type:'group', alias}
    # personal-vm alias
    else if /^vm\-[0-9]+/.test alias
      result = alias.match /(.*)\.([a-z0-9\-]+)\.([a-z0-9\-]+)\.kd\.io$/
      if result
        [rest..., prefix, nickname, groupSlug] = result
        uid = parseInt(prefix.split(/-/)[1], 10)
        return {groupSlug, prefix, nickname, uid, type:'user', alias}
    return null

  @createFreeVm = secure (client, callback)->

    @fetchDefaultVm client, (err, vm)=>

      return callback err  if err

      { delegate: account } = client.connection

      unless vm

        JGroup = require './group'
        JGroup.one slug:'koding', (err, group)=>

          account.fetchUser (err, user) =>
            return callback err  if err
            return callback new Error "user not found" unless user

            nameFactory = (require 'koding-counter')
              db          : JVM.getClient()
              offset      : 0
              counterName : "koding~#{user.username}~"

            nameFactory.next (err, uid)=>
              return console.error err  if err
              # Counter created

              @addVm {
                uid
                user
                account
                sudo      : yes
                type      : 'user'
                target    : account
                planCode  : 'free'
                groupSlug : group.slug
                planOwner : "user_#{account._id}"
                webHome   : account.profile.nickname
                groups    : wrapGroup group
              }, callback

      else

        callback new KodingError('Default VM already exists'), vm

  vmProductMap =
    "f34ba4e35041fea7e519dc20a96d3e1b": { core  : 1 }
    "04d5a80edbde8c2b4be2c4fc0da4d527": { ram   : 1024 }
    "7029c74b6f16ed328cd1c41a454c02f3": { disk  : 1200 }

  @createVmByNonce = secure (client, nonce, callback) ->
    JPaymentFulfillmentNonce  = require './payment/nonce'
    JPaymentPack              = require './payment/pack'

    JPaymentFulfillmentNonce.one { nonce }, (err, nonceObject) =>
      return callback err  if err
      return { message: "Unrecognized nonce!", nonce }  unless nonceObject

      { planCode, subscriptionCode } = nonceObject

      JPaymentPack.one { planCode }, (err, pack) =>
        return callback err  if err

        pack.fetchProducts (err, products) =>
          return callback err  if err

          { delegate: account } = client.connection
          { group: groupSlug } = client.context

          attributes = products
            .map (product) ->
              vmProductMap[product.planCode]
            .reduce( (memo, attr) ->
              memo[key] = val  for own key, val of attr
              memo
            , {})

          @createVm {
            account
            groupSlug
            planCode
            subscriptionCode
            type          : 'user'
            maxMemoryInMB : attributes.ram
            diskSizeInMB  : attributes.disk
            numCPUs       : attributes.core
          }, (err, vm) ->
            return callback err  if err

            callback null, vm


  @createSharedVm = secure (client, callback)->
    {connection:{delegate:account}, context:{group}} = client
    JGroup = require './group'
    JGroup.one {slug:group}, (err, group)=>
      return callback err  if err
      group.fetchAdmins (err, admins)=>
        return callback err  if err

        adminIds = admins.map (admin) ->
          admin.getId().toString()

        return callback new Error "You can not create shared VM" unless account.getId().toString() in adminIds

        group.fetchSubscription (err, subscription) =>
          return callback err  if err or not subscription

          JPaymentPack.one tags: $in: ["sharedvm"], (err, pack) =>
            return callback err  if err or not pack
            subscription.debit pack, 1, (err) =>
              return callback err  if err
              @createVm {
                type      : "group"
                groupSlug : group.slug
                account
              }, callback

  # TODO: this needs to be rethought in terms of bundles, as per the
  # discussion between Devrim, Chris T. and Badahir  C.T.
  @createVm = ({account, type, groupSlug, planCode, subscriptionCode}, callback)->
    JGroup = require './group'
    JGroup.one {slug: groupSlug}, (err, group)=>
      return callback err  if err
      return callback new Error "Group not found"  unless group

      account.fetchUser (err, user)=>
        return callback err  if err
        return callback new Error "user is not defined"  unless user

        # We are keeping this names just for counter
        {nickname} = account.profile
        webHome    = if type is "group" then groupSlug else nickname

        counterName = "#{groupSlug}~#{nickname}~"
        nameFactory = (require 'koding-counter') {
          db     : JVM.getClient()
          offset : 0
          counterName
        }

        nameFactory.next (err, uid)=>
          return callback err  if err

          hostnameAliases = JVM.createAliases {
            nickname, type, uid, groupSlug
          }
          users         = [{ id: user.getId(), sudo: yes, owner: yes }]
          groups        = [{ id: group.getId() }]
          hostnameAlias = hostnameAliases[0]

          vm = new JVM {
            hostnameAlias
            planCode
            subscriptionCode
            webHome
            groups
            users
            vmType: type
          }

          vm.save (err) =>

            if err
              return console.warn "Failed to create VM for ", \
                                   {users, groups, hostnameAlias}

            JVM.createDomains account, hostnameAliases, hostnameAliases[0]

            group.addVm vm, (err)=>
              return callback err  if err
              JVM.ensureDomainSettings {account, vm, type, nickname, groupSlug}
              if type is 'group'
                @addVmUsers vm, group, ->
                  callback null, vm
              else
                callback null, vm

  @addVmUsers = (vm, group, callback)->
    # todo - do this operation in batches
    selector =
      sourceId    : group.getId()
      sourceName  : "JGroup"
      as          : "member"

    # fetch members of the group
    Relationship.someData selector, {targetId:1}, (err, cursor)->
      return callback err  if err

      cursor.toArray (err, targetIds)->
        return callback err  if err
        targetIds or= []

        # aggregate them into accountIds
        accountIds = targetIds.map (rec)-> rec.targetId

        selector =
          targetId   : {$in : accountIds}
          targetName : "JAccount"
          as         : 'owner'
          sourceName : 'JUser'

        # fetch userids of the accounts
        Relationship.someData selector, {sourceId:1}, (err, cursor)->
          return callback err  if err

          cursor.toArray (err, sourceIds)->
            return callback err  if err
            sourceIds or= []
            vmUsers = []

            vmUsers = sourceIds.map (rec)->
              { id: rec.sourceId, sudo: yes }

            return vm.update {
              $set: users: vmUsers
            }, callback

  @fetchVmInfo = secure (client, hostnameAlias, callback)->
    {delegate} = client.connection

    delegate.fetchUser (err, user) ->
      return callback err  if err
      return callback new Error "user not found" unless user

      JVM.one
        hostnameAlias : hostnameAlias
        users         : { $elemMatch: id: user.getId() }
      , (err, vm)->
        return callback err  if err
        return callback null, null  unless vm
        callback null,
          planCode         : vm.planCode
          hostnameAlias    : vm.hostnameAlias
          underMaintenance : vm.hostKite is "(maintenance)"
          region           : vm.region or 'sj'

  @fetchVmRegion = secure (client, hostnameAlias, callback)->
    {delegate} = client.connection
    JVM.one {hostnameAlias}, (err, vm)->
      return callback err  if err or not vm
      callback null, vm.region

  @fetchDefaultVm = secure (client, callback)->
    @fetchDefaultVm_ client, (err, vm)->
      return callback err  if err
      callback null, vm?.hostnameAlias

  @fetchAccountVmsBySelector = (account, selector, options, callback) ->
    [callback, options] = [options, callback]  unless callback

    options ?= {}
    # options.limit = Math.min options.limit ? 10, 10

    account.fetchUser (err, user) ->
      return callback err  if err
      return callback new Error "user not found" unless user

      selector.users = $elemMatch: id: user.getId()

      JVM.someData selector, { hostnameAlias: 1 }, options, (err, cursor)->
        return callback err  if err

        cursor.toArray (err, arr)->
          return callback err  if err
          callback null, arr.map (vm)-> vm.hostnameAlias

  @fetchVmsByContext = secure (client, options, callback) ->
    {connection:{delegate}, context:{group}} = client
    JGroup = require './group'

    slug = group ? if delegate.type is 'unregistered' then 'guests' else 'koding'

    JGroup.one {slug}, (err, fetchedGroup) =>
      return callback err  if err

      selector = groups: { $elemMatch: id: fetchedGroup.getId() }
      @fetchAccountVmsBySelector delegate, selector, options, callback

  @fetchVms = secure (client, options, callback) ->
    {delegate} = client.connection
    @fetchAccountVmsBySelector delegate, {}, options, callback

    # TODO: let's implement something like this:
    # failure: (client, callback) ->
    #   @fetchDefaultVmByContext client, (err, vm)->
    #     return callback err  if err
    #     callback null, [vm]

  # Private static method to fetch domains
  @fetchDomains = (selector, callback)->
    JDomain = require './domain'
    JDomain.someData selector, {domain:1}, \
    (err, cursor)->
      return callback err, []  if err
      cursor.toArray (err, arr)->
        return callback err, []  if err
        callback null, arr.map (vm)-> vm.domain

  # Public(shared) static method to fetch domains
  # which points to given hostnameAlias
  @fetchDomains$ = secure (client, hostnameAlias, callback)->
    {delegate} = client.connection

    delegate.fetchUser (err, user) ->
      return callback err  if err
      return callback new Error "user not found" unless user

      selector =
        hostnameAlias : hostnameAlias
        users         : { $elemMatch: id: user.getId() }

      JVM.one selector, {hostnameAlias:1}, (err, vm)->
        return callback err, []  if err or not vm
        JVM.fetchDomains {hostnameAlias: vm.hostnameAlias}, callback

  @removeRelatedDomains = (vm, callback=->)->
    vmInfo = @parseAlias vm.hostnameAlias
    return callback null  unless vmInfo

    # Create same aliases based on vm info
    aliasesToDelete = @createAliases vmInfo

    # If calculated uid is greater than 0 we also try to add
    # aliases which has uid 0
    if vmInfo.uid > 0
      vmInfo.uid = 0
      aliasesToDelete = uniq aliasesToDelete.concat @createAliases vmInfo

    selector =
      hostnameAlias : vm.hostnameAlias
      domain        : { $in : aliasesToDelete }

    JDomain = require './domain'
    JDomain.remove selector, (err)->
      callback err
      return console.error "Failed to delete domains:", err  if err

  remove: (callback)->
    JVM.removeRelatedDomains this
    super callback

  @deleteVM = (vm, callback)->
    if vm.planCode is 'free'
      vm.remove callback
    else
      JPaymentSubscription.one
        planCode : vm.subscriptionCode
        $or      : [
          {status: 'active'}
          {status: 'canceled'}
        ]
      , (err, subscription)->
        if err or not subscription
          return callback { message: 'Unable to update subscription.' }

        if subscription.status is 'canceled'
          vm.remove callback
        else
          JPaymentPack.one { planCode: vm.planCode }, (err, pack) ->
            return callback err  if err

            subscription.credit pack, (err) ->
              return callback err  if err

              vm.remove callback

  @removeByHostname = secure (client, hostnameAlias, callback)->
    {delegate} = client.connection

    delegate.fetchUser (err, user) =>
      return callback err  if err
      return callback { message: "user not found" }  unless user

      selector =
        hostnameAlias : hostnameAlias
        users         : { $elemMatch: id: user.getId(), owner: yes }

      JVM.one selector, (err, vm) =>
        return callback err  if err
        return callback new KodingError 'No such VM'  unless vm

        delegate.hasTarget vm, 'owner', (err, hasTarget) =>
          return callback err  if err

          if hasTarget
            @deleteVM vm, callback
          else
            [{ id: groupId }] = vm.groups

            JGroup = require './group'
            JGroup.one { _id: groupId }, (err, group)=>
              return callback err  if err

              JPermissionSet.checkPermission client, "delete vms", group,
              (err, hasPermission)=>
                return callback err  if err

                @deleteVM vm, callback  if hasPermission

  @addVm = ({ account, target, user, sudo, groups, groupSlug
             type, planCode, planOwner, webHome, uid }, callback)->

    return handleError new Error "user is not defined"  unless user
    nickname = account.profile.nickname or user.username
    uid ?= 0
    hostnameAliases = JVM.createAliases {
      nickname
      type, uid, groupSlug
    }

    users = [
      { id: user.getId(), sudo: yes, owner: yes }
    ]

    [hostnameAlias]  = hostnameAliases
    groups          ?= []

    vm = new JVM {
      hostnameAlias
      planOwner
      planCode
      webHome
      groups
      users
      vmType: type
    }

    vm.save (err)->

      callback? err, vm  unless err

      handleError err
      if err
        return console.warn "Failed to create VM for ", \
                             {users, groups, hostnameAlias}

      JVM.ensureDomainSettings \
        {account, vm, type, nickname, groupSlug}
      JVM.createDomains account, hostnameAliases, hostnameAlias
      target.addVm vm, handleError

  wrapGroup = (group)-> [ { id: group.getId() } ]

  do ->

    JAccount  = require './account'
    JGroup    = require './group'
    JUser     = require './user'

    uidFactory = null

    require('bongo').Model.on 'dbClientReady', ->
      uidFactory = (require 'koding-counter') {
        db          : JVM.getClient()
        counterName : 'uid'
        offset      : 1e6
      }
      uidFactory.initialize()

    JUser.on 'UserCreated', (user)->
      uidFactory.next (err, uid)->
        if err then handleError err
        else user.update { $set: { uid } }, handleError

    JUser.on "UserBlocked", (user)->
      return handleError new Error "user not found" unless user
      selector =
        'users.id'    : user.getId()
        'users.owner' : yes

      JVM.some selector, {}, (err, vms)->
        return console.error err  if err
        queue = vms.map (vm)->->
          # shutdown all vms that user has
          vm.suspend -> queue.fin()
        if queue.length > 0
          dash queue, (err)->
            console.error err if err

    JUser.on "UserUnblocked", (user)->
      return handleError new Error "user not found" unless user
      selector =
        'users.id'    : user.getId()
        'users.owner' : yes

      JVM.some selector, {}, (err, vms)->
        return console.error err  if err
        queue = vms.map (vm)->->
          vm.update { $set: { hostKite: null } }, -> queue.fin()
        if queue.length > 0
          dash queue, (err)->
            console.error err if err

    JAccount.on 'UsernameChanged', ({ oldUsername, username, isRegistration })->
      return  unless oldUsername and username

      if isRegistration
        oldGroup  = 'guests'
        group     = 'koding'
      else
        oldGroup = group = 'koding'

      hostnameAlias = "vm-0.#{oldUsername}.#{oldGroup}.kd.io"
      newHostNameAlias = "vm-0.#{username}.#{group}.kd.io"

      console.log "Started to migrate #{oldUsername} to #{username} ..."

      JVM.one {hostnameAlias}, (err, vm)=>
        return console.error err  if err or not vm
        # Old vm found

        # Removing old vm domains...
        JVM.removeRelatedDomains vm, (err)=>
          if err
            console.error "Failed to remove old domains for #{hostnameAlias}"

          JAccount.one {'profile.nickname':username}, (err, account)=>
            return console.error err  if err or not account
            # New account found
            webHome       = username
            vm.update {$set: {hostnameAlias:newHostNameAlias, webHome}},(err)=>

              return console.error err  if err
              # VM hostnameAlias updated

              nameFactory = (require 'koding-counter')
                db          : JVM.getClient()
                offset      : 0
                counterName : "koding~#{username}~"
              nameFactory.next (err, uid)=>
                return console.error err  if err
                # Counter created

                hostnameAliases = JVM.createAliases {
                  nickname:username
                  type:'user', uid, groupSlug:'koding'
                }
                JVM.createDomains account, hostnameAliases, hostnameAliases[0]

                console.log """Migration completed for
                               #{hostnameAlias} to #{newHostNameAlias}"""

    JGroup.on 'GroupDestroyed', (group)->
      group.fetchVms (err, vms)->
        if err then handleError err
        else vms.forEach (vm)-> vm.remove handleError

    JGroup.on 'MemberAdded', ({group, member})->
      member.fetchUser (err, user)->
        return handleError err  if err
        return handleError new Error "user not defined" unless user

        if group.slug is 'guests'
          # Following is just here to register this name in the counters collection
          ((require 'koding-counter') {
            db          : JVM.getClient()
            counterName : "koding~#{member.profile.nickname}~"
            offset      : 0
          }).next ->

          # TODO: this special case for koding should be generalized for any group.
          JVM.addVm {
            user
            account   : member
            sudo      : yes
            type      : 'user'
            target    : member
            planCode  : 'free'
            planOwner : "user_#{member._id}"
            groupSlug : group.slug
            webHome   : member.profile.nickname
            groups    : wrapGroup group
          }
        else if group.slug is 'koding'
          member.fetchVms (err, vms)->
            if err then handleError err
            else
              vms.forEach (vm) ->
                vm.update $set: groups: [id: group.getId()], handleError
        else
          member.checkPermission group, 'sudoer', (err, hasPermission)->
            if err then handleError err
            else
              group.fetchVms (err, vms)->
                if err then handleError err
                else vms.forEach (vm)->
                  if vm.type is 'group'
                    vm.update {
                      $addToSet: users: { id: user.getId(), sudo: hasPermission }
                    }, handleError

    JGroup.on 'MemberRemoved', ({group, member})->
      member.fetchUser (err, user)->
        return handleError err  if err
        return handleError new Error "user not found" unless user

        # Do we need to take care guests here? Like when guests ends up session
        # Do we also need to remove their vms? ~ GG
        if group.slug is 'koding'
          member.fetchVms (err, vms)->
            if err then handleError err
            else vms.forEach (vm)->
              vm.update {
                $set: { isEnabled: no, shouldDelete: yes }
              }, handleError
        else
          # group.fetchVms (err, vms)->
          #   if err then handleError err
          #   else vms.forEach (vm)->
          #     JVM.update {_id: vm.getId()}, { $pull: id: user.getId() }, handleError
          # TODO: the below is more efficient and a little less strictly correct than the above:
          JVM.update { groups: group.getId() }, { $pull: id: user.getId() }, handleError

    JGroup.on 'MemberRolesChanged', ({group, member})->
      return  if group.slug 'koding'  # TODO: remove this special case
      member.fetchUser (err, user)->
        return handleError err  if err
        return handleError new Error "user not found"  unless user

        member.checkPermission group, 'sudoer', (err, hasPermission)->
          if err then handleError err
          else if hasPermission
            member.fetchVms (err, vms)->
              if err then handleError err
              else
                vms.forEach (vm)->
                  vm.update {
                    $set: users: vm.users.map (userRecord)->
                      isMatch = userRecord.id.equals user.getId()
                      return userRecord  unless isMatch
                      return { id, sudo: hasPermission }
                  }, handleError<|MERGE_RESOLUTION|>--- conflicted
+++ resolved
@@ -121,11 +121,7 @@
         default         : KONFIG.defaultVMConfigs.freeVM.ram ? 1024
       diskSizeInMB      :
         type            : Number
-<<<<<<< HEAD
-        default         : KONFIG.defaultVMConfigs.freeVM.storage ? 3600
-=======
-        default         : VMDefaultDiskSize
->>>>>>> d8923ee9
+        default         : KONFIG.defaultVMConfigs.freeVM.storage ? VMDefaultDiskSize
       numCPUs           :
         type            : Number
         default         : KONFIG.defaultVMConfigs.freeVM.cpu ? 1
