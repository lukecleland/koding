{Module} = require 'jraphical'
{difference} = require 'underscore'

module.exports = class JGroup extends Module


  [ERROR_UNKNOWN, ERROR_NO_POLICY, ERROR_POLICY] = [403010, 403001, 403009]

  {Relationship} = require 'jraphical'

  {Inflector, ObjectId, ObjectRef, secure, daisy, dash} = require 'bongo'

  JPermissionSet = require './permissionset'
  {permit} = JPermissionSet

  KodingError = require '../../error'

  Validators = require './validators'

  {throttle} = require 'underscore'

  PERMISSION_EDIT_GROUPS = [
    {permission: 'edit groups'}
    {permission: 'edit own groups', validateWith: Validators.own}
  ]

  @trait __dirname, '../../traits/followable'
  @trait __dirname, '../../traits/filterable'
  @trait __dirname, '../../traits/taggable'
  @trait __dirname, '../../traits/protected'
  @trait __dirname, '../../traits/joinable'
  @trait __dirname, '../../traits/slugifiable'

  @share()

  @set
    softDelete      : yes
    slugifyFrom     : 'slug'
    slugTemplate    : '#{slug}'
    feedable        : no
    memberRoles     : ['admin','moderator','member','guest']
    permissions     :
      'grant permissions'                 : []
      'open group'                        : ['member','moderator']
      'list members'                      : ['guest','member','moderator']
      'create groups'                     : ['moderator']
      'edit groups'                       : ['moderator']
      'edit own groups'                   : ['member','moderator']
      'query collection'                  : ['member','moderator']
      'update collection'                 : ['moderator']
      'assure collection'                 : ['moderator']
      'remove documents from collection'  : ['moderator']
      'view readme'                       : ['guest','member','moderator']
    indexes         :
      slug          : 'unique'
    sharedEvents    :
      static        : [
        { name: 'MemberAdded',    filter: -> null }
        { name: 'MemberRemoved',  filter: -> null }
      ]
      instance      : [
        { name: 'MemberAdded',    filter: -> null }
        { name: 'MemberRemoved',  filter: -> null }
      ]
    sharedMethods   :
      static        : [
        'one','create','each','count','byRelevance','someWithRelationship'
        '__resetAllGroups','fetchMyMemberships','__importKodingMembers',
        'suggestUniqueSlug'
      ]
      instance      : [
        'join', 'leave', 'modify', 'fetchPermissions', 'createRole'
        'updatePermissions', 'fetchMembers', 'fetchRoles', 'fetchMyRoles'
        'fetchUserRoles','changeMemberRoles','canOpenGroup', 'canEditGroup'
        'fetchMembershipPolicy','modifyMembershipPolicy','requestAccess'
        'fetchReadme', 'setReadme', 'addCustomRole', 'fetchInvitationRequests'
        'countPendingInvitationRequests', 'countPendingSentInvitations',
        'countInvitationRequests', 'fetchInvitationRequestCounts',
        'resolvePendingRequests','fetchVocabulary', 'fetchMembershipStatuses',
        'setBackgroundImage', 'removeBackgroundImage', 'fetchAdmin', 'inviteByEmail',
        'inviteByEmails', 'inviteByUsername', 'kickMember', 'transferOwnership',
<<<<<<< HEAD
        'remove', 'sendSomeInvitations', 'fetchNewestMembers', 'countMembers',
        'fetchBundle', 'createBundle', 'destroyBundle', 'updateBundle', 'fetchRolesByClientId'
=======
        'remove', 'sendSomeInvitations', 'fetchNewestMembers', 'countMembers'
>>>>>>> 3492d230
      ]
    schema          :
      title         :
        type        : String
        required    : yes
      body          : String
      avatar        : String
      slug          :
        type        : String
        validate    : require('../name').validateName
        set         : (value)-> value.toLowerCase()
      privacy       :
        type        : String
        enum        : ['invalid privacy type', ['public', 'private']]
      visibility    :
        type        : String
        enum        : ['invalid visibility type', ['visible', 'hidden']]
      parent        : ObjectRef
      counts        :
        members     : Number
      customize     :
        background  :
          customImages    : [String]
          customColors    : [String]
          customType      :
            type          : String
            default       : 'defaultImage'
            enum          : ['invalid type', [ 'defaultImage', 'customImage', 'defaultColor', 'customColor']]
          customValue     :
            type          : String
            default       : '1'
          customOptions   : Object
    relationships   :
      bundle        :
        targetType  : 'JGroupBundle'
        as          : 'owner'
      permissionSet :
        targetType  : JPermissionSet
        as          : 'owner'
      defaultPermissionSet:
        targetType  : JPermissionSet
        as          : 'default'
      member        :
        targetType  : 'JAccount'
        as          : 'member'
      moderator     :
        targetType  : 'JAccount'
        as          : 'moderator'
      admin         :
        targetType  : 'JAccount'
        as          : 'admin'
      owner         :
        targetType  : 'JAccount'
        as          : 'owner'
      application   :
        targetType  : 'JApp'
        as          : 'owner'
      vocabulary    :
        targetType  : 'JVocabulary'
        as          : 'owner'
      subgroup      :
        targetType  : 'JGroup'
        as          : 'parent'
      tag           :
        targetType  : 'JTag'
        as          : 'tag'
      role          :
        targetType  : 'JGroupRole'
        as          : 'role'
      membershipPolicy :
        targetType  : 'JMembershipPolicy'
        as          : 'owner'
      invitationRequest:
        targetType  : 'JInvitationRequest'
        as          : 'owner'
      readme        :
        targetType  : 'JMarkdownDoc'
        as          : 'owner'
      vm            :
        targetType  : 'JVM'
        as          : 'owner'

  constructor:->
    super

    @on 'MemberAdded', (member)->
      @constructor.emit 'MemberAdded', { group: this, member }
      @sendNotificationToAdmins 'GroupJoined',
        actionType : 'groupJoined'
        actorType  : 'member'
        subject    : ObjectRef(this).data
        member     : ObjectRef(member).data

    @on 'MemberRemoved', (member)->
      @constructor.emit 'MemberRemoved', { group: this, member }

    @on 'MemberRolesChanged', (member)->
      @constructor.emit 'MemberRolesChanged', { group: this, member }

  @__importKodingMembers = secure (client, callback)->
    JAccount = require '../account'
    {delegate} = client.connection
    count = 0
    if delegate.can 'migrate-koding-users'
      @one slug:'koding', (err, koding)->
        if err then callback err
        else
          JAccount.each {}, {}, (err, account)->
            if err
              callback err
            else unless account?
              callback null
            else
              isMember =
                sourceId  : koding.getId()
                targetId  : account.getId()
                as        : 'member'
              Relationship.count isMember, (err, count)->
                if err then callback err
                else if count is 0
                  process.nextTick ->
                    koding.approveMember account, ->
                      console.log "added member: #{account.profile.nickname}"

  setBackgroundImage: permit 'edit groups',
    success:(client, type, value, callback=->)->
      if type is 'customImage'
        operation =
          $set: {}
          $addToSet : {}
        operation.$addToSet['customize.background.customImages'] = value
      else if type is 'customColor'
        operation =
          $set: {}
          $addToSet : {}
        operation.$addToSet['customize.background.customColors'] = value
      else
        operation = $set : {}

      operation.$set["customize.background.customType"] = type

      if type in ['defaultImage','defaultColor','customColor','customImage']
        operation.$set["customize.background.customValue"] = value

      @update operation, callback

  removeBackgroundImage: permit 'edit groups',
    success:(client, type, value, callback=->)->
      if type is 'customImage'
        @update {$pullAll: 'customize.background.customImages': [value]}, callback
      else if type is 'customColor'
        @update {$pullAll: 'customize.background.customColors': [value]}, callback
      else
        console.log 'Nothing to remove'

  @renderHomepage: require './render-homepage'

  @__resetAllGroups = secure (client, callback)->
    {delegate} = client.connection
    @drop callback if delegate.can 'reset groups'

  @fetchParentGroup =(source, callback)->
    Relationship.someData {
      targetName  : @name
      sourceId    : source.getId?()
      sourceType  : 'function' is typeof source and source.name
    }, {targetId: 1}, (err, cursor)=>
      if err
        callback err
      else
        cursor.nextObject (err, rel)=>
          if err
            callback err
          else unless rel
            callback null
          else
            @one {_id: targetId}, callback

  @create = do->

    save_ =(label, model, queue, callback)->
      model.save (err)->
        if err then callback err
        else
          console.log "#{label} is saved"
          queue.next()

    create = secure (client, formData, callback)->
      JAccount = require '../account'
      {delegate} = client.connection
      unless delegate instanceof JAccount
        return callback new KodingError 'Access denied.'

      JPermissionSet = require './permissionset'
      JMembershipPolicy = require './membershippolicy'
      JName = require '../name'
      group                 = new this formData
      permissionSet         = new JPermissionSet
      defaultPermissionSet  = new JPermissionSet
      queue = [
        -> group.useSlug group.slug, (err, slug)->
          if err then callback err
          else unless slug?
            callback new KodingError "Couldn't claim the slug!"
          else
            console.log "created a slug #{slug.slug}"
            group.slug  = slug.slug
            group.slug_ = slug.slug
            queue.next()
        -> save_ 'group', group, queue, callback
        -> group.addMember delegate, (err)->
            if err then callback err
            else
              console.log 'member is added'
              queue.next()
        -> group.addAdmin delegate, (err)->
            if err then callback err
            else
              console.log 'admin is added'
              queue.next()
        -> group.addOwner delegate, (err)->
            if err then callback err
            else
              console.log 'owner is added'
              queue.next()
        -> save_ 'permission set', permissionSet, queue, callback
        -> save_ 'default permission set', defaultPermissionSet, queue,
                  callback
        -> group.addPermissionSet permissionSet, (err)->
            if err then callback err
            else
              console.log 'permissionSet is added'
              queue.next()
        -> group.addDefaultPermissionSet defaultPermissionSet, (err)->
            if err then callback err
            else
              console.log 'permissionSet is added'
              queue.next()
        -> group.addDefaultRoles (err)->
            if err then callback err
            else
              console.log 'roles are added'
              queue.next()
      ]
      if 'private' is group.privacy
        queue.push -> group.createMembershipPolicy -> queue.next()
      queue.push =>
        @emit 'GroupCreated', { group, creator: delegate }
        callback null, group

      daisy queue

  @findSuggestions = (client, seed, options, callback)->
    {limit, blacklist, skip}  = options

    @some {
      title   : seed
      _id     :
        $nin  : blacklist
      visibility: 'visible'
    },{
      skip
      limit
      sort    : 'title' : 1
    }, callback

  @fetchSecretChannelName =(groupSlug, callback)->
    JName = require '../name'
    JName.fetchSecretName groupSlug, (err, secretName, oldSecretName)->
      if err then callback err
      else callback null, "group.secret.#{secretName}",
        if oldSecretName then "group.secret.#{oldSecretName}"

  @cycleChannel =do->
    cycleChannel = (groupSlug, callback=->)->
      JName = require '../name'
      JName.cycleSecretName groupSlug, (err, oldSecretName, newSecretName)=>
        if err then callback err
        else
          routingKey = "group.secret.#{oldSecretName}.cycleChannel"
          @emit 'broadcast', routingKey, null
          callback null
    return throttle cycleChannel, 5000

  cycleChannel:(callback)-> @constructor.cycleChannel @slug, callback

  @broadcast =(groupSlug, event, message)->
    if message?
      event = ".#{event}"
    else
      [message, event] = [event, message]
      event = ''
    @fetchSecretChannelName groupSlug, (err, secretChannelName, oldSecretChannelName)=>
      if err? then console.error err
      else unless secretChannelName? then console.error 'unknown channel'
      else
        @emit 'broadcast', "#{oldSecretChannelName}#{event}", message  if oldSecretChannelName
        @emit 'broadcast', "#{secretChannelName}#{event}", message

  broadcast:(message)-> @constructor.broadcast @slug, message

  changeMemberRoles: permit 'grant permissions',
    success:(client, memberId, roles, callback)->
      group = this
      groupId = @getId()
      roles.push 'member'  unless 'member' in roles
      oldRole =
        targetId    : memberId
        sourceId    : groupId
      Relationship.remove oldRole, (err)->
        if err then callback err
        else
          queue = roles.map (role)->->
            (new Relationship
              targetName  : 'JAccount'
              targetId    : memberId
              sourceName  : 'JGroup'
              sourceId    : groupId
              as          : role
            ).save (err)->
              callback err  if err
              queue.fin()
          dash queue, callback

  addDefaultRoles:(callback)->
    group = this
    JGroupRole = require './role'
    JGroupRole.all {isDefault: yes}, (err, roles)->
      if err then callback err
      else
        queue = roles.map (role)->->
          group.addRole role, queue.fin.bind queue
        dash queue, callback

  updatePermissions: permit 'grant permissions',
    success:(client, permissions, callback=->)->
      @fetchPermissionSet (err, permissionSet)=>
        if err
          callback err
        else if permissionSet?
          permissionSet.update $set:{permissions}, callback
        else
          permissionSet = new JPermissionSet {permissions}
          permissionSet.save callback

  fetchPermissions:do->
    fixDefaultPermissions_ =(model, permissionSet, callback)->
      # It was lately recognized that we needed to have a default permission
      # set that is created at the time of group creation, because other
      # permissions may be roled out over time, and it is best to be secure by
      # default.  Without knowing which permissions were present at the time
      # of group creation, we may inadvertantly expose dangerous permissions
      # to underprivileged roles.  We will create this group's "default
      # permissions" by cloning the group's current permission set. C.T.
      defaultPermissionSet = permissionSet.clone()
      defaultPermissionSet.save (err)->
        if err then callback err
        else model.addDefaultPermissionSet defaultPermissionSet, (err)->
          if err then callback err
          else callback null, defaultPermissionSet

    fetchPermissions = permit 'grant permissions',
      success:(client, callback)->
        {permissionsByModule} = require '../../traits/protected'
        {delegate}            = client.connection
        permissionSet         = null
        defaultPermissionSet  = null
        daisy queue = [
          => @fetchPermissionSet (err, model)->
              if err then callback err
              else
                permissionSet = model
                queue.next()
          => @fetchDefaultPermissionSet (err, model)=>
              if err then callback err
              else if model?
                console.log 'already had defaults'
                defaultPermissionSet = model
                queue.next()
              else
                console.log 'needed defaults fixed'
                fixDefaultPermissions_ this, permissionSet, (err, newModel)->
                  defaultPermissionSet = newModel
                  queue.next()
          -> callback null, {
              permissionsByModule
              permissions         : permissionSet.permissions
              defaultPermissions  : defaultPermissionSet.permissions
            }
        ]

  fetchRolesByAccount:(account, callback)->
    Relationship.someData {
      targetId: account.getId()
      sourceId: @getId()
    }, {as:1}, (err, cursor)->
      if err then callback err
      else
        cursor.toArray (err, arr)->
          if err then callback err
          else callback null, (doc.as for doc in arr)

  fetchMyRoles: secure (client, callback)->
    @fetchRolesByAccount client.connection.delegate, callback

  fetchUserRoles: permit 'grant permissions',
    success:(client, ids, callback)->
      [callback, ids] = [ids, callback]  unless callback
      @fetchRoles (err, roles)=>
        roleTitles = (role.title for role in roles)
        selector = {
          targetName  : 'JAccount'
          sourceId    : @getId()
          as          : { $in: roleTitles }
        }
        selector.targetId = $in: ids  if ids
        Relationship.someData selector, {as:1, targetId:1}, (err, cursor)->
          if err then callback err
          else
            cursor.toArray (err, arr)->
              if err then callback err
              else callback null, arr

  fetchMembers$: permit 'list members',
    success:(client, rest...)->
      [selector, options, callback] = Module.limitEdges 100, rest
      @fetchMembers selector, options, callback

  fetchNewestMembers$: permit 'list members',
    success:(client, rest...)->
      [selector, options, callback] = Module.limitEdges 100, rest
      selector            or= {}
      selector.as         = 'member'
      selector.sourceName = 'JGroup'
      selector.sourceId   = @getId()
      selector.targetName = 'JAccount'

      options             or= {}
      options.sort        or=
        timestamp         : -1
      options.limit       or= 16

      Relationship.some selector, options, (err,members)=>
        if err then callback err
        else
          targetIds = (member.targetId for member in members)
          JAccount = require '../account'
          JAccount.some
            _id   :
              $in : targetIds
          , {}, (err,memberAccounts)=>
            callback err,memberAccounts

  # fetchMyFollowees: permit 'list members'
  #   success:(client, options, callback)->
  #     [callback, options] = [options, callback]  unless callback
  #     options ?=


  # fetchMyFollowees: permit 'list members'
  #   success:(client, options, callback)->

  fetchReadme$: permit 'view readme',
    success:(client, rest...)-> @fetchReadme rest...

  setReadme$: permit
    advanced: PERMISSION_EDIT_GROUPS
    success:(client, text, callback)->
      @fetchReadme (err, readme)=>
        unless readme
          JMarkdownDoc = require '../markdowndoc'
          readme = new JMarkdownDoc content: text

          daisy queue = [
            ->
              readme.save (err)->
                console.log err
                if err then callback err
                else queue.next()
            =>
              @addReadme readme, (err)->
                console.log err
                if err then callback err
                else queue.next()
            ->
              callback null, readme
          ]

        else
          readme.update $set:{ content: text }, (err)=>
            if err then callback err
            else callback null, readme
    failure:(client,text, callback)->
      callback new KodingError "You are not allowed to change this."

  fetchHomepageView:(callback)->
    @fetchReadme (err, readme)=>
      return callback err  if err
      @fetchMembershipPolicy (err, policy)=>
        if err then callback err
        else
          callback null, JGroup.renderHomepage {
            @slug
            @title
            policy
            @avatar
            @body
            @counts
            content : readme?.html ? readme?.content
            @customize
          }

  fetchRolesByClientId:(clientId, callback)->
    [callback, clientId] = [clientId, callback]  unless callback
    return callback null, []  unless clientId

    JSession = require '../session'
    JSession.one {clientId}, (err, session)=>
      return callback err  if err
      {username} = session.data
      return callback null, []  unless username

      @fetchMembershipStatusesByUsername username, (err, roles)=>
        callback err, roles or [], session

  createRole: permit 'grant permissions',
    success:(client, formData, callback)->
      JGroupRole = require './role'
      JGroupRole.create
        title           : formData.title
        isConfigureable : formData.isConfigureable or no
      , callback

  addCustomRole: permit 'grant permissions',
    success:(client,formData,callback)->
      @createRole client,formData, (err,role)=>
        console.log err,role
        unless err
          @addRole role, callback
        else
          callback err, null

  createMembershipPolicy:(queue, callback)->
    [callback, queue] = [queue, callback]  unless callback
    queue ?= []
    JMembershipPolicy = require './membershippolicy'
    membershipPolicy  = new JMembershipPolicy
    queue.push(
      -> membershipPolicy.save (err)->
        if err then callback err
        else queue.next()
      => @addMembershipPolicy membershipPolicy, (err)->
        if err then callback err
        else queue.next()
    )
    queue.push callback  if callback
    daisy queue

  destroyMemebershipPolicy:(callback)->
    @fetchMembershipPolicy (err, policy)->
      if err then callback err
      else unless policy?
        callback new KodingError '404 Membership policy not found'
      else policy.remove callback

  convertPublicToPrivate =(group, callback=->)->
    group.createMembershipPolicy callback

  convertPrivateToPublic =(group, client, callback=->)->
    kallback = (err)->
      return callback err if err
      queue.next()

    daisy queue = [
      -> group.resolvePendingRequests client, yes, kallback
      -> group.destroyMemebershipPolicy kallback
      -> callback null
    ]

  setPrivacy:(privacy, client)->
    if @privacy is 'public' and privacy is 'private'
      convertPublicToPrivate this
    else if @privacy is 'private' and privacy is 'public'
      convertPrivateToPublic this, client
    @privacy = privacy

  getPrivacy:-> @privacy

  modify: permit
    advanced : [
      { permission: 'edit own groups', validateWith: Validators.own }
      { permission: 'edit groups' }
    ]
    success : (client, formData, callback)->
      # do not allow people to change there slugs
      delete formData.slug
      delete formData.slug_
      @setPrivacy formData.privacy, client
      @update {$set:formData}, callback

  modifyMembershipPolicy: permit
    advanced: PERMISSION_EDIT_GROUPS
    success: (client, formData, callback)->
      @fetchMembershipPolicy (err, policy)->
        if err then callback err
        else policy.update $set: formData, callback

  canEditGroup: permit 'grant permissions'

  canOpenGroup: permit 'open group',
    failure:(client, callback)->
      @fetchMembershipPolicy (err, policy)->
        explanation = policy?.explain() ?
                      err?.message ?
                      'No membership policy!'
        clientError = err ? new KodingError explanation
        clientError.accessCode = policy?.code ?
          if err then ERROR_UNKNOWN
          else if explanation? then ERROR_POLICY
          else ERROR_NO_POLICY
        callback clientError, no

  countPendingInvitationRequests: permit 'send invitations',
    success: (client, callback)->
      @countInvitationRequests {}, {status: 'pending'}, callback

  countPendingSentInvitations: permit 'send invitations',
    success: (client, callback)->
      @countInvitationRequests {}, {status: 'sent'}, callback

  countInvitationRequests$: permit 'send invitations',
    success: (client, rest...)-> @countInvitationRequests rest...

  fetchInvitationRequestCounts: permit 'send invitations',
    success: ->
      switch arguments.length
        when 2
          [client, callback] = arguments
          types = ['invitation', 'basic approval']
        when 3
          [client, types, callback] = arguments
      counts = {}
      queue = types.map (invitationType)=>=>
        @countInvitationRequests {}, {invitationType}, (err, count)->
          if err then queue.fin err
          else
            counts[invitationType] = count
            queue.fin()
      dash queue, callback.bind null, null, counts

  resolvePendingRequests: permit 'send invitations',
    success: (client, isApproved, callback)->
      @fetchMembershipPolicy (err, policy)=>
        if err then callback err
        else unless policy then callback new KodingError 'No membership policy!'
        else
          invitationType =
            if policy.invitationsEnabled then 'invitation' else 'basic approval'

          method =
            if 'invitation' is invitationType
              if isApproved then 'send' else 'delete'
            else
              if isApproved then 'approve' else 'decline'

          invitationRequestSelector =
            group             : @slug
            status            : 'pending'
            invitationType    : invitationType
          JInvitationRequest = require '../invitationrequest'
          JInvitationRequest.each invitationRequestSelector, {}, (err, request)->
            if err then callback err
            else if request? then request[method+'Invitation'] client, callback
            else callback null

  inviteByEmail: permit 'send invitations',
    success: (client, email, callback)->
      @inviteMember client, email, callback

  inviteByEmails: permit 'send invitations',
    success: (client, emails, callback)->
      queue = emails.split(/\n/).map (email)=>=>
        @inviteByEmail client, email.trim(), (err)->
          return callback err if err
          queue.next()
      queue.push -> callback null
      daisy queue

  inviteByUsername: permit 'send invitations',
    success: (client, usernames, callback)->
      JUser    = require '../user'
      usernames = [usernames] unless Array.isArray usernames
      queue = usernames.map (username)=>=>
        JUser.one {username}, (err, user)=>
          return callback err if err
          return callback new KodingError 'User does not exist!' unless user
          user.fetchOwnAccount (err, account)=>
            return callback err if err
            @isMember account, (err, isMember)=>
              return callback err if err
              return callback new KodingError "#{username} is already member of this group!" if isMember
              @inviteMember client, user.email, (err)->
                return queue.next() unless err
                replaceEmail = (errMsg)-> errMsg.replace user.email, username
                if err.name is 'KodingError' then err.message = replaceEmail err.message
                else err = replaceEmail err
                callback err
      queue.push -> callback null
      daisy queue

  inviteMember: (client, email, callback)->
    JInvitationRequest = require '../invitationrequest'

    params =
      email  : email
      group  : @slug
      status : $not: $in: JInvitationRequest.resolvedStatuses

    JInvitationRequest.one params, (err, invitationRequest)=>
      if invitationRequest
        callback new KodingError """
          You've already invited #{email}.
          """
      else
        params.invitationType = 'invitation'
        params.status         = 'sent'

        invitationRequest = new JInvitationRequest params
        invitationRequest.save (err)=>
          if err then callback err
          else @addInvitationRequest invitationRequest, (err)->
            if err then callback err
            else invitationRequest.sendInvitation client, callback

  isMember: (account, callback)->
    selector =
      sourceId  : @getId()
      targetId  : account.getId()
      as        : 'member'
    Relationship.count selector, (err, count)->
      if err then callback err
      else callback null, (if count is 0 then no else yes)

  requestInvitation: secure (client, invitationType, callback)->
    {delegate} = client.connection
    JInvitationRequest = require '../invitationrequest'
    JUser              = require '../user'

    JUser.one username:delegate.profile.nickname, (err, user)=>
      return callback err if err
      selector =
        group: @slug
        status: $not: $in: JInvitationRequest.resolvedStatuses
        $or: [
          {'koding.username': delegate.profile.nickname}
          {email: user.email}
        ]
      JInvitationRequest.one selector, (err, invitationRequest)=>
        return callback err if err
        if invitationRequest
          callback null
        else
          invitationRequest = new JInvitationRequest {
            invitationType
            koding  : { username: delegate.profile.nickname }
            email   : user.email
            group   : @slug,
            status  : 'pending'
          }
          invitationRequest.save (err)=>
            return callback err if err
            @addInvitationRequest invitationRequest, (err)=>
              return callback err if err
              if invitationType is 'basic approval'
                invitationRequest.sendRequestNotification client, callback
              @emit 'NewInvitationRequest'

  fetchInvitationRequests$: permit 'send invitations',
    success: (client, rest...)-> @fetchInvitationRequests rest...

  sendSomeInvitations: permit 'send invitations',
    success: (client, count, callback)->
      @fetchInvitationRequests {}, {
        targetOptions :
          selector    : { status  : 'pending' }
          options     : { limit   : count }
      }, (err, requests)->
        if err then callback err
        else
          queue = requests.map (request)->->
            request.approveInvitation client, (err)->
              return callback err if err
              setTimeout queue.next.bind(queue), 50
          queue.push -> callback null
          daisy queue

  requestAccess: secure (client, callback)->
    @requestAccessFor client, callback

  requestAccessFor: (account, callback)->
    account = connection:delegate:account unless account.connection?
    @fetchMembershipPolicy (err, policy)=>
      if err then callback err
      else
        if policy?.invitationsEnabled
          invitationType = 'invitation'
        else
          invitationType = 'basic approval'

        @requestInvitation account, invitationType, callback

  approveMember:(member, roles, callback)->
    [callback, roles] = [roles, callback]  unless callback
    roles ?= ['member']
    queue = roles.map (role)=>=>
      @addMember member, role, queue.fin.bind queue
    dash queue, =>
      callback()
      @updateCounts()
      @cycleChannel()
      @emit 'MemberAdded', member

  each:(selector, rest...)->
    selector.visibility = 'visible'
    Module::each.call this, selector, rest...

  fetchVocabulary$: permit 'administer vocabularies',
    success:(client, rest...)-> @fetchVocabulary rest...

  fetchRolesHelper: (account, callback)->
    client = connection: delegate : account
    @fetchMyRoles client, (err, roles)=>
      if err then callback err
      else if 'member' in roles or 'admin' in roles
        callback null, roles
      else
        options = targetOptions:
          selector: { koding: username: account.profile.nickname }
        @fetchInvitationRequest {}, options, (err, request)->
          if err then callback err
          else unless request? then callback null, ['guest']
          else callback null, ["invitation-#{request.status}"]

  fetchMembershipStatusesByUsername: (username, callback)->
    JAccount = require '../account'
    JAccount.one {'profile.nickname': username}, (err, account)=>
      if not err and account
        @fetchRolesHelper account, callback
      else
        console.error err
        callback err

  fetchMembershipStatuses: secure (client, callback)->
    JAccount = require '../account'
    {delegate} = client.connection
    unless delegate instanceof JAccount
      callback null, ['guest']
    else
      @fetchRolesHelper delegate, callback

  updateCounts:->
    Relationship.count
      as         : 'member'
      targetName : 'JAccount'
      sourceId   : @getId()
      sourceName : 'JGroup'
    , (err, count)=>
      @update ($set: 'counts.members': count), ->

  leave: secure (client, options, callback)->

    [callback, options] = [options, callback] unless callback

    if @slug is 'koding'
      return callback new KodingError 'Leaving Koding group is not supported yet'

    @fetchMyRoles client, (err, roles)=>
      return callback err if err

      if 'owner' in roles
        return callback new KodingError 'As owner of this group, you must first transfer ownership to someone else!'

      Joinable = require '../../traits/joinable'

      kallback = (err)=>
        @updateCounts()
        @cycleChannel()
        callback err

      queue = roles.map (role)=>=>
        Joinable::leave.call @, client, {as:role}, (err)->
          return kallback err if err
          queue.fin()

      dash queue, kallback

  kickMember: permit 'grant permissions',
    success: (client, accountId, callback)->
      JAccount = require '../account'

      if @slug is 'koding'
        return callback new KodingError 'Koding group is mandatory'

      JAccount.one _id:accountId, (err, account)=>
        return callback err if err

        if client.connection.delegate.getId().equals account._id
          return callback new KodingError 'You cannot kick yourself, try leaving the group!'

        @fetchRolesByAccount account, (err, roles)=>
          return callback err if err

          if 'owner' in roles
            return callback new KodingError 'You cannot kick the owner of the group!'

          kallback = (err)=>
            @updateCounts()
            @cycleChannel()
            callback err

          queue = roles.map (role)=>=>
            @removeMember account, role, (err)->
              return kallback err if err
              queue.fin()

          dash queue, kallback

  transferOwnership: permit 'grant permissions',
    success: (client, accountId, callback)->
      JAccount = require '../account'

      {delegate} = client.connection
      if delegate.getId().equals accountId
        return callback new KodingError 'You cannot transfer ownership to yourself, concentrate and try again!'

      Relationship.one {
        targetId: delegate.getId(),
        sourceId: @getId(),
        as      : 'owner'
      }, (err, owner)=>
        return callback err if err
        return callback new KodingError 'You must be the owner to perform this action!' unless owner

        JAccount.one _id:accountId, (err, account)=>
          return callback err if err

          @fetchRolesByAccount account, (err, newOwnersRoles)=>
            return callback err if err

            kallback = (err)=>
              @cycleChannel()
              @updateCounts()
              callback err

            # give rights to new owner
            queue = difference(['member', 'admin'], newOwnersRoles).map (role)=>=>
              @addMember account, role, (err)->
                return kallback err if err
                queue.fin()

            dash queue, =>
              # transfer ownership
              owner.update $set: targetId: account.getId(), kallback

  ensureUniquenessOfRoleRelationship:(target, options, fallbackRole, roleUnique, callback)->
    unless callback
      callback   = roleUnique
      roleUnique = no

    if 'string' is typeof options
      as = options
    else if options?.as
      {as} = options
    else
      as = fallbackRole

    selector =
      targetName : target.bongo_.constructorName
      sourceId   : @getId()
      sourceName : @bongo_.constructorName
      as         : as

    unless roleUnique
      selector.targetId = target.getId()

    Relationship.count selector, (err, count)->
      if err then callback err
      else if count > 0 then callback new KodingError 'This relationship already exists'
      else callback null

  oldAddMember = @::addMember
  addMember:(target, options, callback)->
    @ensureUniquenessOfRoleRelationship target, options, 'member', (err)=>
      if err then callback err
      else oldAddMember.call this, target, options, callback

  oldAddAdmin = @::addAdmin
  addAdmin:(target, options, callback)->
    @ensureUniquenessOfRoleRelationship target, options, 'admin', (err)=>
      if err then callback err
      else oldAddAdmin.call this, target, options, callback

  oldAddOwner = @::addOwner
  addOwner:(target, options, callback)->
    @ensureUniquenessOfRoleRelationship target, options, 'owner', yes, (err)=>
      if err then callback err
      else oldAddOwner.call this, target, options, callback

  remove_ = @::remove
  remove: secure (client, callback)->
    JName = require '../name'

    @fetchOwner (err, owner)=>
      return callback err if err
      unless owner.getId().equals client.connection.delegate.getId()
        return callback new KodingError 'You must be the owner to perform this action!'

      removeHelper = (model, err, callback, queue)->
        return callback err if err
        return queue.next() unless model
        model.remove (err)=>
          return callback err if err
          queue.next()

      removeHelperMany = (klass, models, err, callback, queue)->
        return callback err if err
        return queue.next() if not models or models.length < 1
        ids = (model._id for model in models)
        klass.remove (_id: $in: ids), (err)->
          return callback err if err
          queue.next()

      daisy queue = [
        => JName.one name:@slug, (err, name)->
          removeHelper name, err, callback, queue

        => @fetchPermissionSet (err, permSet)->
          removeHelper permSet, err, callback, queue

        => @fetchDefaultPermissionSet (err, permSet)->
          removeHelper permSet, err, callback, queue

        => @fetchMembershipPolicy (err, policy)->
          removeHelper policy, err, callback, queue

        => @fetchReadme (err, readme)->
          removeHelper readme, err, callback, queue

        => @fetchInvitationRequests (err, requests)->
          JInvitationRequest = require '../invitationrequest'
          removeHelperMany JInvitationRequest, requests, err, callback, queue

        => @fetchVocabularies (err, vocabularies)->
          JVocabulary = require '../vocabulary'
          removeHelperMany JVocabulary, vocabularies, err, callback, queue

        => @fetchTags (err, tags)->
          JTag = require '../tag'
          removeHelperMany JTag, tags, err, callback, queue

        => @fetchApplications (err, apps)->
          JApp = require '../app'
          removeHelperMany JApp, apps, err, callback, queue

        # needs to be tested once subgroups are supported
        # => @fetchSubgroups (err, groups)=>
        #   return callback err if err
        #   return queue.next() unless groups
        #   ids = (model._id for model in groups)
        #   JGroup.remove client, (_id: $in: ids), (err)->
        #     return callback err if err
        #     queue.next()

        => remove_.call this, (err)->
          return callback err if err
          queue.next()

        => @constructor.emit 'GroupDestroyed', this, ->
          queue.next()

        -> callback null
      ]

  sendNotificationToAdmins: (event, contents) ->
    @fetchAdmins (err, admins) =>
      unless err
        for admin in admins
<<<<<<< HEAD
          admin.sendNotification event, contents

  updateBundle: (formData, callback = (->)) ->
    @fetchBundle (err, bundle) =>
      return callback err  if err?
      bundle.update $set: { overagePolicy: formData.overagePolicy }, callback
      bundle.fetchLimits (err, limits) ->
        return callback err  if err?
        queue = limits.map (limit) -> ->
          limit.update { $set: quota: formData.quotas[limit.title] }, fin
        dash queue, callback
        fin = queue.fin.bind queue

  updateBundle$: permit 'change bundle',
    success: (client, formData, callback)->
      @updateBundle formData, callback

  destroyBundle: (callback) ->
    @fetchBundle (err, bundle) =>
      return callback err  if err?
      return callback new KodingError 'Bundle not found!'  unless bundle?

      bundle.remove callback

  destroyBundle$: permit 'change bundle',
    success: (client, callback) -> @destroyBundle callback

  createBundle: (callback) ->
    @fetchBundle (err, bundle) =>
      return callback err  if err?
      return callback new KodingError 'Bundle exists!'  if bundle?

      JGroupBundle = require '../bundle/groupbundle'

      bundle = new JGroupBundle {}, @getDefaultLimits()
      bundle.save (err) =>
        return callback err  if err?

        @addBundle bundle, callback

  createBundle$: permit 'change bundle',
    success: (client, callback) -> @createBundle callback

  fetchBundle$: permit 'change bundle',
    success: (client, rest...) -> @fetchBundle rest...

  getDefaultLimits:->
    {
      cpu   : { quota: 1 }
      ram   : { quota: 64 }
      disk  : { quota: 500 }
      users : { quota: 20 }
    }

  @fetchKodingGroup: (callback)->
    @one slug:'koding', callback
=======
          admin.sendNotification event, contents
>>>>>>> 3492d230
<|MERGE_RESOLUTION|>--- conflicted
+++ resolved
@@ -79,12 +79,8 @@
         'resolvePendingRequests','fetchVocabulary', 'fetchMembershipStatuses',
         'setBackgroundImage', 'removeBackgroundImage', 'fetchAdmin', 'inviteByEmail',
         'inviteByEmails', 'inviteByUsername', 'kickMember', 'transferOwnership',
-<<<<<<< HEAD
         'remove', 'sendSomeInvitations', 'fetchNewestMembers', 'countMembers',
         'fetchBundle', 'createBundle', 'destroyBundle', 'updateBundle', 'fetchRolesByClientId'
-=======
-        'remove', 'sendSomeInvitations', 'fetchNewestMembers', 'countMembers'
->>>>>>> 3492d230
       ]
     schema          :
       title         :
@@ -1172,7 +1168,6 @@
     @fetchAdmins (err, admins) =>
       unless err
         for admin in admins
-<<<<<<< HEAD
           admin.sendNotification event, contents
 
   updateBundle: (formData, callback = (->)) ->
@@ -1225,10 +1220,4 @@
       ram   : { quota: 64 }
       disk  : { quota: 500 }
       users : { quota: 20 }
-    }
-
-  @fetchKodingGroup: (callback)->
-    @one slug:'koding', callback
-=======
-          admin.sendNotification event, contents
->>>>>>> 3492d230
+    }