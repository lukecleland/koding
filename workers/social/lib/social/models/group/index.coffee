{Module} = require 'jraphical'
{difference} = require 'underscore'

module.exports = class JGroup extends Module


  [ERROR_UNKNOWN, ERROR_NO_POLICY, ERROR_POLICY] = [403010, 403001, 403009]

  {Relationship} = require 'jraphical'

  {Inflector, ObjectId, ObjectRef, secure, daisy, race, dash} = require 'bongo'

  JPermissionSet = require './permissionset'
  {permit} = JPermissionSet

  KodingError = require '../../error'

  Validators = require './validators'

  {throttle} = require 'underscore'

  Graph       = require "../graph/graph"

  PERMISSION_EDIT_GROUPS = [
    {permission: 'edit groups'}
    {permission: 'edit own groups', validateWith: Validators.own}
  ]

  @trait __dirname, '../../traits/filterable'
  @trait __dirname, '../../traits/followable'
  @trait __dirname, '../../traits/taggable'
  @trait __dirname, '../../traits/protected'
  @trait __dirname, '../../traits/joinable'
  @trait __dirname, '../../traits/slugifiable'

  @share()

  @set
    softDelete      : yes
    slugifyFrom     : 'slug'
    slugTemplate    : '#{slug}'
    feedable        : no
    memberRoles     : ['admin','moderator','member','guest']
    permissions     :
      'grant permissions'                 : []
      'open group'                        : ['member','moderator']
      'list members'                      : ['guest','member','moderator']
      'create groups'                     : ['moderator']
      'edit groups'                       : ['moderator']
      'edit own groups'                   : ['member','moderator']
      'query collection'                  : ['member','moderator']
      'update collection'                 : ['moderator']
      'assure collection'                 : ['moderator']
      'remove documents from collection'  : ['moderator']
      'view readme'                       : ['guest','member','moderator']
    indexes         :
      slug          : 'unique'
    sharedEvents    :
      static        : [
        { name: 'MemberAdded',      filter: -> null }
        { name: 'MemberRemoved',    filter: -> null }
        { name: 'MemberRolesChanged' }
        { name: 'GroupDestroyed' }
        { name: 'broadcast' }
      ]
      instance      : [
        { name: 'GroupCreated' }
        { name: 'MemberAdded',      filter: -> null }
        { name: 'MemberRemoved',    filter: -> null }
        { name: 'NewInvitationRequest' }
      ]
    sharedMethods   :
      static        : [
        'one','create','each','count','byRelevance','someWithRelationship'
        '__resetAllGroups','fetchMyMemberships','__importKodingMembers',
        'suggestUniqueSlug'
      ]
      instance      : [
        'join', 'leave', 'modify', 'fetchPermissions', 'createRole'
        'updatePermissions', 'fetchMembers', 'fetchRoles', 'fetchMyRoles'
        'fetchUserRoles','changeMemberRoles','canOpenGroup', 'canEditGroup'
        'fetchMembershipPolicy','modifyMembershipPolicy','requestAccess'
        'fetchReadme', 'setReadme', 'addCustomRole', 'fetchInvitationRequests'
        'countPendingInvitationRequests', 'countPendingSentInvitations',
        'countInvitationRequests', 'fetchInvitationRequestCounts',
        'resolvePendingRequests','fetchVocabulary', 'fetchMembershipStatuses',
        'setBackgroundImage', 'removeBackgroundImage', 'fetchAdmin', 'inviteByEmail',
        'inviteByEmails', 'kickMember', 'transferOwnership', # 'inviteByUsername',
<<<<<<< HEAD
        'fetchRolesByClientId', 'fetchMembersFromGraph'
=======
        'fetchRolesByClientId', 'fetchOrSearchInvitationRequests',
>>>>>>> e989c017
        'remove', 'sendSomeInvitations', 'fetchNewestMembers', 'countMembers',
        'checkPayment', 'makePayment', 'updatePayment', 'createVM', 'vmUsage',
        'fetchBundle', 'updateBundle'
      ]
    schema          :
      title         :
        type        : String
        required    : yes
      body          : String
      avatar        : String
      slug          :
        type        : String
        validate    : require('../name').validateName
        set         : (value)-> value.toLowerCase()
      privacy       :
        type        : String
        enum        : ['invalid privacy type', ['public', 'private']]
      visibility    :
        type        : String
        enum        : ['invalid visibility type', ['visible', 'hidden']]
      parent        : ObjectRef
      counts        :
        members     : Number
      customize     :
        background  :
          customImages    : [String]
          customColors    : [String]
          customType      :
            type          : String
            default       : 'defaultImage'
            enum          : ['Invalid type', [ 'defaultImage', 'customImage', 'defaultColor', 'customColor']]
          customValue     :
            type          : String
            default       : '1'
          customOptions   : Object
      payment       :
        plan        : String
        paymentQuota: Number
    relationships   :
      bundle        :
        targetType  : 'JGroupBundle'
        as          : 'owner'
      permissionSet :
        targetType  : JPermissionSet
        as          : 'owner'
      defaultPermissionSet:
        targetType  : JPermissionSet
        as          : 'default'
      member        :
        targetType  : 'JAccount'
        as          : 'member'
      moderator     :
        targetType  : 'JAccount'
        as          : 'moderator'
      admin         :
        targetType  : 'JAccount'
        as          : 'admin'
      owner         :
        targetType  : 'JAccount'
        as          : 'owner'
      application   :
        targetType  : 'JApp'
        as          : 'owner'
      vocabulary    :
        targetType  : 'JVocabulary'
        as          : 'owner'
      subgroup      :
        targetType  : 'JGroup'
        as          : 'parent'
      tag           :
        targetType  : 'JTag'
        as          : 'tag'
      role          :
        targetType  : 'JGroupRole'
        as          : 'role'
      membershipPolicy :
        targetType  : 'JMembershipPolicy'
        as          : 'owner'
      invitationRequest:
        targetType  : 'JInvitationRequest'
        as          : 'owner'
      readme        :
        targetType  : 'JMarkdownDoc'
        as          : 'owner'
      vm            :
        targetType  : 'JVM'
        as          : 'owner'

  constructor:->
    super

    @on 'MemberAdded', (member)->
      @constructor.emit 'MemberAdded', { group: this, member }
      @sendNotificationToAdmins 'GroupJoined',
        actionType : 'groupJoined'
        actorType  : 'member'
        subject    : ObjectRef(this).data
        member     : ObjectRef(member).data

    @on 'MemberRemoved', (member)->
      @constructor.emit 'MemberRemoved', { group: this, member }

    @on 'MemberRolesChanged', (member)->
      @constructor.emit 'MemberRolesChanged', { group: this, member }

  @__importKodingMembers = secure (client, callback)->
    JAccount = require '../account'
    {delegate} = client.connection
    count = 0
    if delegate.can 'migrate-koding-users'
      @one slug:'koding', (err, koding)->
        if err then callback err
        else
          JAccount.each {}, {}, (err, account)->
            if err
              callback err
            else unless account?
              callback null
            else
              isMember =
                sourceId  : koding.getId()
                targetId  : account.getId()
                as        : 'member'
              Relationship.count isMember, (err, count)->
                if err then callback err
                else if count is 0
                  process.nextTick ->
                    koding.approveMember account, ->
                      console.log "added member: #{account.profile.nickname}"

  setBackgroundImage: permit 'edit groups',
    success:(client, type, value, callback=->)->
      if type is 'customImage'
        operation =
          $set: {}
          $addToSet : {}
        operation.$addToSet['customize.background.customImages'] = value
      else if type is 'customColor'
        operation =
          $set: {}
          $addToSet : {}
        operation.$addToSet['customize.background.customColors'] = value
      else
        operation = $set : {}

      operation.$set["customize.background.customType"] = type

      if type in ['defaultImage','defaultColor','customColor','customImage']
        operation.$set["customize.background.customValue"] = value

      @update operation, callback

  removeBackgroundImage: permit 'edit groups',
    success:(client, type, value, callback=->)->
      if type is 'customImage'
        @update {$pullAll: 'customize.background.customImages': [value]}, callback
      else if type is 'customColor'
        @update {$pullAll: 'customize.background.customColors': [value]}, callback
      else
        console.log 'Nothing to remove'

  @renderHomepage: require './render-homepage'

  @__resetAllGroups = secure (client, callback)->
    {delegate} = client.connection
    @drop callback if delegate.can 'reset groups'

  @fetchParentGroup =(source, callback)->
    Relationship.someData {
      targetName  : @name
      sourceId    : source.getId?()
      sourceType  : 'function' is typeof source and source.name
    }, {targetId: 1}, (err, cursor)=>
      if err
        callback err
      else
        cursor.nextObject (err, rel)=>
          if err
            callback err
          else unless rel
            callback null
          else
            @one {_id: targetId}, callback

  @create = do ->

    save_ =(label, model, queue, callback)->
      model.save (err)->
        if err then callback err
        else
          console.log "#{label} is saved"
          queue.next()

    create = (groupData, owner, callback) ->
      JPermissionSet        = require './permissionset'
      JMembershipPolicy     = require './membershippolicy'
      JName                 = require '../name'
      group                 = new this groupData
      permissionSet         = new JPermissionSet
      defaultPermissionSet  = new JPermissionSet
      queue = [
        -> group.useSlug group.slug, (err, slug)->
          if err then callback err
          else unless slug?
            callback new KodingError "Couldn't claim the slug!"
          else
            console.log "created a slug #{slug.slug}"
            group.slug  = slug.slug
            group.slug_ = slug.slug
            queue.next()
        -> save_ 'group', group, queue, (err)->
           if err
             JName.release group.slug, => callback err
           else
             queue.next()
        -> group.addMember owner, (err)->
            if err then callback err
            else
              console.log 'member is added'
              queue.next()
        -> group.addAdmin owner, (err)->
            if err then callback err
            else
              console.log 'admin is added'
              queue.next()
        -> group.addOwner owner, (err)->
            if err then callback err
            else
              console.log 'owner is added'
              queue.next()
        -> save_ 'permission set', permissionSet, queue, callback
        -> save_ 'default permission set', defaultPermissionSet, queue,
                  callback
        -> group.addPermissionSet permissionSet, (err)->
            if err then callback err
            else
              console.log 'permissionSet is added'
              queue.next()
        -> group.addDefaultPermissionSet defaultPermissionSet, (err)->
            if err then callback err
            else
              console.log 'permissionSet is added'
              queue.next()
        -> group.addDefaultRoles (err)->
            if err then callback err
            else
              console.log 'roles are added'
              queue.next()
        ->
          if groupData['allow-over-usage']
            if groupData['require-approval']
              overagePolicy = 'by permission'
            else
              overagePolicy = 'allowed'
          else
            overagePolicy = 'not allowed'
          group.createBundle
            overagePolicy: overagePolicy
            paymentPlan  : groupData.payment.plan
            allocation   : parseInt(groupData.allocation, 10) * 100
            sharedVM     : groupData['shared-vm']
          , ->
            console.log 'bundle is created'
            queue.next()
      ]

      if 'private' is group.privacy
        queue.push -> group.createMembershipPolicy groupData.requestType, -> queue.next()

      queue.push =>
        @emit 'GroupCreated', { group, creator: owner }
        callback null, group

      daisy queue

  @create$ = secure (client, formData, callback)->
    JAccount = require '../account'
    {delegate} = client.connection

    unless delegate instanceof JAccount
      return callback new KodingError 'Access denied.'

    @create formData, delegate, callback

  @findSuggestions = (client, seed, options, callback)->
    {limit, blacklist, skip}  = options

    @some {
      title   : seed
      _id     :
        $nin  : blacklist
      visibility: 'visible'
    },{
      skip
      limit
      sort    : 'title' : 1
    }, callback

  # currently groups in a group show global groups, so it does not
  # make sense to allow this method based on current group's permissions
  @byRelevance$ = secure (client, seed, options, callback)->
    @byRelevance client, seed, options, callback

  @fetchSecretChannelName =(groupSlug, callback)->
    JName = require '../name'
    JName.fetchSecretName groupSlug, (err, secretName, oldSecretName)->
      if err then callback err
      else callback null, "group.secret.#{secretName}",
        if oldSecretName then "group.secret.#{oldSecretName}"

  @cycleChannel =do->
    cycleChannel = (groupSlug, callback=->)->
      JName = require '../name'
      JName.cycleSecretName groupSlug, (err, oldSecretName, newSecretName)=>
        if err then callback err
        else
          routingKey = "group.secret.#{oldSecretName}.cycleChannel"
          @emit 'broadcast', routingKey, null
          callback null
    return throttle cycleChannel, 5000

  cycleChannel:(callback)-> @constructor.cycleChannel @slug, callback

  @broadcast =(groupSlug, event, message)->
    if message?
      event = ".#{event}"
    else
      [message, event] = [event, message]
      event = ''
    @fetchSecretChannelName groupSlug, (err, secretChannelName, oldSecretChannelName)=>
      if err? then console.error err
      else unless secretChannelName? then console.error 'unknown channel'
      else
        @emit 'broadcast', "#{oldSecretChannelName}#{event}", message  if oldSecretChannelName
        @emit 'broadcast', "#{secretChannelName}#{event}", message
        @emit 'notification', "#{groupSlug}#{event}", {
          routingKey  : groupSlug
          contents    : message
          event       : 'feed-new'
        }

  broadcast:(message)-> @constructor.broadcast @slug, message

  # this is a temporary feature to display all activities
  # from public and visible groups in koding group
  @oldBroadcast = @broadcast
  @broadcast = (groupSlug, event, message)->
    if groupSlug isnt "koding"
      @one {slug : groupSlug }, (err, group)=>
        if err or not group then console.error "unknown group #{groupSlug}"
        else if group.privacy isnt "private" and group.visibility isnt "hidden"
          @oldBroadcast.call this, "koding", event, message
    @oldBroadcast.call this, groupSlug, event, message

  changeMemberRoles: permit 'grant permissions',
    success:(client, memberId, roles, callback)->
      group = this
      groupId = @getId()
      roles.push 'member'  unless 'member' in roles
      oldRole =
        targetId    : memberId
        sourceId    : groupId
      Relationship.remove oldRole, (err)->
        if err then callback err
        else
          queue = roles.map (role)->->
            (new Relationship
              targetName  : 'JAccount'
              targetId    : memberId
              sourceName  : 'JGroup'
              sourceId    : groupId
              as          : role
            ).save (err)->
              callback err  if err
              queue.fin()
          dash queue, callback

  addDefaultRoles:(callback)->
    group = this
    JGroupRole = require './role'
    JGroupRole.all {isDefault: yes}, (err, roles)->
      if err then callback err
      else
        queue = roles.map (role)->->
          group.addRole role, queue.fin.bind queue
        dash queue, callback

  updatePermissions: permit 'grant permissions',
    success:(client, permissions, callback=->)->
      @fetchPermissionSet (err, permissionSet)=>
        if err
          callback err
        else if permissionSet?
          permissionSet.update $set:{permissions}, callback
        else
          permissionSet = new JPermissionSet {permissions}
          permissionSet.save callback

  fetchPermissions:do->
    fixDefaultPermissions_ =(model, permissionSet, callback)->
      # It was lately recognized that we needed to have a default permission
      # set that is created at the time of group creation, because other
      # permissions may be roled out over time, and it is best to be secure by
      # default.  Without knowing which permissions were present at the time
      # of group creation, we may inadvertantly expose dangerous permissions
      # to underprivileged roles.  We will create this group's "default
      # permissions" by cloning the group's current permission set. C.T.
      defaultPermissionSet = permissionSet.clone()
      defaultPermissionSet.save (err)->
        if err then callback err
        else model.addDefaultPermissionSet defaultPermissionSet, (err)->
          if err then callback err
          else callback null, defaultPermissionSet

    fetchPermissions = permit 'grant permissions',
      success:(client, callback)->
        {permissionsByModule} = require '../../traits/protected'
        {delegate}            = client.connection
        permissionSet         = null
        defaultPermissionSet  = null
        daisy queue = [
          => @fetchPermissionSet (err, model)->
              if err then callback err
              else
                permissionSet = model
                queue.next()
          => @fetchDefaultPermissionSet (err, model)=>
              if err then callback err
              else if model?
                console.log 'already had defaults'
                defaultPermissionSet = model
                queue.next()
              else
                console.log 'needed defaults fixed'
                fixDefaultPermissions_ this, permissionSet, (err, newModel)->
                  defaultPermissionSet = newModel
                  queue.next()
          -> callback null, {
              permissionsByModule
              permissions         : permissionSet.permissions
              defaultPermissions  : defaultPermissionSet.permissions
            }
        ]

  fetchRolesByAccount:(account, callback)->
    Relationship.someData {
      targetId: account.getId()
      sourceId: @getId()
    }, {as:1}, (err, cursor)->
      if err then callback err
      else
        cursor.toArray (err, arr)->
          if err then callback err
          else
            roles = if arr.length > 0 then (doc.as for doc in arr) else ['guest']
            callback null, roles

  fetchMyRoles: secure (client, callback)->
    @fetchRolesByAccount client.connection.delegate, callback

  fetchUserRoles: permit 'grant permissions',
    success:(client, ids, callback)->
      [callback, ids] = [ids, callback]  unless callback
      @fetchRoles (err, roles)=>
        roleTitles = (role.title for role in roles)
        selector = {
          targetName  : 'JAccount'
          sourceId    : @getId()
          as          : { $in: roleTitles }
        }
        selector.targetId = $in: ids  if ids
        Relationship.someData selector, {as:1, targetId:1}, (err, cursor)->
          if err then callback err
          else
            cursor.toArray (err, arr)->
              if err then callback err
              else callback null, arr

  fetchMembers$: permit 'list members',
    success:(client, rest...)->
      [selector, options, callback] = Module.limitEdges 100, rest
      @fetchMembers selector, options, callback

  fetchNewestMembers$: permit 'list members',
    success:(client, rest...)->
      [selector, options, callback] = Module.limitEdges 100, rest
      selector            or= {}
      selector.as         = 'member'
      selector.sourceName = 'JGroup'
      selector.sourceId   = @getId()
      selector.targetName = 'JAccount'

      options             or= {}
      options.sort        or=
        timestamp         : -1
      options.limit       or= 16

      Relationship.some selector, options, (err,members)=>
        if err then callback err
        else
          targetIds = (member.targetId for member in members)
          JAccount = require '../account'
          JAccount.some
            _id   :
              $in : targetIds
          , {}, (err,memberAccounts)=>
            callback err,memberAccounts

  # fetchMyFollowees: permit 'list members'
  #   success:(client, options, callback)->
  #     [callback, options] = [options, callback]  unless callback
  #     options ?=


  # fetchMyFollowees: permit 'list members'
  #   success:(client, options, callback)->

  fetchReadme$: permit 'view readme',
    success:(client, rest...)-> @fetchReadme rest...

  setReadme$: permit
    advanced: PERMISSION_EDIT_GROUPS
    success:(client, text, callback)->
      @fetchReadme (err, readme)=>
        unless readme
          JMarkdownDoc = require '../markdowndoc'
          readme = new JMarkdownDoc content: text

          daisy queue = [
            ->
              readme.save (err)->
                console.log err
                if err then callback err
                else queue.next()
            =>
              @addReadme readme, (err)->
                console.log err
                if err then callback err
                else queue.next()
            ->
              callback null, readme
          ]

        else
          readme.update $set:{ content: text }, (err)=>
            if err then callback err
            else callback null, readme
    failure:(client,text, callback)->
      callback new KodingError "You are not allowed to change this."

  fetchHomepageView:(callback)->
    @fetchReadme (err, readme)=>
      return callback err  if err
      @fetchMembershipPolicy (err, policy)=>
        if err then callback err
        else
          callback null, JGroup.renderHomepage {
            @slug
            @title
            policy
            @avatar
            @body
            @counts
            content : readme?.html ? readme?.content
            @customize
          }

  fetchRolesByClientId:(clientId, callback)->
    [callback, clientId] = [clientId, callback]  unless callback
    return callback null, []  unless clientId

    JSession = require '../session'
    JSession.one {clientId}, (err, session)=>
      return callback err  if err
      {username} = session.data
      return callback null, []  unless username

      @fetchMembershipStatusesByUsername username, (err, roles)=>
        callback err, roles or [], session

  createRole: permit 'grant permissions',
    success:(client, formData, callback)->
      JGroupRole = require './role'
      JGroupRole.create
        title           : formData.title
        isConfigureable : formData.isConfigureable or no
      , callback

  addCustomRole: permit 'grant permissions',
    success:(client,formData,callback)->
      @createRole client,formData, (err,role)=>
        console.log err,role
        unless err
          @addRole role, callback
        else
          callback err, null

  createMembershipPolicy:(requestType, queue, callback)->
    [callback, queue] = [queue, callback]  unless callback
    queue ?= []

    JMembershipPolicy = require './membershippolicy'
    membershipPolicy  = new JMembershipPolicy
    membershipPolicy.approvalEnabled = no  if requestType is 'by-invite'

    queue.push(
      -> membershipPolicy.save (err)->
        if err then callback err
        else queue.next()
      => @addMembershipPolicy membershipPolicy, (err)->
        if err then callback err
        else queue.next()
    )
    queue.push callback  if callback
    daisy queue

  destroyMemebershipPolicy:(callback)->
    @fetchMembershipPolicy (err, policy)->
      if err then callback err
      else unless policy?
        callback new KodingError '404 Membership policy not found'
      else policy.remove callback

  convertPublicToPrivate =(group, callback=->)->
    group.createMembershipPolicy callback

  convertPrivateToPublic =(group, client, callback=->)->
    kallback = (err)->
      return callback err if err
      queue.next()

    daisy queue = [
      -> group.resolvePendingRequests client, yes, kallback
      -> group.destroyMemebershipPolicy kallback
      -> callback null
    ]

  setPrivacy:(privacy, client)->
    if @privacy is 'public' and privacy is 'private'
      convertPublicToPrivate this
    else if @privacy is 'private' and privacy is 'public'
      convertPrivateToPublic this, client
    @privacy = privacy

  getPrivacy:-> @privacy

  modify: permit
    advanced : [
      { permission: 'edit own groups', validateWith: Validators.own }
      { permission: 'edit groups' }
    ]
    success : (client, formData, callback)->
      # do not allow people to change there slugs
      delete formData.slug
      delete formData.slug_
      @setPrivacy formData.privacy, client
      @update {$set:formData}, callback

  modifyMembershipPolicy: permit
    advanced: PERMISSION_EDIT_GROUPS
    success: (client, formData, callback)->
      @fetchMembershipPolicy (err, policy)->
        if err then callback err
        else policy.update $set: formData, callback

  canEditGroup: permit 'grant permissions'

  canReadActivity: permit 'read activity'

  canOpenGroup: permit 'open group',
    failure:(client, callback)->
      @fetchMembershipPolicy (err, policy)->
        explanation = policy?.explain() ?
                      err?.message ?
                      'No membership policy!'
        clientError = err ? new KodingError explanation
        clientError.accessCode = policy?.code ?
          if err then ERROR_UNKNOWN
          else if explanation? then ERROR_POLICY
          else ERROR_NO_POLICY
        callback clientError, no

  countPendingInvitationRequests: permit 'send invitations',
    success: (client, callback)->
      @countInvitationRequests {}, {status: 'pending'}, callback

  countPendingSentInvitations: permit 'send invitations',
    success: (client, callback)->
      @countInvitationRequests {}, {status: 'sent'}, callback

  countInvitationRequests$: permit 'send invitations',
    success: (client, rest...)-> @countInvitationRequests rest...

  fetchInvitationRequestCounts: permit 'send invitations',
    success: ->
      switch arguments.length
        when 2
          [client, callback] = arguments
          types = ['invitation', 'basic approval']
        when 3
          [client, types, callback] = arguments
      counts = {}
      queue = types.map (invitationType)=>=>
        @countInvitationRequests {}, {invitationType}, (err, count)->
          if err then queue.fin err
          else
            counts[invitationType] = count
            queue.fin()
      dash queue, callback.bind null, null, counts

  resolvePendingRequests: permit 'send invitations',
    success: (client, isApproved, callback)->
      @fetchMembershipPolicy (err, policy)=>
        if err then callback err
        else unless policy then callback new KodingError 'No membership policy!'
        else
          invitationType =
            if policy.invitationsEnabled then 'invitation' else 'basic approval'

          method =
            if 'invitation' is invitationType
              if isApproved then 'send' else 'delete'
            else
              if isApproved then 'approve' else 'decline'

          invitationRequestSelector =
            group             : @slug
            status            : 'pending'
            invitationType    : invitationType
          JInvitationRequest = require '../invitationrequest'
          JInvitationRequest.each invitationRequestSelector, {}, (err, request)->
            if err then callback err
            else if request? then request[method+'Invitation'] client, callback
            else callback null

  inviteByEmail: permit 'send invitations',
    success: (client, email, callback)->
      JUser    = require '../user'
      JUser.one {email}, (err, user)=>
        cb = (user, account)=>
          @inviteMember client, email, user, account, callback

        if err or not user
          cb null, null
        else
          user.fetchOwnAccount (err, account)=>
            return cb user, null  if err or not account
            @isMember account, (err, isMember)->
              return callback new KodingError "#{email} is already member of this group!"  if isMember
              cb user, account

  inviteByEmails: permit 'send invitations',
    success: (client, emails, callback)->
      {uniq} = require 'underscore'
      errors = []
      queue = uniq(emails.split(/\n/)).map (email)=>=>
        @inviteByEmail client, email.trim(), (err)->
          errors.push err  if err
          queue.next()
      queue.push -> callback if errors.length > 0 then errors else null
      daisy queue

  inviteByUsername: permit 'send invitations',
    success: (client, usernames, callback)->
      JUser    = require '../user'
      usernames = [usernames] unless Array.isArray usernames
      queue = usernames.map (username)=>=>
        JUser.one {username}, (err, user)=>
          return callback err if err
          return callback new KodingError 'User does not exist!' unless user
          user.fetchOwnAccount (err, account)=>
            return callback err if err
            @isMember account, (err, isMember)=>
              return callback err if err
              return callback new KodingError "#{username} is already member of this group!" if isMember
              @inviteMember client, user.email, user, account, (err)->
                return queue.next() unless err
                replaceEmail = (errMsg)-> errMsg.replace user.email, username
                if err.name is 'KodingError' then err.message = replaceEmail err.message
                else err = replaceEmail err
                callback err
      queue.push -> callback null
      daisy queue

  inviteMember: (client, email, user, account, callback)->
    JInvitationRequest = require '../invitationrequest'

    [callback, account] = [account, callback]  unless callback
    [callback, user]    = [user, callback]     unless callback

    params =
      email  : email
      group  : @slug
      status : $not: $in: JInvitationRequest.resolvedStatuses

    JInvitationRequest.one params, (err, invitationRequest)=>
      if invitationRequest
        callback new KodingError """
          You've already invited #{email}.
          """
      else
        params.invitationType  = 'invitation'
        params.status          = 'sent'
        params.koding          = username : user.username  if user
        params.koding.fullName = "#{account.profile.firstName} #{account.profile.lastName}"  if account

        invitationRequest = new JInvitationRequest params
        invitationRequest.save (err)=>
          if err then callback err
          else @addInvitationRequest invitationRequest, (err)->
            if err then callback err
            else invitationRequest.sendInvitation client, callback

  isMember: (account, callback)->
    selector =
      sourceId  : @getId()
      targetId  : account.getId()
      as        : 'member'
    Relationship.count selector, (err, count)->
      if err then callback err
      else callback null, (if count is 0 then no else yes)

  fetchInvitationRequests$: permit 'send invitations',
    success: (client, rest...)-> @fetchInvitationRequests rest...

  sendSomeInvitations: permit 'send invitations',
    success: (client, count, callback)->
      @fetchInvitationRequests {}, {
        targetOptions :
          selector    : { status  : 'pending' }
          options     : { limit   : count }
      }, (err, requests)->
        if err then callback err
        else
          queue = requests.map (request)->->
            request.approveInvitation client, (err)->
              return callback err if err
              setTimeout queue.next.bind(queue), 50
          queue.push -> callback null
          daisy queue

  requestAccess: secure (client, formData, callback)->
    @requestAccessFor client, formData, callback

  requestAccessFor: (account, formData, callback)->
    JInvitationRequest = require '../invitationrequest'
    JUser              = require '../user'
    JAccount           = require '../account'

    [callback, formData] = [formData, callback]  unless callback
    formData ?= {}

    account = connection:delegate:account unless account.connection?
    {delegate} = account.connection

    @fetchMembershipPolicy (err, policy)=>
      if err then callback err
      else
        if policy?.approvalEnabled
          invitationType = 'basic approval'
        else
          invitationType = 'invitation'

        cb = (email, kallback)=>
          selector =
            group: @slug
            status: $not: $in: JInvitationRequest.resolvedStatuses

          if delegate instanceof JAccount
            selector['$or'] = [
              'koding.username' : delegate.profile.nickname
              {email}
            ]
          else
            selector.email = email

          JInvitationRequest.one selector, (err, invitationRequest)=>
            return kallback err if err
            # here we use callback instead of kallback as we simulate success here
            # but don't do any further actions
            if invitationRequest then callback null
            else
              invitationRequest = new JInvitationRequest {
                invitationType
                email   : email
                group   : @slug,
                status  : 'pending'
              }

              if delegate instanceof JAccount
                invitationRequest.koding = {
                  username : delegate.profile.nickname
                  fullName : "#{delegate.profile.firstName} #{delegate.profile.lastName}"
                }

              invitationRequest.save (err)=>
                return kallback err if err
                @addInvitationRequest invitationRequest, (err)=>
                  return kallback err if err
                  @emit 'NewInvitationRequest'
                  unless @slug is 'koding' # comment out to test with koding group
                    invitationRequest.sendRequestNotification(
                      account, email, invitationType
                    )
                  kallback null

        unless delegate instanceof JAccount
          return callback new KodingError 'Email address is missing'  unless formData?.email
          cb formData.email, (err)=>
            return callback err  if err
            JInvitation = require '../invitation'
            JInvitation.createViaGroupWithoutNotification account, this, [formData.email], callback
        else
          JUser.one username:delegate.profile.nickname, (err, user)=>
            return callback err if err
            cb user.email, callback

  approveMember:(member, roles, callback)->
    [callback, roles] = [roles, callback]  unless callback
    roles ?= ['member']
    queue = roles.map (role)=>=>
      @addMember member, role, queue.fin.bind queue
    dash queue, =>
      callback()
      @updateCounts()
      @cycleChannel()
      @emit 'MemberAdded', member

  each:(selector, rest...)->
    selector.visibility = 'visible'
    Module::each.call this, selector, rest...

  fetchVocabulary$: permit 'administer vocabularies',
    success:(client, rest...)-> @fetchVocabulary rest...

  fetchRolesHelper: (account, callback)->
    client = connection: delegate : account
    @fetchMyRoles client, (err, roles)=>
      if err then callback err
      else if 'member' in roles or 'admin' in roles
        callback null, roles
      else
        options = targetOptions:
          selector: { koding: username: account.profile.nickname }
        @fetchInvitationRequest {}, options, (err, request)->
          if err then callback err
          else unless request? then callback null, ['guest']
          else callback null, ["invitation-#{request.status}"]

  fetchMembershipStatusesByUsername: (username, callback)->
    JAccount = require '../account'
    JAccount.one {'profile.nickname': username}, (err, account)=>
      if not err and account
        @fetchRolesHelper account, callback
      else
        console.error err
        callback err

  fetchMembershipStatuses: secure (client, callback)->
    JAccount = require '../account'
    {delegate} = client.connection
    unless delegate instanceof JAccount
      callback null, ['guest']
    else
      @fetchRolesHelper delegate, callback

  updateCounts:->
    Relationship.count
      as         : 'member'
      targetName : 'JAccount'
      sourceId   : @getId()
      sourceName : 'JGroup'
    , (err, count)=>
      @update ($set: 'counts.members': count), ->

  leave: secure (client, options, callback)->

    [callback, options] = [options, callback] unless callback

    if @slug is 'koding'
      return callback new KodingError 'Leaving Koding group is not supported yet'

    @fetchMyRoles client, (err, roles)=>
      return callback err if err

      if 'owner' in roles
        return callback new KodingError 'As owner of this group, you must first transfer ownership to someone else!'

      Joinable = require '../../traits/joinable'

      kallback = (err)=>
        @updateCounts()
        @cycleChannel()
        callback err

      queue = roles.map (role)=>=>
        Joinable::leave.call @, client, {as:role}, (err)->
          return kallback err if err
          queue.fin()

      dash queue, kallback

  kickMember: permit 'grant permissions',
    success: (client, accountId, callback)->
      JAccount = require '../account'

      if @slug is 'koding'
        return callback new KodingError 'Koding group is mandatory'

      JAccount.one _id:accountId, (err, account)=>
        return callback err if err

        if client.connection.delegate.getId().equals account._id
          return callback new KodingError 'You cannot kick yourself, try leaving the group!'

        @fetchRolesByAccount account, (err, roles)=>
          return callback err if err

          if 'owner' in roles
            return callback new KodingError 'You cannot kick the owner of the group!'

          kallback = (err)=>
            @updateCounts()
            @cycleChannel()
            callback err

          queue = roles.map (role)=>=>
            @removeMember account, role, (err)->
              return kallback err if err
              queue.fin()

          dash queue, kallback

  transferOwnership: permit 'grant permissions',
    success: (client, accountId, callback)->
      JAccount = require '../account'

      {delegate} = client.connection
      if delegate.getId().equals accountId
        return callback new KodingError 'You cannot transfer ownership to yourself, concentrate and try again!'

      Relationship.one {
        targetId: delegate.getId(),
        sourceId: @getId(),
        as      : 'owner'
      }, (err, owner)=>
        return callback err if err
        return callback new KodingError 'You must be the owner to perform this action!' unless owner

        JAccount.one _id:accountId, (err, account)=>
          return callback err if err

          @fetchRolesByAccount account, (err, newOwnersRoles)=>
            return callback err if err

            kallback = (err)=>
              @cycleChannel()
              @updateCounts()
              callback err

            # give rights to new owner
            queue = difference(['member', 'admin'], newOwnersRoles).map (role)=>=>
              @addMember account, role, (err)->
                return kallback err if err
                queue.fin()

            dash queue, =>
              # transfer ownership
              owner.update $set: targetId: account.getId(), kallback

  ensureUniquenessOfRoleRelationship:(target, options, fallbackRole, roleUnique, callback)->
    unless callback
      callback   = roleUnique
      roleUnique = no

    if 'string' is typeof options
      as = options
    else if options?.as
      {as} = options
    else
      as = fallbackRole

    selector =
      targetName : target.bongo_.constructorName
      sourceId   : @getId()
      sourceName : @bongo_.constructorName
      as         : as

    unless roleUnique
      selector.targetId = target.getId()

    Relationship.count selector, (err, count)->
      if err then callback err
      else if count > 0 then callback new KodingError 'This relationship already exists'
      else callback null

  oldAddMember = @::addMember
  addMember:(target, options, callback)->
    @ensureUniquenessOfRoleRelationship target, options, 'member', (err)=>
      if err then callback err
      else oldAddMember.call this, target, options, callback

  oldAddAdmin = @::addAdmin
  addAdmin:(target, options, callback)->
    @ensureUniquenessOfRoleRelationship target, options, 'admin', (err)=>
      if err then callback err
      else oldAddAdmin.call this, target, options, callback

  oldAddOwner = @::addOwner
  addOwner:(target, options, callback)->
    @ensureUniquenessOfRoleRelationship target, options, 'owner', yes, (err)=>
      if err then callback err
      else oldAddOwner.call this, target, options, callback

  remove_ = @::remove
  remove: secure (client, callback)->
    JName = require '../name'

    @fetchOwner (err, owner)=>
      return callback err if err
      unless owner.getId().equals client.connection.delegate.getId()
        return callback new KodingError 'You must be the owner to perform this action!'

      removeHelper = (model, err, callback, queue)->
        return callback err if err
        return queue.next() unless model
        model.remove (err)=>
          return callback err if err
          queue.next()

      removeHelperMany = (klass, models, err, callback, queue)->
        return callback err if err
        return queue.next() if not models or models.length < 1
        ids = (model._id for model in models)
        klass.remove (_id: $in: ids), (err)->
          return callback err if err
          queue.next()

      daisy queue = [
        => JName.one name:@slug, (err, name)->
          removeHelper name, err, callback, queue

        => @fetchPermissionSet (err, permSet)->
          removeHelper permSet, err, callback, queue

        => @fetchDefaultPermissionSet (err, permSet)->
          removeHelper permSet, err, callback, queue

        => @fetchMembershipPolicy (err, policy)->
          removeHelper policy, err, callback, queue

        => @fetchReadme (err, readme)->
          removeHelper readme, err, callback, queue

        => @fetchInvitationRequests (err, requests)->
          JInvitationRequest = require '../invitationrequest'
          removeHelperMany JInvitationRequest, requests, err, callback, queue

        => @fetchVocabularies (err, vocabularies)->
          JVocabulary = require '../vocabulary'
          removeHelperMany JVocabulary, vocabularies, err, callback, queue

        => @fetchTags (err, tags)->
          JTag = require '../tag'
          removeHelperMany JTag, tags, err, callback, queue

        => @fetchApplications (err, apps)->
          JApp = require '../app'
          removeHelperMany JApp, apps, err, callback, queue

        # needs to be tested once subgroups are supported
        # => @fetchSubgroups (err, groups)=>
        #   return callback err if err
        #   return queue.next() unless groups
        #   ids = (model._id for model in groups)
        #   JGroup.remove client, (_id: $in: ids), (err)->
        #     return callback err if err
        #     queue.next()

        => remove_.call this, (err)->
          return callback err if err
          queue.next()

        => @constructor.emit 'GroupDestroyed', this, ->
          queue.next()

        -> callback null
      ]

  sendNotificationToAdmins: (event, contents)->
    @fetchAdmins (err, admins)=>
      unless err
        for admin in admins
          admin.sendNotification event, contents

  updateBundle: (formData, callback = (->)) ->
    @fetchBundle (err, bundle) =>
      return callback err  if err?
      bundle.update $set: { overagePolicy: formData.overagePolicy,  }, callback
      bundle.fetchLimits (err, limits) ->
        return callback err  if err?
        queue = limits.map (limit) -> ->
          limit.update { $set: quota: formData.quotas[limit.title] }, fin
        dash queue, callback
        fin = queue.fin.bind queue
 
  updateBundle$: permit 'change bundle',
    success: (client, formData, callback)->
      @updateBundle formData, callback
 
  createBundle: (data, callback) ->
    @fetchBundle (err, bundle) =>
      return callback err  if err?
      return callback new KodingError 'Bundle exists!'  if bundle?
 
      JGroupBundle = require '../bundle/groupbundle'
 
      bundle = new JGroupBundle data
      bundle.save (err) =>
        return callback err  if err?
 
        @addBundle bundle, callback
 
  fetchBundle$: permit 'commission resources',
    success: (client, rest...) -> @fetchBundle rest...

  makePayment: secure (client, data, callback)->
    data.plan ?= @payment.plan
    JRecurlyPlan = require '../recurly'
    JRecurlyPlan.one
      code: data.plan
    , (err, plan)=>
      return callback err  if err
      plan.subscribeGroup @, data, callback

  updatePayment: secure (client, data, callback)->
    data.plan ?= @payment.plan
    JRecurlyPlan = require '../recurly'
    JRecurlyPlan.one
      code: data.plan
    , (err, plan)=>
      return callback err  if err
      plan.subscribeGroup @, data, (err, subs)=>
        return callback err  if err
        callback no, subs

  checkPayment: (callback)->
    JRecurlySubscription = require '../recurly/subscription'
    JRecurlySubscription.getGroupSubscriptions @, callback

  vmUsage: secure (client, callback)->
    {delegate} = client.connection

    @fetchBundle (err, bundle)=>
      if err or not bundle
        # TODO: Better error message required
        callback new KodingError "Unable to fetch group bundle"
      else
        bundle.checkUsage delegate, @, callback

  createVM: secure (client, data, callback)->
    {delegate} = client.connection

    if data.type in ['user', 'group', 'expensed']
      @fetchBundle (err, bundle)=>
        if err or not bundle
          # TODO: Better error message required
          callback new KodingError "Unable to fetch group bundle"
        else
          bundle.createVM delegate, @, data, callback
    else
      callback new KodingError "No such VM type: #{data.type}"

  fetchOrSearchInvitationRequests: permit 'send invitations',
    success: (client, status, timestamp, requestLimit, search, callback)->
      status   = $in: status                if Array.isArray status
      selector = timestamp: $lt: timestamp  if timestamp

      options  =
        targetOptions :
          selector    : { status }
          limit       : requestLimit
          sort        : { requestedAt: -1 }
        options       :
          sort        : { timestamp: -1 }

      if search
        search = search.replace(/[^\w\s@.+-]/).replace(/([+.]+)/g, "\\$1").trim()
        seed = new RegExp search, 'i'
        options.targetOptions.selector.$or = [
          { email             : seed }
          { 'koding.username' : seed }
          { 'koding.fullName' : seed }
        ]

      @fetchInvitationRequests selector, options, callback

  fetchMembersFromGraph: permit 'list members',
    success:(client, options, callback)->
      graph = new Graph({config:KONFIG['neo4j']})
      options.groupId = @getId()
      JAccount = require '../account'
      graph.fetchMembers options, (err, results)=>
        if err then return callback err
        else
          tempRes = []
          collectContents = race (i, res, fin)=>
            objId = res.id
            JAccount.one  { _id : objId }, (err, account)=>
              if err
                callback err
                fin()
              else
                tempRes[i] = account
                fin()
          , ->
            callback null, tempRes
          for res in results
            collectContents res
<|MERGE_RESOLUTION|>--- conflicted
+++ resolved
@@ -86,11 +86,7 @@
         'resolvePendingRequests','fetchVocabulary', 'fetchMembershipStatuses',
         'setBackgroundImage', 'removeBackgroundImage', 'fetchAdmin', 'inviteByEmail',
         'inviteByEmails', 'kickMember', 'transferOwnership', # 'inviteByUsername',
-<<<<<<< HEAD
-        'fetchRolesByClientId', 'fetchMembersFromGraph'
-=======
-        'fetchRolesByClientId', 'fetchOrSearchInvitationRequests',
->>>>>>> e989c017
+        'fetchRolesByClientId', 'fetchOrSearchInvitationRequests', 'fetchMembersFromGraph'
         'remove', 'sendSomeInvitations', 'fetchNewestMembers', 'countMembers',
         'checkPayment', 'makePayment', 'updatePayment', 'createVM', 'vmUsage',
         'fetchBundle', 'updateBundle'
@@ -1296,24 +1292,24 @@
           limit.update { $set: quota: formData.quotas[limit.title] }, fin
         dash queue, callback
         fin = queue.fin.bind queue
- 
+
   updateBundle$: permit 'change bundle',
     success: (client, formData, callback)->
       @updateBundle formData, callback
- 
+
   createBundle: (data, callback) ->
     @fetchBundle (err, bundle) =>
       return callback err  if err?
       return callback new KodingError 'Bundle exists!'  if bundle?
- 
+
       JGroupBundle = require '../bundle/groupbundle'
- 
+
       bundle = new JGroupBundle data
       bundle.save (err) =>
         return callback err  if err?
- 
+
         @addBundle bundle, callback
- 
+
   fetchBundle$: permit 'commission resources',
     success: (client, rest...) -> @fetchBundle rest...
 
