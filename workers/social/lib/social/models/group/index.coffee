{Module} = require 'jraphical'

module.exports = class JGroup extends Module

  [ERROR_UNKNOWN, ERROR_NO_POLICY, ERROR_POLICY] = [403010, 403001, 403009]

  {Relationship} = require 'jraphical'

  {Inflector, ObjectId, ObjectRef, secure, daisy, dash} = require 'bongo'

  JPermissionSet = require './permissionset'
  {permit} = JPermissionSet

  KodingError = require '../../error'

  Validators = require './validators'

  @trait __dirname, '../../traits/followable'
  @trait __dirname, '../../traits/filterable'
  @trait __dirname, '../../traits/taggable'
  @trait __dirname, '../../traits/protected'
  @trait __dirname, '../../traits/joinable'

  @share()

  @set
    feedable        : no
    memberRoles     : ['admin','moderator','member','guest']
    permissions     :
      'grant permissions'                 : []
      'open group'                        : ['member', 'moderator']
      'list members'                      : ['member', 'moderator']
      'create groups'                     : ['moderator']
      'edit groups'                       : ['moderator']
      'edit own groups'                   : ['member', 'moderator']
      'query collection'                  : ['member', 'moderator']
      'update collection'                 : ['moderator']
      'assure collection'                 : ['moderator']
      'remove documents from collection'  : ['moderator']
    indexes         :
      slug          : 'unique'
    sharedMethods   :
      static        : [
        'one','create','each','byRelevance','someWithRelationship'
        '__resetAllGroups', 'fetchMyMemberships'
      ]
      instance      : [
        'join','leave','modify','fetchPermissions', 'createRole'
        'updatePermissions', 'fetchMembers', 'fetchRoles', 'fetchMyRoles'
        'fetchUserRoles','changeMemberRoles','canOpenGroup', 'canEditGroup'
<<<<<<< HEAD
        'fetchMembershipPolicy','modifyMembershipPolicy','requestAccess'
        'fetchInvitationRequests','countPendingInvitationRequests'
        'sendSomeInvitations','fetchReadme'
=======
        'fetchMembershipPolicy','modifyMembershipPolicy','requestInvitation'
        'fetchReadme', 'setReadme', 'addCustomRole'
>>>>>>> d5c7e064
      ]
    schema          :
      title         :
        type        : String
        required    : yes
      body          : String
      avatar        : String
      slug          :
        type        : String
        default     : -> Inflector.dasherize @title.toLowerCase()
      privacy       :
        type        : String
        enum        : ['invalid privacy type', ['public', 'private']]
      visibility    :
        type        : String
        enum        : ['invalid visibility type', ['visible', 'hidden']]
      parent        : ObjectRef
    relationships   :
      permissionSet :
        targetType  : JPermissionSet
        as          : 'owner'
      member        :
        targetType  : 'JAccount'
        as          : 'member'
      moderator     :
        targetType  : 'JAccount'
        as          : 'moderator'
      admin         :
        targetType  : 'JAccount'
        as          : 'admin'
      application   :
        targetType  : 'JApp'
        as          : 'owner'
      vocabulary    :
        targetType  : 'JVocabulary'
        as          : 'owner'
      subgroup      :
        targetType  : 'JGroup'
        as          : 'parent'
      tag           :
        targetType  : 'JTag'
        as          : 'tag'
      role          :
        targetType  : 'JGroupRole'
        as          : 'role'
      membershipPolicy :
        targetType  : 'JMembershipPolicy'
        as          : 'owner'
      readme        :
        targetType  : 'JReadme'
        as          : 'owner'

  @__resetAllGroups = secure (client, callback)->
    {delegate} = client.connection
    @drop callback if delegate.can 'reset groups'

  @fetchParentGroup =(source, callback)->
    Relationship.someData {
      targetName  : @name
      sourceId    : source.getId?()
      sourceType  : 'function' is typeof source and source.name
    }, {targetId: 1}, (err, cursor)=>
      if err
        callback err
      else
        cursor.nextObject (err, rel)=>
          if err
            callback err
          else unless rel
            callback null
          else
            @one {_id: targetId}, callback

  @create = secure (client, formData, callback)->
    JPermissionSet = require './permissionset'
    JMembershipPolicy = require './membershippolicy'
    JName = require '../name'
    {delegate} = client.connection
    JName.claim formData.slug, 'JGroup', 'slug', (err)=>
      if err then callback err
      else
        group             = new @ formData
        permissionSet     = new JPermissionSet
        queue = [
          -> group.save (err)->
              if err then callback err
              else
                console.log 'group is saved'
                queue.next()
          -> group.addMember delegate, (err)->
              if err then callback err
              else
                console.log 'member is added'
                queue.next()
          -> group.addAdmin delegate, (err)->
              if err then callback err
              else
                console.log 'admin is added'
                queue.next()
          -> permissionSet.save (err)->
              if err then callback err
              else
                console.log 'permissionSet is saved'
                queue.next()
          -> group.addPermissionSet permissionSet, (err)->
              if err then callback err
              else
                console.log 'permissionSet is added'
                queue.next()
          -> group.addDefaultRoles (err)->
              if err then callback err
              else
                console.log 'roles are added'
                queue.next()
          -> delegate.addGroup group, 'admin', (err)->
              if err then callback err
              else
                console.log 'group is added'
                queue.next()
        ]
        if 'private' is group.privacy
          membershipPolicy  = new JMembershipPolicy
          queue.push(
            -> membershipPolicy.save (err)->
              if err then callback err
              else queue.next()
            -> group.addMembershipPolicy membershipPolicy, (err)->
              if err then callback err
              else queue.next()
          )
        queue.push -> callback null, group

        daisy queue

  @findSuggestions = (seed, options, callback)->
    {limit, blacklist, skip}  = options

    @some {
      title   : seed
      _id     :
        $nin  : blacklist
      visibility: 'visible'
    },{
      skip
      limit
      sort    : 'title' : 1
    }, callback

  changeMemberRoles: permit 'grant permissions'
    success:(client, memberId, roles, callback)->
      group = this
      groupId = @getId()
      roles.push 'member'  unless 'member' in roles
      oldRole =
        targetId    : memberId
        sourceId    : groupId
      Relationship.remove oldRole, (err)->
        if err then callback err
        else
          queue = roles.map (role)->->
            (new Relationship
              targetName  : 'JAccount'
              targetId    : memberId
              sourceName  : 'JGroup'
              sourceId    : groupId
              as          : role
            ).save (err)->
              callback err  if err
              queue.fin()
          dash queue, callback

  addDefaultRoles:(callback)->
    group = this
    JGroupRole = require './role'
    JGroupRole.all {isDefault: yes}, (err, roles)->
      if err then callback err
      else
        queue = roles.map (role)->->
          group.addRole role, queue.fin.bind queue
        dash queue, callback

  updatePermissions: permit 'grant permissions'
    success:(client, permissions, callback=->)->
      @fetchPermissionSet (err, permissionSet)=>
        if err
          callback err
        else if permissionSet?
<<<<<<< HEAD
          permissionSet.update 
            $set : {permissions}
          , =>
            callback arguments...
=======
          permissionSet.update $set:{permissions}, callback
>>>>>>> d5c7e064
        else
          permissionSet = new JPermissionSet {permissions}
          permissionSet.save callback

  fetchPermissions: permit 'grant permissions'
    success:(client, callback)->
      {permissionsByModule} = require '../../traits/protected'
      {delegate} = client.connection
      @fetchPermissionSet (err, permissionSet)->
        if err
          callback err
        else
          callback null, {
            permissionsByModule
            permissions: permissionSet.permissions
          }

  fetchMyRoles: secure (client, callback)->
    {delegate} = client.connection
    Relationship.someData {
      sourceId: delegate.getId()
      targetId: @getId()
    }, {as:1}, (err, cursor)->
      if err then callback err
      else
        cursor.toArray (err, arr)->
          if err then callback err
          else callback null, (doc.as for doc in arr)

  fetchUserRoles: permit 'grant permissions'
    success:(client, callback)->
      @fetchRoles (err, roles)=>
        roleTitles = (role.title for role in roles)
        Relationship.someData {
          sourceName  : 'JAccount'
          targetId    : @getId()
          as          : { $in: roleTitles }
        }, {as:1, sourceId:1}, (err, cursor)->
          if err then callback err
          else
            cursor.toArray (err, arr)->
              if err then callback err
              else callback null, arr

  fetchMembers$: permit 'list members'
    success:(client, rest...)->
      @fetchMembers rest...

  fetchReadme$: permit 'open group'
    success:(client, rest...)->
      @fetchReadme rest...

  setReadme$: permit 'edit groups'
    success:(client, text, callback)->
      @fetchReadme (err, readme)=>
        unless readme
          JReadme = require '../readme'
          readme = new JReadme
            content : text
          
          daisy queue = [
            ->
              readme.save (err)->
                console.log err
                if err then callback err
                else queue.next()
            =>
              @addReadme readme, (err)->
                console.log err
                if err then callback err                
                else queue.next()
            ->
              callback readme
          ]

        else 
          readme.update 
            $set : 
              content : text
          , (err)=>
            if err then callback err
            else callback readme

  createRole: permit 'grant permissions'
    success:(client, formData, callback)->
      JGroupRole = require './role'
      JGroupRole.create 
        title           : formData.title
        isConfigureable : formData.isConfigureable or no
      , callback

  addCustomRole: permit 'grant permissions'
    success:(client,formData,callback)->
      @createRole client,formData, (err,role)=>
        console.log err,role
        unless err
          @addRole role, callback
        else 
          callback err, null

  modify: permit
    advanced : [
      { permission: 'edit own groups', validateWith: Validators.own }
      { permission: 'edit groups' }
    ]
    success : (client, formData, callback)->
      @update {$set:formData}, callback

  modifyMembershipPolicy: permit
    advanced : [
      { permission: 'edit own groups', validateWith: Validators.own }
      { permission: 'edit groups' }
    ]
    success : (client, formData, callback)->
      @fetchMembershipPolicy (err, policy)->
        if err then callback err
        else policy.update $set: formData, callback

  canEditGroup: permit 'grant permissions'

  canOpenGroup: permit 'open group'
    failure:(client, callback)->
      @fetchMembershipPolicy (err, policy)->
        explanation = policy?.explain() ?
                      err?.message ?
                      'No membership policy!'
        clientError = err ? new KodingError explanation
        clientError.accessCode = policy?.code ?
          if err then ERROR_UNKNOWN
          else if explanation? then ERROR_POLICY
          else ERROR_NO_POLICY
        callback clientError, no

<<<<<<< HEAD
  countPendingInvitationRequests: permit 'send invitations'
    success: (client, callback)->
      @countInvitationRequests {}, {sent:no}, callback

  sendSomeInvitations: permit 'send invitations'
    success: (client, count, callback)->
      console.log count
      @fetchInvitationRequests {}, {
        targetOptions :
          selector    : { sent: no }
          options     : { limit: count }
      }, (err, requests)->
        if err then callback err
        else
          queue = requests.map (request)->->
            request.sendInvitation client, ->
              callback null, """
                An invite was sent to:
                <strong>koding+#{request.koding.username}@koding.com</strong>
                """
              setTimeout queue.next.bind(queue), 50
          queue.push -> callback null, null
          daisy queue
  
  requestAccess: secure (client, callback)->
    @fetchMembershipPolicy (err, policy)=>
      if err then callback err
      else if policy?.invitationsEnabled
        @requestInvitation client, callback
      else
        @requestApproval client, callback

  sendApprovalRequestEmail: (delegate, delegateUser, admin, adminUser)->
    JMail = require './email'
    mail = new JMail
      email   : adminUser.email
      subject : "#{delegate.getFullName()} has requested to join the group #{@title}"
      content : """
        This will be the content for the approval request email.
        """

  requestApproval: secure (client, callback)->
    {delegate} = client.connection
    @fetchAdmin (err, admin)=>
      if err then callback err
      else delegate.fetchUser (err, delegateUser)=>
        if err then callback err
        else admin.fetchUser (err, adminUser)=>
          if err then callback err
          else @sendApprovalRequestEmail delegate, delegateUser, admin, adminUser

=======
>>>>>>> d5c7e064
  requestInvitation: secure (client, callback)->
    JUser = require '../user'
    JInvitationRequest = require '../invitationrequest'
    {delegate} = client.connection
    (new JInvitationRequest {
      koding: { username: delegate.profile.nickname }
      group: @slug
    }).save (err)->
      if err?.code is 11000
        callback new KodingError """
          You've already requested an invitation to this group.
          """
<<<<<<< HEAD
      else @addInvitationRequest invitationRequest, (err)-> callback err

=======
>>>>>>> d5c7e064

  # attachEnvironment:(name, callback)->
  #   [callback, name] = [name, callback]  unless callback
  #   name ?= @title
  #   JEnvironment.one {name}, (err, env)->
  #     if err then callback err
  #     else if env?
  #       @addEnvironment
  #       callback null, env
  #     else
  #       env = new JEnvironment {name}
  #       env.save (err)->
  #         if err then callback err
  #         else callback null<|MERGE_RESOLUTION|>--- conflicted
+++ resolved
@@ -48,14 +48,8 @@
         'join','leave','modify','fetchPermissions', 'createRole'
         'updatePermissions', 'fetchMembers', 'fetchRoles', 'fetchMyRoles'
         'fetchUserRoles','changeMemberRoles','canOpenGroup', 'canEditGroup'
-<<<<<<< HEAD
-        'fetchMembershipPolicy','modifyMembershipPolicy','requestAccess'
-        'fetchInvitationRequests','countPendingInvitationRequests'
-        'sendSomeInvitations','fetchReadme'
-=======
         'fetchMembershipPolicy','modifyMembershipPolicy','requestInvitation'
         'fetchReadme', 'setReadme', 'addCustomRole'
->>>>>>> d5c7e064
       ]
     schema          :
       title         :
@@ -177,15 +171,7 @@
                 queue.next()
         ]
         if 'private' is group.privacy
-          membershipPolicy  = new JMembershipPolicy
-          queue.push(
-            -> membershipPolicy.save (err)->
-              if err then callback err
-              else queue.next()
-            -> group.addMembershipPolicy membershipPolicy, (err)->
-              if err then callback err
-              else queue.next()
-          )
+          queue.push -> group.createMembershipPolicy -> queue.next()
         queue.push -> callback null, group
 
         daisy queue
@@ -243,14 +229,7 @@
         if err
           callback err
         else if permissionSet?
-<<<<<<< HEAD
-          permissionSet.update 
-            $set : {permissions}
-          , =>
-            callback arguments...
-=======
           permissionSet.update $set:{permissions}, callback
->>>>>>> d5c7e064
         else
           permissionSet = new JPermissionSet {permissions}
           permissionSet.save callback
@@ -357,6 +336,7 @@
       { permission: 'edit groups' }
     ]
     success : (client, formData, callback)->
+      @setPrivacy formData.privacy
       @update {$set:formData}, callback
 
   modifyMembershipPolicy: permit
@@ -384,77 +364,21 @@
           else ERROR_NO_POLICY
         callback clientError, no
 
-<<<<<<< HEAD
-  countPendingInvitationRequests: permit 'send invitations'
-    success: (client, callback)->
-      @countInvitationRequests {}, {sent:no}, callback
-
-  sendSomeInvitations: permit 'send invitations'
-    success: (client, count, callback)->
-      console.log count
-      @fetchInvitationRequests {}, {
-        targetOptions :
-          selector    : { sent: no }
-          options     : { limit: count }
-      }, (err, requests)->
-        if err then callback err
-        else
-          queue = requests.map (request)->->
-            request.sendInvitation client, ->
-              callback null, """
-                An invite was sent to:
-                <strong>koding+#{request.koding.username}@koding.com</strong>
-                """
-              setTimeout queue.next.bind(queue), 50
-          queue.push -> callback null, null
-          daisy queue
-  
-  requestAccess: secure (client, callback)->
-    @fetchMembershipPolicy (err, policy)=>
-      if err then callback err
-      else if policy?.invitationsEnabled
-        @requestInvitation client, callback
-      else
-        @requestApproval client, callback
-
-  sendApprovalRequestEmail: (delegate, delegateUser, admin, adminUser)->
-    JMail = require './email'
-    mail = new JMail
-      email   : adminUser.email
-      subject : "#{delegate.getFullName()} has requested to join the group #{@title}"
-      content : """
-        This will be the content for the approval request email.
-        """
-
-  requestApproval: secure (client, callback)->
-    {delegate} = client.connection
-    @fetchAdmin (err, admin)=>
-      if err then callback err
-      else delegate.fetchUser (err, delegateUser)=>
-        if err then callback err
-        else admin.fetchUser (err, adminUser)=>
-          if err then callback err
-          else @sendApprovalRequestEmail delegate, delegateUser, admin, adminUser
-
-=======
->>>>>>> d5c7e064
   requestInvitation: secure (client, callback)->
     JUser = require '../user'
     JInvitationRequest = require '../invitationrequest'
     {delegate} = client.connection
-    (new JInvitationRequest {
-      koding: { username: delegate.profile.nickname }
-      group: @slug
-    }).save (err)->
+    invitationRequest = new JInvitationRequest {
+      koding  : { username: delegate.profile.nickname }
+      group   : @slug
+    }
+    invitationRequest.save (err)=>
       if err?.code is 11000
         callback new KodingError """
           You've already requested an invitation to this group.
           """
-<<<<<<< HEAD
       else @addInvitationRequest invitationRequest, (err)-> callback err
 
-=======
->>>>>>> d5c7e064
 
   # attachEnvironment:(name, callback)->
   #   [callback, name] = [name, callback]  unless callback
