--- conflicted
+++ resolved
@@ -1352,66 +1352,6 @@
         # TODO: Better error message required
         callback new KodingError "Unable to fetch group bundle"
       else
-<<<<<<< HEAD
-        planOwner = "group_#{@._id}"
-        getSubs   = JRecurlySubscription.getGroupSubscriptions
-        target    = @
-
-      getSubs target, (err, subs)=>
-        return cb new KodingError "Payment backend error: #{err}"  if err
-
-        paidVMs = {}
-
-        if type is "user"
-          paidVMs.free = 1
-
-        subs.forEach (sub)->
-          if sub.status is 'active' and sub.planCode.indexOf('group_vm_') > -1
-            paidVMs[sub.planCode] = sub.quantity
-
-        createdVMs = {}
-        JVM.someData
-          planOwner: planOwner
-        ,
-          planCode  : 1
-          planOwner : 1
-          name      : 1
-        , {}, (err, cursor)=>
-          cursor.toArray (err, arr)=>
-            return cb err  if err
-            arr.forEach (vm)->
-              unless vm.planCode in Object.keys createdVMs
-                createdVMs[vm.planCode] = 0
-              createdVMs[vm.planCode] += 1
-
-            stack = []
-
-            Object.keys(paidVMs).forEach (planCode)=>
-              vmQuantity = paidVMs[planCode]
-              unless planCode in Object.keys createdVMs
-                quantity = vmQuantity
-              else
-                quantity = vmQuantity - createdVMs[planCode]
-
-              console.log {quantity}
-
-              for i in [1..quantity] when quantity >= 1
-                stack.push (_cb)=>
-                  options     =
-                    planCode  : planCode
-                    usage     : {cpu: 1, ram: 1, disk: 1}
-                    type      : type
-                    account   : delegate
-                    groupSlug : @slug
-                  JVM.createVm options, ->
-                    _cb null, "Created VM - #{planCode}"
-
-            async.parallel stack, (err, results)=>
-              cb err, results
-
-    if data.type in ['user', 'group']
-      _createVMs data.type, callback
-=======
         bundle.checkUsage delegate, @, callback
 
   createVM: secure (client, data, callback)->
@@ -1434,7 +1374,6 @@
             callback new KodingError "Unable to fetch group bundle"
         else
           bundle.createVM delegate, @, data, callback
->>>>>>> 61506b6a
     else
       callback new KodingError "No such VM type: #{data.type}"
 
