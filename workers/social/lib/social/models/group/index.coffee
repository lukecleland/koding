--- conflicted
+++ resolved
@@ -64,14 +64,9 @@
       ]
     sharedMethods   :
       static        : [
-<<<<<<< HEAD
-        'one','create','each','byRelevance','someWithRelationship'
+        'one','create','each','count','byRelevance','someWithRelationship'
         '__resetAllGroups','fetchMyMemberships','__importKodingMembers',
         'suggestUniqueSlug'
-=======
-        'one','create','each','count','byRelevance','someWithRelationship'
-        '__resetAllGroups','fetchMyMemberships','__importKodingMembers'
->>>>>>> 74687bf9
       ]
       instance      : [
         'join', 'leave', 'modify', 'fetchPermissions', 'createRole'
