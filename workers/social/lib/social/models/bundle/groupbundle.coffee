--- conflicted
+++ resolved
@@ -76,14 +76,9 @@
       , {}, (err, cursor)=>
         cursor.toArray (err, arr)=>
           return callback err  if err
-
-<<<<<<< HEAD
-          createdVMs = arr.length
-          firstVM    = group.slug is 'koding' and createdVMs == 0 and planCode is 'free'
-=======
+		  createdVMs = arr.length or 0
           firstVM = group.slug in ['koding','guests'] and \
                     createdVMs == 0 and planCode is 'free'
->>>>>>> 5947e78a
 
           callback null, paidVMs > createdVMs or firstVM
 
