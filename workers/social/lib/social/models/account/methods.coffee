--- conflicted
+++ resolved
@@ -25,10 +25,6 @@
       'fetchPendingGroupInvitations', 'fetchPendingGroupRequests',
       'cancelRequest', 'acceptInvitation', 'ignoreInvitation',
       'getInvitationRequestByGroup', 'fetchMyPermissions',
-<<<<<<< HEAD
       'fetchMyPermissionsAndRoles', 'fetchMyFollowingsFromGraph', 'fetchMyFollowersFromGraph', 'blockUser'
-=======
-      'fetchMyPermissionsAndRoles', 'fetchMyFollowingsFromGraph', 'fetchMyFollowersFromGraph',
       'sendEmailVMTurnOnFailureToSysAdmin'
->>>>>>> 7de52914
     ]