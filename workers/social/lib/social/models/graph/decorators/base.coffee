--- conflicted
+++ resolved
@@ -26,19 +26,11 @@
 
   jNameToC:->
     maps =
-<<<<<<< HEAD
-      'JStatusUpdate' : 'CStatusActivity'
+      'JNewStatusUpdate' : 'CStatusActivity'
 #      'JCodeSnip'     : 'CCodeSnipActivity'
 #      'JDiscussion'   : 'CDiscussionActivity'
 #      'JTutorial'     : 'CTutorialActivity'
 #      'JBlogPost'     : 'CBlogPostActivity'
-=======
-      'JNewStatusUpdate' : 'CStatusActivity'
-      'JCodeSnip'     : 'CCodeSnipActivity'
-      'JDiscussion'   : 'CDiscussionActivity'
-      'JTutorial'     : 'CTutorialActivity'
-      'JBlogPost'     : 'CBlogPostActivity'
->>>>>>> d66cbb92
 
     return maps
 
