jraphical = require 'jraphical'

Flaggable = require '../../traits/flaggable'

module.exports = class JUser extends jraphical.Module
  {secure}       = require 'bongo'
  {daisy, dash}  = require 'sinkrow'

  JAccount       = require '../account'
  JSession       = require '../session'
  JGuest         = require '../guest'
  JInvitation    = require '../invitation'
  JName          = require '../name'
  JGroup         = require '../group'
  JLog           = require '../log'

  createId       = require 'hat'

  {Relationship} = jraphical

  createKodingError =(err)->
    if 'string' is typeof err
      message: err
    else
      message: err.message

  @bannedUserList = ['abrt','amykhailov','apache','about','visa','shared-',
                     'cthorn','daemon','dbus','dyasar','ec2-user','http',
                     'games','ggoksel','gopher','haldaemon','halt','mail',
                     'nfsnobody','nginx','nobody','node','operator','https',
                     'root','rpcuser','saslauth','shutdown','sinanlocal',
                     'sshd','sync','tcpdump','uucp','vcsa','zabbix',
                     'search','blog','activity','guest','credits','about',
                     'kodingen','alias','backup','bin','bind','daemon',
                     'Debian-exim','dhcp','drweb','games','gnats','klog',
                     'kluser','libuuid','list','mhandlers-user','more',
                     'mysql','nagios','news','nobody','popuser','postgres',
                     'proxy','psaadm','psaftp','qmaild','qmaill','qmailp',
                     'qmailq','qmailr','qmails','sshd','statd','sw-cp-server',
                     'sync','syslog','tomcat','tomcat55','uucp','what',
                     'www-data','fuck','porn','p0rn','porno','fucking',
                     'fucker','admin','postfix','puppet','main','invite',
                     'administrator','members','register','activate','shared',
                     'groups','blogs','forums','topics','develop','terminal',
                     'term','twitter','facebook','google','framework', 'kite']

  @hashUnhashedPasswords =->
    @all {salt: $exists: no}, (err, users)->
      users.forEach (user)-> user.changePassword user.getAt('password')

  hashPassword =(value, salt)->
    require('crypto').createHash('sha1').update(salt+value).digest('hex')

  createSalt = require 'hat'

  @share()

  @trait __dirname, '../../traits/flaggable'

  @getFlagRole =-> 'owner'

  @set
    softDelete      : yes
    broadcastable   : no
    indexes         :
      username      : 'unique'
      email         : 'unique'

    sharedEvents    : {}
      # static        : [
      #   { name: 'UserCreated' }
      # ]
    sharedMethods   :
      instance      : ['sendEmailConfirmation']
      static        : [
        'login','logout','register','usernameAvailable','emailAvailable',
        'changePassword','changeEmail','fetchUser','setDefaultHash','whoami',
        'isRegistrationEnabled','convert','setSSHKeys', 'getSSHKeys',
        'authenticateWithOauth'
      ]

    schema          :
      username      :
        type        : String
        validate    : require('../name').validateName
        set         : (value)-> value.toLowerCase()
      oldUsername   : String
      uid           :
        type        : Number
        set         : Math.floor
      email         :
        type        : String
        email       : yes
      password      : String
      salt          : String
      blockedUntil  : Date
      status        :
        type        : String
        enum        : [
          'invalid status type', [
            'unconfirmed','confirmed','blocked'
          ]
        ]
        default     : 'unconfirmed'
      registeredAt  :
        type        : Date
        default     : -> new Date
      lastLoginDate :
        type        : Date
        default     : -> new Date
      emailFrequency: Object
      onlineStatus  :
        actual      :
          type      : String
          enum      : ['invalid status',['online','offline']]
          default   : 'online'
        userPreference:
          type      : String
          # enum      : ['invalid status',['online','offline','away','busy']]

      sshKeys       : [Object]
      foreignAuth   :
        github      : Object
    relationships       :
      ownAccount        :
        targetType      : JAccount
        as              : 'owner'
      leasedAccount     :
        targetType      : JAccount
        as              : 'leasor'
      emailConfirmation :
        targetType      : require '../emailconfirmation'
        as              : 'confirmation'

  sessions  = {}
  users     = {}
  guests    = {}



  # @fetchUser = Bongo.secure (client,options,callback)->
  #   {username} = options
  #   constructor = @
  #   connection.remote.fetchClientId (clientId)->
  #     visitor = JVisitor.visitors[clientId]
  #     unless visitor
  #       callback new KodingError 'No visitor instance was found.'
  #     else
  #       constructor.one {username}, callback

  @isRegistrationEnabled =(callback)->
    JRegistrationPreferences = require '../registrationpreferences'
    JRegistrationPreferences.one {}, (err, prefs)->
      callback err? or prefs?.isRegistrationEnabled or no

  @authenticateClient:(clientId, context, callback)->
    JSession.one {clientId}, (err, session)=>
      if err
        callback createKodingError err
      else unless session?
        JUser.createTemporaryUser callback
#        JGuest.obtain null, clientId, callback
      else
        {username} = session
        if username?
          JUser.one {username}, (err, user)=>
            if err
              callback createKodingError err
            else unless user?
              @logout clientId, callback
            else
              user.fetchAccount context, (err, account)->
                if err
                  callback createKodingError err
                else
                  #JAccount.emit "AccountAuthenticated", account
                  callback null, account
        else @logout clientId, callback


  createNewMemberActivity =(account, callback=->)->
    CNewMemberBucket = require '../bucket/newmemberbucket'
    CBucketActivity = require '../activity/bucketactivity'
    bucket = new CNewMemberBucket
      anchor      : account
      sourceName  : 'JAccount'
    bucket.save (err)->
      if err
        callback err
      else
        activity = CBucketActivity.create bucket
        activity.save (err)->
          if err
            callback err
          else
            activity.addSubject bucket, (err)->
              if err
                callback err
              else
                activity.update
                  $set          :
                    snapshot    : JSON.stringify(bucket)
                  $addToSet     :
                    snapshotIds : bucket.getId()
                , ->
                  CActivity = require "../activity"
                  CActivity.emit "ActivityIsCreated", activity
                  callback()

  getHash =(value)->
    require('crypto').createHash('md5').update(value.toLowerCase()).digest('hex')

  @setDefaultHash =->
    @all {}, (err, users)->
      users.forEach (user)->
        user.fetchOwnAccount (err, account)->
          account.profile.hash = getHash user.email
          account.save (err)-> throw err if err

  @whoami = secure ({connection:{delegate}}, callback)-> callback delegate

  checkBlockedStatus = (user, callback)->
    if user.status is 'blocked'
      if user.blockedUntil and user.blockedUntil > new Date
        toDate = user.blockedUntil.toUTCString()
        message = """
            You cannot login until #{toDate}.
            At least 10 moderators of Koding have decided that your participation is not of acceptable kind.
            That's all I know.
            You can demand further explanation from ban@koding.com. Please allow 1-2 days to receive a reply.
            Your machines might be blocked, all types of activities might be suspended.
            Your data is safe, you can access them when/if ban is lifted.
          """
        callback createKodingError message
      else
        user.update {$set: status: 'unconfirmed'}, callback
    else
      callback null

  @login = secure ({connection}, credentials, callback)->
    {username, password, clientId} = credentials
    constructor = @
    JSession.one {clientId}, (err, session)->
      if err then callback err
      unless session then return callback createKodingError 'Could not restore your session!'

      bruteForceControlData =
        ip : session.clientIP
        username : username
      # todo add alert support(mail, log etc)
      JLog.checkLoginBruteForce bruteForceControlData, (res)->
        unless res then return callback createKodingError "Your login access is blocked for #{JLog.TIME_LIMIT_IN_MIN} minutes."
        JUser.one {username}, (err, user)->
          if err
            JLog.log { type: "login", username: username, success: no }
            , () ->
              callback createKodingError err.message
          else unless user?
            JLog.log { type: "login", username: username, success: no }
            , () ->
              callback createKodingError "Unknown user name"
          else unless user.getAt('password') is hashPassword password, user.getAt('salt')
            JLog.log { type: "login", username: username, success: no }
            , () ->
              callback createKodingError 'Access denied!'
          else
            afterLogin connection, user, clientId, session, callback

  afterLogin = (connection, user, clientId, session, callback)->
    checkBlockedStatus user, (err)->
      if err then return callback err
      replacementToken = createId()
      JGuest.recycle session.guestId
      session.update {
        $set            :
          username      : user.username
          lastLoginDate : new Date
          clientId      : replacementToken
        $unset:
          guestId       : 1
      }, (err)->
          if err then callback err
          user.fetchOwnAccount (err, account)->
            if err then return callback err
            connection.delegate = account
            JAccount.emit "AccountAuthenticated", account

            # This should be called after login and this
            # is not correct place to do it, FIXME GG
            # p.s. we could do that in workers
            account.updateCounts()

            callback null, {account, replacementToken}

  @logout = secure (client, callback)->
    if 'string' is typeof client
      sessionToken = client
    else
      {sessionToken} = client
      delete client.connection.delegate
      delete client.sessionToken
    JSession.remove { clientId: sessionToken }, callback

  @verifyEnrollmentEligibility = ({email, inviteCode}, callback)->
    JRegistrationPreferences = require '../registrationpreferences'
    JInvitation = require '../invitation'
    JRegistrationPreferences.one {}, (err, prefs)->
      if err
        callback err
      else unless prefs.isRegistrationEnabled
        callback new Error 'Registration is currently disabled!'
      else if inviteCode
        JInvitation.one {
          code: inviteCode
          status: $in : ['active','sent']
        }, (err, invite)->
          # callback null, yes, invite
          if err or !invite?
            callback createKodingError 'Invalid invitation ID!'
          else
            callback null, yes, invite
      else
        callback null, yes

  @addToGroup = (account, slug, email, invite, callback)->
    JGroup.one {slug}, (err, group)->
      if err or not group then callback err
      else
        group.approveMember account, (err)->
          return callback err  if err
          return invite.markAccepted connection:delegate:account, callback  if invite
          callback null

  @addToGroups = (account, invite, email, callback)->
    @addToGroup account, 'koding', email, invite, (err)=>
      if err then callback err
      else if invite?.group and invite?.group isnt 'koding'
        @addToGroup account, invite.group, email, invite, callback
      else
        callback null

  @createTemporaryUser = (callback) ->
    ((require 'koding-counter') {
      db          : @getClient()
      counterName : 'guest'
      offset      : 0
    }).next (err, guestId) =>
      return callback err  if err?

      username = "guest-#{guestId}"

      options     =
        username  : username
        email     : "#{username}@koding.com"
        password  : createId()

      @createUser options, (err, user, account) =>
        return callback err  if err?

        @addToGroup account, 'guests', null, null, (err) =>
          return callback err  if err?

          @configureNewAcccount account, user, createId(), callback

  @createUser = (userInfo, callback)->
    { username, email, password, firstName, lastName, foreignAuth,
      silence } = userInfo

<<<<<<< HEAD
  @createUser = ({ username, email, password, firstName, lastName }, callback)->
=======
>>>>>>> c4461ae1
    slug =
      slug            : username
      constructorName : 'JUser'
      usedAsPath      : 'username'
      collectionName  : 'jUsers'

    JName.claim username, [slug], 'JUser', (err)=>
      if err then callback err
      else
        salt = createSalt()
        user = new JUser {
          username
          email
          salt
          password: hashPassword(password, salt)
          emailFrequency: {
            global         : on
            daily          : on
            privateMessage : on
            followActions  : off
            comment        : on
            likeActivities : off
            groupInvite    : on
            groupRequest   : on
            groupApproved  : on
          }
        }

        user.foreignAuth = foreignAuth  if foreignAuth

        user.save (err)=>
          if err
            if err.code is 11000
              callback createKodingError "Sorry, \"#{email}\" is already in use!"
            else callback err
          else
            hash = getHash email
            account = new JAccount
              profile: {
                nickname: username
                firstName
                lastName
                hash
              }
<<<<<<< HEAD
=======
              silence : silence # won't be saved, just for further processing

>>>>>>> c4461ae1
            account.save (err)=>
              if err then callback err
              else user.addOwnAccount account, (err) ->
                return callback err  if err
                callback null, user, account

  @configureNewAcccount = (account, user, replacementToken, callback) ->
    user.sendEmailConfirmation (err) -> console.error err  if err
    JUser.emit 'UserCreated', user
    createNewMemberActivity account
    JAccount.emit "AccountAuthenticated", account
<<<<<<< HEAD
    callback null, account, replacementToken
=======
    callback null, {account, replacementToken}

  @fetchUserByProvider = (provider, session, callback)->
    query = {}
    query["foreignAuth.#{provider}.foreignId"] = session.foreignAuth[provider].foreignId
    JUser.one query, callback

  @authenticateWithOauth = secure (client, resp, callback)->
    {isUserLoggedIn, provider} = resp
    {sessionToken} = client
    JSession.one {clientId: sessionToken}, (err, session) =>
      return callback err  if err
      kallback = (err, resp={}) ->
        {account, replacementToken} = resp
        callback err, {
          isNewUser : false
          userInfo  : null
          account
          replacementToken
        }
      @fetchUserByProvider provider, session, (err, user) =>
        if err
          callback createKodingError err.message
        else
          if isUserLoggedIn
            if user
              callback createKodingError """
                Account is already linked with another user.
              """
            else
              @fetchUser client, (err, user)=>
                {username} = user
                @copyOauthFromSessionToUser user.username, sessionToken, kallback
          else
            if user
              afterLogin client.connection, user, sessionToken, session, kallback
            else
              info = session.foreignAuth[provider]
              {username, email, firstName, lastName} = info
              callback null, {
                isNewUser : true,
                userInfo  : {username, email, firstName, lastName}
              }
>>>>>>> c4461ae1

  @validateAll = (userFormData, callback) =>

    validate = require './validators'

    isError = no
    errors = {}

    queue = Object.keys(userFormData).map (field) => =>
      if field of validate
        validate[field].call this, userFormData, (err) =>
          if err?
            errors[field] = err
            isError = yes
          queue.fin()
      else queue.fin()

    dash queue, -> callback(
      if isError
      then { message: "Errors were encountered during validation", errors }
      else null
    )

  @changePasswordByUsername = (username, password, callback) ->
    salt = createSalt()
    hashedPassword = hashPassword password, salt
    @update { username }, {
      $set: { salt, password: hashedPassword }
    }, callback

  @changeEmailByUsername = (username, email, callback) ->
    @update { username }, { $set: { email }}, callback

  @changeUsernameByAccount = (options, callback)->
    { account, username, clientId, isRegistration } = options
    account.changeUsername { username, isRegistration }, (err) =>
      return callback err   if err?
      return callback null  unless clientId?
      newToken = createId()
      JSession.one { clientId }, (err, session) =>
        if err?
          return callback createKodingError "Could not update your session"

        if session?
          session.update { $set: { clientId: newToken, username }}, (err) ->
            return callback err  if err?
            callback null, newToken
        else
          callback createKodingError "Session not found!"

  @removeFromGuestsGroup = (account, callback) ->
    JGroup.one { slug: 'guests' }, (err, guestsGroup) ->
      return callback err  if err?
      unless guestsGroup?
        return callback createKodingError "Guests group not found!"
      guestsGroup.removeMember account, callback

  @convert = secure (client, userFormData, callback) ->
    { connection, sessionToken : clientId } = client
    { delegate : account } = connection
    { nickname : oldUsername } = account.profile
    { username, email, password, passwordConfirm, firstName, lastName,
      agree, inviteCode } = userFormData

    # only unreigstered accounts can be "converted"
    if account.status is "registered"
      return callback createKodingError "This account is already registered."

    if /^guest-/.test username
      return callback createKodingError "Reserved username!"

    @validateAll userFormData, (err) =>
      return callback err  if err?
      @changePasswordByUsername oldUsername, password, (err) =>
        return callback err  if err?
        @changeEmailByUsername oldUsername, email, (err) =>
          return callback err  if err?
<<<<<<< HEAD
          options = { account, username, clientId, isRegistration: yes }
          @changeUsernameByAccount options, (err, newToken) =>
            return callback err  if err?
            @addToGroups account, null, email, (err) =>
=======
          @copyOauthFromSessionToUser oldUsername, client.sessionToken, (err)=>
            return callback err  if err
            options = { account, username, clientId, isRegistration: yes }
            @changeUsernameByAccount options, (err, newToken) =>
>>>>>>> c4461ae1
              return callback err  if err?
              @addToGroups account, null, entryPoint, email, (err) =>
                return callback err  if err?
                @removeFromGuestsGroup account, (err) ->
                  return callback err  if err?
                  account.update $set: {
                    'profile.firstName' : firstName
                    'profile.lastName'  : lastName
                    type                : 'registered'
                  }, (err) =>
                    return callback err  if err?
                    callback null, newToken

  @register = secure (client, userFormData, callback) ->
    { connection } = client
    { username, email, password, passwordConfirm, firstName, lastName,
      agree, inviteCode } = userFormData

    @validateUsername username, (err) ->
      return callback err  if err?

      @verifyEnrollmentEligibility {email, inviteCode}, (err, isEligible, invite) =>
<<<<<<< HEAD
        return callback createKodingError err.message  if err

        if passwordConfirm isnt password
          return callback createKodingError 'Passwords must be the same'
        else if agree isnt 'on'
          return callback createKodingError 'You have to agree to the TOS'
        else if not username? or not email?
          return callback createKodingError 'Username and email are required fields'

        JSession.one {clientId: client.sessionToken}, (err, session) =>
          if err
            callback err
          else unless session
            callback createKodingError 'Could not restore your session!'
          else
            userData = {
              username, password, email, firstName, lastName
            }
            @createUser userData, (err, user, account) =>
              return callback err  if err
              @removeUnsubscription userData, (err)=>
                return callback err  if err
                @addToGroups account, invite, email, (err) ->
                  return callback err  if err

                  replacementToken = createId()
                  session.update {
                    $set:
                      username      : user.username
                      lastLoginDate : new Date
                      clientId      : replacementToken
                    $unset          :
                      guestId       : 1
                  }, (err, docs) ->
=======
        if err
          callback createKodingError err.message
        else
          if passwordConfirm isnt password
            return callback createKodingError 'Passwords must be the same'
          else if agree isnt 'on'
            return callback createKodingError 'You have to agree to the TOS'
          else if not username? or not email?
            return callback createKodingError 'Username and email are required fields'

          @verifyKodingenPassword {username, password, kodingenUser}, (err) =>
            if err
              return callback createKodingError 'Wrong password'
            else
              JSession.one {clientId: client.sessionToken}, (err, session) =>
                if err
                  callback err
                else unless session
                  callback createKodingError 'Could not restore your session!'
                else
                  userData = {
                    username, password, email, firstName, lastName
                  }

                  if session.foreignAuth
                    userData.foreignAuth = session.foreignAuth

                  @createUser userData, (err, user, account) =>
>>>>>>> c4461ae1
                    return callback err  if err
                    @configureNewAcccount account, user, replacementToken, callback

  @removeUnsubscription:({email}, callback)->
    JUnsubscribedMail = require '../unsubscribedmail'
    JUnsubscribedMail.one {email}, (err, unsubscribed)->
      return callback err  if err or not unsubscribed
      unsubscribed.remove callback

  @grantInitialInvitations = (username)->
    JInvitation.grant {'profile.nickname': username}, 3, (err)->
      console.log 'An error granting invitations', err if err

  @fetchUser = secure (client, callback)->
    JSession.one {clientId: client.sessionToken}, (err, session)->
      if err
        callback err
      else
        {username} = session

        if username?
          JUser.one {username}, (err, user)->
            callback null, user
        else
          callback null

  @changePassword = secure (client,password,callback)->
    @fetchUser client, (err,user)-> user.changePassword password, callback

  @changeEmail = secure (client,options,callback)->

    {email} = options

    @emailAvailable email, (err, res)=>

      if err
        callback createKodingError "Something went wrong please try again!"
      else if res is no
        callback createKodingError "Email is already in use!"
      else
        @fetchUser client, (err,user)->
          account = client.connection.delegate
          user.changeEmail account, options, callback

  @emailAvailable = (email, callback)->
    @count {email}, (err, count)->
      if err
        callback err
      else if count is 1
        callback null, no
      else
        callback null, yes

  @usernameAvailable = (username, callback)->
    JName = require '../name'

    username += ''
    res =
      kodingUser   : no
      forbidden    : yes

    JName.count { name: username }, (err, count)=>
      if err or username.length < 4 or username.length > 25
        callback err, res
      else
        res.kodingUser = if count is 1 then yes else no
        res.forbidden = if username in @bannedUserList then yes else no
        callback null, res

  fetchContextualAccount:(context, rest..., callback)->
    Relationship.one {
      as          : 'owner'
      sourceId    : @getId()
      targetName  : 'JAccount'
      'data.context': context
    }, (err, account)=>
      if err
        callback err
      else if account?
        callback null, account
      else
        @fetchOwnAccount rest..., callback

  fetchAccount:(context, rest...)->
    if context is 'koding' then @fetchOwnAccount rest...
    else @fetchContextualAccount context, rest...

  changePassword:(newPassword, callback)->
    salt = createSalt()
    @update $set: {
      salt
      password: hashPassword(newPassword, salt)
    }, callback

  changeEmail:(account, options, callback)->

    JVerificationToken = require '../verificationtoken'

    {email, pin} = options

    if not pin
      options =
        action    : "update-email"
        user      : @
        email     : email

      JVerificationToken.requestNewPin options, callback

    else
      options =
        action    : "update-email"
        username  : @getAt 'username'
        email     : email
        pin       : pin

      JVerificationToken.confirmByPin options, (err, confirmed)=>

        if err then callback err
        else if confirmed
          @update $set: {email}, (err, res)=>
            if err
              callback err
            else
              account.profile.hash = getHash email
              account.save (err)-> throw err if err
              callback null
        else
          callback createKodingError 'PIN is not confirmed.'

  fetchHomepageView:(account, callback)->
    @fetchAccount 'koding', (err, account)->
      if err then callback err
      else account.fetchHomepageView account, callback

  sendEmailConfirmation:(callback=->)->
    JEmailConfirmation = require '../emailconfirmation'
    JEmailConfirmation.create @, (err, confirmation)->
      if err
        callback err
      else
        confirmation.send callback

  confirmEmail:(callback)-> @update {$set: status: 'confirmed'}, callback

  block:(blockedUntil, callback)->
    unless blockedUntil then return callback createKodingError "Blocking date is not defined"

    @update
      $set:
        status: 'blocked',
        blockedUntil : blockedUntil
    , callback

  @copyOauthFromSessionToUser: (username, clientId, callback)->
    JSession.one {clientId: clientId}, (err, session) =>
      if err
        callback err
      else
        if session.foreignAuth
          @update {username}, $set: foreignAuth: session.foreignAuth, callback
        else
          callback()

  @setSSHKeys: secure (client, sshKeys, callback)->
    @fetchUser client, (err,user)->
      user.sshKeys = sshKeys
      user.save callback

  @getSSHKeys: secure (client, callback)->
    @fetchUser client, (err,user)->
      callback user.sshKeys or []<|MERGE_RESOLUTION|>--- conflicted
+++ resolved
@@ -366,10 +366,6 @@
     { username, email, password, firstName, lastName, foreignAuth,
       silence } = userInfo
 
-<<<<<<< HEAD
-  @createUser = ({ username, email, password, firstName, lastName }, callback)->
-=======
->>>>>>> c4461ae1
     slug =
       slug            : username
       constructorName : 'JUser'
@@ -414,11 +410,6 @@
                 lastName
                 hash
               }
-<<<<<<< HEAD
-=======
-              silence : silence # won't be saved, just for further processing
-
->>>>>>> c4461ae1
             account.save (err)=>
               if err then callback err
               else user.addOwnAccount account, (err) ->
@@ -430,9 +421,6 @@
     JUser.emit 'UserCreated', user
     createNewMemberActivity account
     JAccount.emit "AccountAuthenticated", account
-<<<<<<< HEAD
-    callback null, account, replacementToken
-=======
     callback null, {account, replacementToken}
 
   @fetchUserByProvider = (provider, session, callback)->
@@ -476,7 +464,6 @@
                 isNewUser : true,
                 userInfo  : {username, email, firstName, lastName}
               }
->>>>>>> c4461ae1
 
   @validateAll = (userFormData, callback) =>
 
@@ -554,19 +541,12 @@
         return callback err  if err?
         @changeEmailByUsername oldUsername, email, (err) =>
           return callback err  if err?
-<<<<<<< HEAD
-          options = { account, username, clientId, isRegistration: yes }
-          @changeUsernameByAccount options, (err, newToken) =>
-            return callback err  if err?
-            @addToGroups account, null, email, (err) =>
-=======
           @copyOauthFromSessionToUser oldUsername, client.sessionToken, (err)=>
             return callback err  if err
             options = { account, username, clientId, isRegistration: yes }
             @changeUsernameByAccount options, (err, newToken) =>
->>>>>>> c4461ae1
               return callback err  if err?
-              @addToGroups account, null, entryPoint, email, (err) =>
+              @addToGroups account, null, email, (err) =>
                 return callback err  if err?
                 @removeFromGuestsGroup account, (err) ->
                   return callback err  if err?
@@ -587,7 +567,6 @@
       return callback err  if err?
 
       @verifyEnrollmentEligibility {email, inviteCode}, (err, isEligible, invite) =>
-<<<<<<< HEAD
         return callback createKodingError err.message  if err
 
         if passwordConfirm isnt password
@@ -606,6 +585,8 @@
             userData = {
               username, password, email, firstName, lastName
             }
+            userData.foreignAuth = session.foreignAuth  if session.foreignAuth
+
             @createUser userData, (err, user, account) =>
               return callback err  if err
               @removeUnsubscription userData, (err)=>
@@ -622,36 +603,6 @@
                     $unset          :
                       guestId       : 1
                   }, (err, docs) ->
-=======
-        if err
-          callback createKodingError err.message
-        else
-          if passwordConfirm isnt password
-            return callback createKodingError 'Passwords must be the same'
-          else if agree isnt 'on'
-            return callback createKodingError 'You have to agree to the TOS'
-          else if not username? or not email?
-            return callback createKodingError 'Username and email are required fields'
-
-          @verifyKodingenPassword {username, password, kodingenUser}, (err) =>
-            if err
-              return callback createKodingError 'Wrong password'
-            else
-              JSession.one {clientId: client.sessionToken}, (err, session) =>
-                if err
-                  callback err
-                else unless session
-                  callback createKodingError 'Could not restore your session!'
-                else
-                  userData = {
-                    username, password, email, firstName, lastName
-                  }
-
-                  if session.foreignAuth
-                    userData.foreignAuth = session.foreignAuth
-
-                  @createUser userData, (err, user, account) =>
->>>>>>> c4461ae1
                     return callback err  if err
                     @configureNewAcccount account, user, replacementToken, callback
 
