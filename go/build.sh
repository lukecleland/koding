--- conflicted
+++ resolved
@@ -17,11 +17,7 @@
   koding/kites/kontrol
   koding/kites/klient
   koding/kites/kloud
-<<<<<<< HEAD
-  koding/kites/kloud/kloudctl
-=======
   github.com/koding/kloudctl
->>>>>>> 9d61f231
   koding/virt/vmproxy
   koding/virt/vmtool
   koding/overview
@@ -29,20 +25,11 @@
   koding/kontrol/kontrolftp
   koding/kontrol/kontroldaemon
   koding/kontrol/kontrolapi
-<<<<<<< HEAD
   koding/kontrol/kontrolclient
-=======
-  koding/workers/neo4jfeeder
->>>>>>> 9d61f231
   koding/workers/elasticsearchfeeder
   koding/workers/externals
   koding/workers/graphitefeeder
   koding/cron
-<<<<<<< HEAD
-=======
-  koding/migrators/posts
-  koding/migrators/posts/remover
->>>>>>> 9d61f231
   socialapi/workers/api
 )
 
