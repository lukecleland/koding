--- conflicted
+++ resolved
@@ -34,11 +34,7 @@
 		return 71;
 	}
 	
-<<<<<<< HEAD
-	chdir(getenv("PWD")); // overwrite PWD with itself, because LVE seems to make the file pointer invalid
-=======
 	chdir(dir);
 	free(dir);
->>>>>>> fc8b1735
 	return execvp(argv[1], &argv[1]);
 }