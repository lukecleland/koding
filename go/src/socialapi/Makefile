# MAKEFLAGS += -j
NO_COLOR=\033[0m
OK_COLOR=\033[0;32m
CWD=`pwd`
GODIR=$(CWD)/../../../go
GOBINDIR=$(GODIR)/bin
CONFIG=./config/vagrant.toml

MAJOR=0
MINOR=1
# export MAJOR
# export MINOR

<<<<<<< HEAD
develop: apidev topicfeeddev realtimedev followingfeeddev populartopicdev notificationdev
=======
develop: apidev topicfeeddev realtimedev followingfeeddev populartopicdev popularpostdev
>>>>>>> 1c9b1259

apidev:
	@echo "$(OK_COLOR)==> Running API Worker $(NO_COLOR)"
	@$(GOBINDIR)/rerun socialapi/workers/api -c $(CONFIG) -d
topicfeeddev:
	@echo "$(OK_COLOR)==> Running Topic Feed Worker $(NO_COLOR)"
	@$(GOBINDIR)/rerun socialapi/workers/topicfeed -c $(CONFIG) -d
realtimedev:
	@echo "$(OK_COLOR)==> Running Realtime Worker $(NO_COLOR)"
	@$(GOBINDIR)/rerun socialapi/workers/realtime -c $(CONFIG)  -d
followingfeeddev:
	@echo "$(OK_COLOR)==> Running Following Feed Worker $(NO_COLOR)"
	@$(GOBINDIR)/rerun socialapi/workers/followingfeed -c $(CONFIG) -d
populartopicdev:
	@echo "$(OK_COLOR)==> Running Popular Topics Worker $(NO_COLOR)"
	@$(GOBINDIR)/rerun socialapi/workers/populartopic -c $(CONFIG) -d
<<<<<<< HEAD
notificationdev:
	@echo "$(OK_COLOR)==> Running Notification Worker $(NO_COLOR)"
	@$(GOBINDIR)/rerun socialapi/workers/notification -c $(CONFIG) -d
=======
popularpostdev:
	@echo "$(OK_COLOR)==> Running Popular Posts Worker $(NO_COLOR)"
	@$(GOBINDIR)/rerun socialapi/workers/popularpost -c $(CONFIG) -d
>>>>>>> 1c9b1259

PACKAGES = \
	socialapi/workers/api \
	socialapi/workers/topicfeed \
	socialapi/workers/realtime \
	socialapi/workers/followingfeed \
	socialapi/workers/populartopic \
<<<<<<< HEAD
	socialapi/workers/notification
=======
	socialapi/workers/popularpost
>>>>>>> 1c9b1259

default: all

createdb:
	(vagrant ssh default --command "mongo localhost/koding --eval='db.jAccounts.update({},{$unset:{socialApiId:0}},{multi:true})'")
	(vagrant ssh default --command "/opt/koding/go/src/socialapi/db/sql/definition/create.sh")

configure: installall installrerun
	@echo "$(OK_COLOR)==> Configuration is done $(NO_COLOR)"

installrerun:
	@go get github.com/skelterjohn/rerun
	@go build github.com/skelterjohn/rerun
	@go install github.com/skelterjohn/rerun

installall:
	@for package in $(PACKAGES); do (go build $$package); done
	@for package in $(PACKAGES); do (go install $$package); done
	@echo "$(OK_COLOR)==> Installed all packages $(NO_COLOR)"

test:
	@for package in $(PACKAGES); \
	do \
		(echo "$(OK_COLOR)==> Running go test for $$package $(NO_COLOR)"); \
		go test -v $$package; \
	done;

testapi:
	(echo "$(OK_COLOR)==> Running go api tests $(NO_COLOR)"); \
	@go run ./tests/*.go

doc:
	@for package in $(PACKAGES); \
	do \
		(echo "$(OK_COLOR)==> Running godoc for $$package $(NO_COLOR)"); \
		godoc $$package | less; \
	done;

vet:
	@`which go` tool vet -all=true .

pkgs = \
	followingfeed \
	realtime \
	rerun \
	topicfeed \
	notification

dep:
	@echo "$(OK_COLOR)==> Copying files $(NO_COLOR)";
	@for pkg in $(pkgs); \
	do \
	TMP=/tmp/socialapi; \
	OUTFOLDER=$$TMP/out; \
	CONTENTFOLDER=$$TMP/$$pkg; \
	ZIPNAME=$$OUTFOLDER/$$pkg-$(MAJOR).$(MINOR).tar; \
	mkdir -p $$TMP; \
	mkdir -p $$OUTFOLDER; \
	rm -rf $$CONTENTFOLDER; \
	mkdir $$CONTENTFOLDER; \
	cp $(GOBINDIR)/$$pkg $$CONTENTFOLDER ;\
	cp $(CONFIG) $$CONTENTFOLDER ;\
    done;

	@echo "$(OK_COLOR)==> Generating TAR files $(NO_COLOR)";
	@for pkg in $(pkgs); \
	do \
	TMP=/tmp/socialapi; \
	OUTFOLDER=$$TMP/out; \
	CONTENTFOLDER=$$TMP/$$pkg; \
	ZIPNAME=$$OUTFOLDER/$$pkg-$(MAJOR).$(MINOR).tar; \
    echo "Creating" $$ZIPNAME ;\
	cd $$TMP && tar cof $$ZIPNAME ./$$pkg; \
	done;

	@echo "$(OK_COLOR)==> Files are located at files $(NO_COLOR)";

.PHONY: all<|MERGE_RESOLUTION|>--- conflicted
+++ resolved
@@ -11,11 +11,7 @@
 # export MAJOR
 # export MINOR
 
-<<<<<<< HEAD
-develop: apidev topicfeeddev realtimedev followingfeeddev populartopicdev notificationdev
-=======
-develop: apidev topicfeeddev realtimedev followingfeeddev populartopicdev popularpostdev
->>>>>>> 1c9b1259
+develop: apidev topicfeeddev realtimedev followingfeeddev populartopicdev popularpostdev notificationdev
 
 apidev:
 	@echo "$(OK_COLOR)==> Running API Worker $(NO_COLOR)"
@@ -32,15 +28,14 @@
 populartopicdev:
 	@echo "$(OK_COLOR)==> Running Popular Topics Worker $(NO_COLOR)"
 	@$(GOBINDIR)/rerun socialapi/workers/populartopic -c $(CONFIG) -d
-<<<<<<< HEAD
+
 notificationdev:
 	@echo "$(OK_COLOR)==> Running Notification Worker $(NO_COLOR)"
 	@$(GOBINDIR)/rerun socialapi/workers/notification -c $(CONFIG) -d
-=======
+
 popularpostdev:
 	@echo "$(OK_COLOR)==> Running Popular Posts Worker $(NO_COLOR)"
 	@$(GOBINDIR)/rerun socialapi/workers/popularpost -c $(CONFIG) -d
->>>>>>> 1c9b1259
 
 PACKAGES = \
 	socialapi/workers/api \
@@ -48,11 +43,8 @@
 	socialapi/workers/realtime \
 	socialapi/workers/followingfeed \
 	socialapi/workers/populartopic \
-<<<<<<< HEAD
-	socialapi/workers/notification
-=======
+	socialapi/workers/notification \
 	socialapi/workers/popularpost
->>>>>>> 1c9b1259
 
 default: all
 
