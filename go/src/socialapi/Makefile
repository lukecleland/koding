# MAKEFLAGS += -j
NO_COLOR=\033[0m
OK_COLOR=\033[0;32m
GODIR=$(CURDIR)/../../../go
GOBINDIR=$(GODIR)/bin
GOPATH := $(realpath $(GODIR))
GOBIN := $(realpath $(GOBINDIR))
CONFIG=./config/dev.toml
MAJOR=0
MINOR=1
# export MAJOR
# export MINOR

# set debug level
debug?=false
ifeq ($(debug), true)
	VERBOSE="-v"
	DBG="-d" # don't use DEBUG, it's set to `yes`
endif

outputMetrics?=false
ifeq ($(outputMetrics), true)
	METRICS="-outputMetrics"
endif

# set config name
ifneq ($(strip $(config)),)
	CONFIG=$(config)
endif

# set port
ifdef port
	PORT="-port=$(port)"
endif

PACKAGES = \
	socialapi/workers/api \
	socialapi/workers/emailnotifier \
	socialapi/workers/dailyemailnotifier \
	socialapi/workers/notification \
	socialapi/workers/pinnedpost \
	socialapi/workers/popularpost \
	socialapi/workers/trollmode \
	socialapi/workers/populartopic \
	socialapi/workers/realtime \
	socialapi/workers/topicfeed \
	socialapi/workers/migrator \
	socialapi/workers/sitemap/sitemapfeeder \
	socialapi/workers/sitemap/sitemapgenerator \
	socialapi/workers/sitemap/sitemapinitializer \
	socialapi/workers/algoliaconnector


all: testapi

develop: apidev topicfeeddev realtimedev populartopicdev popularpostdev notificationdev trollmodeldev pinnedpostdev algoliaconnectordev emaildev sitemapdev collaborationdev mailsenderdev topicmoderationdev
minimal: apidev topicfeeddev realtimedev pinnedpostdev
default: configure

paymentwebhookdev:
	@echo "DBG $(DBG) METRICS ====> $(METRICS)"
	@echo "$(OK_COLOR)==> Running Payment Webhook Worker $(NO_COLOR)"
	@$(GOBINDIR)/watcher -run socialapi/workers/payment/paymentwebhook -c $(CONFIG) -kite-init=true $(DBG) $(METRICS)

apidev:
	@echo "DBG $(DBG) METRICS ====> $(METRICS)"
	@echo "$(OK_COLOR)==> Running API Worker $(NO_COLOR)"
	@$(GOBINDIR)/watcher -run socialapi/workers/api -watch socialapi -c $(CONFIG) $(PORT) $(DBG) $(METRICS)

topicfeeddev:
	@echo "$(OK_COLOR)==> Running Topic Feed Worker $(NO_COLOR)"
	@$(GOBINDIR)/watcher -run socialapi/workers/cmd/topicfeed -watch socialapi/workers/topicfeed -c $(CONFIG) $(DBG) $(METRICS)

realtimedev:
	@echo "$(OK_COLOR)==> Running Realtime Worker $(NO_COLOR)"
	@$(GOBINDIR)/watcher -run socialapi/workers/cmd/realtime -watch socialapi/workers/realtime/realtime -c $(CONFIG) $(DBG) $(METRICS)

populartopicdev:
	@echo "$(OK_COLOR)==> Running Popular Topics Worker $(NO_COLOR)"
	@$(GOBINDIR)/watcher -run socialapi/workers/cmd/populartopic -watch socialapi/workers/populartopic -c $(CONFIG) $(DBG) $(METRICS)

pinnedpostdev:
	@echo "$(OK_COLOR)==> Running PinnedPost Worker $(NO_COLOR)"
	@$(GOBINDIR)/watcher -run socialapi/workers/cmd/pinnedpost -watch socialapi/workers/pinnedpost -c $(CONFIG) $(DBG) $(METRICS)

algoliaconnectordev:
	@echo "$(OK_COLOR)==> Running TopicIndex Worker $(NO_COLOR)"
	@$(GOBINDIR)/watcher -run socialapi/workers/cmd/algoliaconnector -watch socialapi/workers/algoliaconnector -c $(CONFIG) $(DBG) $(METRICS)

notificationdev:
	@echo "$(OK_COLOR)==> Running Notification Worker $(NO_COLOR)"
	@$(GOBINDIR)/watcher -run socialapi/workers/cmd/notification -watch socialapi/workers/notification -c $(CONFIG) $(DBG) $(METRICS)

emaildev: activityemaildev dailyemaildev privatemessageemaildev

activityemaildev:
	@echo "$(OK_COLOR)==> Running Email Notifier Worker $(NO_COLOR)"
	@$(GOBINDIR)/watcher -run socialapi/workers/cmd/email/activityemail -watch socialapi/workers/email/activityemail -c $(CONFIG) $(DBG) $(METRICS)

dailyemaildev:
	@echo "$(OK_COLOR)==> Running Daily Email Notifier Worker $(NO_COLOR)"
	@$(GOBINDIR)/watcher -run socialapi/workers/cmd/email/dailyemail -watch socialapi/workers/email/dailyemail -c $(CONFIG) $(DBG) $(METRICS)

privatemessageemaildev: privatemessageemailfeederdev privatemessageemailsenderdev

privatemessageemailfeederdev:
	@echo "$(OK_COLOR)==> Running Private Message Email Feeder Worker $(NO_COLOR)"
	@$(GOBINDIR)/watcher -run socialapi/workers/cmd/email/privatemessageemailfeeder -watch socialapi/workers/email/privatemessageemail/privatemessageemailfeeder -c $(CONFIG) $(DBG) $(METRICS)

privatemessageemailsenderdev:
	@echo "$(OK_COLOR)==> Running Private Message Email Sender Worker $(NO_COLOR)"
	@$(GOBINDIR)/watcher -run socialapi/workers/cmd/email/privatemessageemailsender -watch socialapi/workers/email/privatemessageemail/privatemessageemailsender -c $(CONFIG) $(DBG) $(METRICS)

popularpostdev:
	@echo "$(OK_COLOR)==> Running Popular Posts Worker $(NO_COLOR)"
	@$(GOBINDIR)/watcher -run socialapi/workers/cmd/popularpost -watch socialapi/workers/popularpost -c $(CONFIG) $(DBG) $(METRICS)

trollmodeldev:
	@echo "$(OK_COLOR)==> Running Troll Mode Worker $(NO_COLOR)"
	@$(GOBINDIR)/watcher -run socialapi/workers/cmd/trollmode -watch socialapi/workers/trollmode -c $(CONFIG) $(DBG) $(METRICS)

dispatcherdev:
	@echo "$(OK_COLOR)==> Running Dispatcher Worker $(NO_COLOR)"
	@$(GOBINDIR)/watcher -run socialapi/workers/cmd/realtime/dispatcher -watch socialapi/workers/realtime/dispatcher -c $(CONFIG) $(DBG) $(METRICS)

gatekeeperdev:
	@echo "$(OK_COLOR)==> Running Gatekeeper Worker $(NO_COLOR)"
	@$(GOBINDIR)/watcher -run socialapi/workers/cmd/realtime/gatekeeper -watch socialapi/workers/realtime/gatekeeper -c $(CONFIG) $(DBG) $(METRICS)

collaborationdev:
	@echo "$(OK_COLOR)==> Running Collaboration Worker $(NO_COLOR)"
	@$(GOBINDIR)/watcher -run socialapi/workers/cmd/collaboration -watch socialapi/workers/collaboration -kite-init -c $(CONFIG) $(DBG) $(METRICS)

mailsenderdev:
	@echo "$(OK_COLOR)==> Running Mailsender Worker $(NO_COLOR)"
	@$(GOBINDIR)/watcher -run socialapi/workers/cmd/email/emailsender -watch socialapi/workers/email/emailsender -c $(CONFIG) $(DBG) $(METRICS)


topicmoderationdev:
	@echo "$(OK_COLOR)==> Running Topic Moderation Worker $(NO_COLOR)"
	@$(GOBINDIR)/watcher -run socialapi/workers/cmd/topicmoderation -watch socialapi/workers/moderation -c $(CONFIG) $(DBG) $(METRICS)

onfiguremigration:
	(vagrant ssh default --command "mongo localhost/koding --eval='db.relationships.update({},{\$$unset:{migrationStatus:0}},{multi:true})'")
	(vagrant ssh default --command "mongo localhost/koding --eval='db.jNewStatusUpdates.update({},{\$$unset:{socialMessageId:0}},{multi:true})'")
	(vagrant ssh default --command "mongo localhost/koding --eval='db.jComments.update({},{\$$unset:{socialMessageId:0}},{multi:true})'")
	(vagrant ssh default --command "mongo localhost/koding --eval='db.jTags.update({},{\$$unset:{socialApiChannelId:0}},{multi:true})'")
	(vagrant ssh default --command "mongo localhost/koding --eval='db.jAccounts.update({},{\$$unset:{socialApiId:0}},{multi:true})'")

migrate:
	@echo "$(OK_COLOR)==> Running Popular Posts Worker $(NO_COLOR)"
	@$(GOBINDIR)/watcher -run socialapi/workers/cmd/migrator -watch socialapi/workers/migrator/controller -c $(CONFIG) $(DBG) $(METRICS)
sitemapdev: sitemapfeederdev sitemapgeneratordev

sitemapfeederdev:
	@echo "$(OK_COLOR)==> Running Sitemap Feeder Worker $(NO_COLOR)"
	@$(GOBINDIR)/watcher -run socialapi/workers/cmd/sitemap/sitemapfeeder -watch socialapi/workers/sitemap/sitemapfeeder -c $(CONFIG) $(DBG) $(METRICS)

sitemapgeneratordev:
	@echo "$(OK_COLOR)==> Running Sitemap Generator Worker $(NO_COLOR)"
	@$(GOBINDIR)/watcher -run socialapi/workers/cmd/sitemap/sitemapgenerator -watch socialapi/workers/sitemap/sitemapgenerator -c $(CONFIG) $(DBG) $(METRICS)

sitemapinitdev:
	@echo "$(OK_COLOR)==> Running Sitemap Initializer Worker $(NO_COLOR)"
	@$(GOBINDIR)/watcher -run socialapi/workers/cmd/sitemap/sitemapinitializer -watch socialapi/workers/sitemap/sitemapfeeder -c $(CONFIG) $(DBG) $(METRICS)

createdb:
	(vagrant ssh default --command "mongo localhost/koding --eval='db.jAccounts.update({},{\$$unset:{socialApiId:0}},{multi:true})'")
	(vagrant ssh default --command "mongo localhost/koding --eval='db.jGroups.update({},{\$$unset:{socialApiChannelId:0}},{multi:true})'")
	(vagrant ssh default --command "/opt/koding/go/src/socialapi/db/sql/definition/create.sh /opt/koding/go/src/socialapi/db/sql")

configure: install installwatcher install-migrate
	@echo "$(OK_COLOR)==> Configuration is done $(NO_COLOR)"

install-postgres:
	@echo "$(OK_COLOR)==> Installing postgresql"
	(vagrant ssh default --command "/opt/koding/go/src/socialapi/db/sql/definition/install.sh")

installwatcher:
	@`which go` get github.com/canthefason/go-watcher
	@`which go` install github.com/canthefason/go-watcher/cmd/watcher

install-migrate:
	@`which go` get github.com/mattes/migrate
	@`which go` install github.com/mattes/migrate

install:
	@echo $(CONFIG)
	@echo "$(OK_COLOR)==> Installing all packages $(NO_COLOR)"
	@echo "NOTICE: make install is deprecated use ../../build.sh"
	@echo "building with ../../build.sh"
	../../build.sh
test:
	@echo "$(OK_COLOR)==> Testing all packages $(NO_COLOR)"
	@`which go` test $(VERBOSE) ${PACKAGES}

build:
	@echo "$(OK_COLOR)==> Building all packages $(NO_COLOR)"
	@echo "NOTICE: make build is deprecated use ../../build.sh"
	@echo "building with ../../build.sh"
	../../build.sh

testpermission:
	@echo "$(OK_COLOR)--> permission tests... $(NO_COLOR)"
	@`which go` test -c workers/permission/tests/*.go
	@./permission.test $(DBG) $(METRICS) -c $(CONFIG)
	@rm  ./permission.test

testmoderation: testmoderationunit testmoderationintegration

testmoderationunit:
	@echo "$(OK_COLOR)--> moderation unit tests... $(NO_COLOR)"
	@`which go` test -c workers/moderation/topic/*.go
	@./topic.test $(DBG) $(METRICS) -c $(CONFIG)
	@rm ./topic.test

testmoderationintegration:
	@echo "$(OK_COLOR)--> moderation integration tests... $(NO_COLOR)"
	@`which go` test -c workers/moderation/topic/tests/*.go
	@./tests.test $(DBG) $(METRICS) -c $(CONFIG)
	@rm ./tests.test

testalgolia:
	@echo "$(OK_COLOR)--> algoliaconnector unit tests... $(NO_COLOR)"
	@`which go` test -c workers/algoliaconnector/algoliaconnector/*.go
	@./algoliaconnector.test -c $(CONFIG)
	@rm ./algoliaconnector.test


testtopicfeeed:
	@echo "$(OK_COLOR)--> topic feed tests... $(NO_COLOR)"
	@`which go` test -c workers/topicfeed/*.go
	@./topicfeed.test $(DBG) $(METRICS) -c $(CONFIG)
	@rm ./topicfeed.test

# testcollaboration runs the unit and integration tests of collaboration worker
testcollaboration:
	@echo "$(OK_COLOR)--> collaboration tests... $(NO_COLOR)"
	@`which go` test -c workers/collaboration/tests/*.go
	@./collaboration.test $(DBG) $(METRICS) -c $(CONFIG)
	@rm  ./collaboration.test

	@`which go` test -c workers/collaboration/*.go
	@./collaboration.test -kite-init $(DBG) $(METRICS) -c $(CONFIG)
	@rm  ./collaboration.test

testmodels:
	@echo "$(OK_COLOR)--> model tests... $(NO_COLOR)"
	@`which go` test -c models/*.go
	@./models.test $(DBG) $(METRICS) -c $(CONFIG)
	@rm ./models.test

testmailsender:
	@echo "$(OK_COLOR)--> Mailsender tests... $(NO_COLOR)"
	@`which go` test -c workers/email/emailsender/*.go
	@./emailsender.test $(DBG) $(METRICS) -c $(CONFIG)
	@rm  ./emailsender.test

<<<<<<< HEAD
testintegration:
	@echo "$(OK_COLOR)--> api tests... $(NO_COLOR)"
	@`which go` test -c tests/*.go
	@./main.test $(DBG) $(METRICS) -c $(CONFIG)
	@rm ./main.test

=======
testmail:
	@echo "$(OK_COLOR)--> mail tests... $(NO_COLOR)"
	@`which go` test -c workers/email/mailparse/models/*.go
	@./models.test $(DBG) $(METRICS) -c $(CONFIG)
	@rm ./models.test

	@echo "$(OK_COLOR)--> mail integration tests... $(NO_COLOR)"
	@`which go` test -c workers/email/mailparse/tests/*.go
	@./tests.test $(DBG) $(METRICS) -c $(CONFIG)
	@rm ./tests.test
>>>>>>> 390c056c

testemailworker:
	# @echo "$(OK_COLOR)--> activity email tests.. $(NO_COLOR)"
	# @`which go` test -c workers/email/activityemail/*.go
	# @./activityemail.test $(DBG) $(METRICS) -c $(CONFIG)
	# @rm ./activityemail.test

	@echo "$(OK_COLOR)--> notification email tests... $(NO_COLOR)"
	@`which go` test -c workers/email/privatemessageemail/privatemessageemailfeeder/*.go
	@./feeder.test $(DBG) $(METRICS) -c $(CONFIG)
	@rm ./feeder.test

	@`which go` test -c workers/email/privatemessageemail/privatemessageemailsender/*.go
	@./sender.test $(DBG) $(METRICS) -c $(CONFIG)
	@rm ./sender.test

	@`which go` test -c workers/email/emailmodels/*.go
	@./emailmodels.test $(DBG) $(METRICS) -c $(CONFIG)
	@rm ./emailmodels.test

testnotification:
	@echo "$(OK_COLOR)--> notification tests... $(NO_COLOR)"
	@`which go` test -c workers/notification/tests/*.go
	@./main.test $(DBG) $(METRICS) -c $(CONFIG)
	@rm ./main.test

<<<<<<< HEAD
testapi: testcollaboration testmailsender testmail testmodels testemailworker testnotification testintegration
	@echo "$(OK_COLOR)==> Running Unit tests $(NO_COLOR)"

	@`which go` test config/*.go $(DBG)

	@echo "$(OK_COLOR)--> algolia tests... $(NO_COLOR)"
	@`which go` test -c workers/algoliaconnector/algoliaconnector/*.go
	@./algoliaconnector.test -c $(CONFIG)
	@rm ./algoliaconnector.test
=======
>>>>>>> 390c056c

testtrollmode:
	@echo "$(OK_COLOR)--> troll mode tests... $(NO_COLOR)"
	@`which go` test workers/trollmode/tests/*.go
	@`which go` test -c workers/trollmode/*.go
	@./trollmode.test $(DBG) $(METRICS) -c $(CONFIG)
	@rm  ./trollmode.test

testpayment:
	@echo "$(OK_COLOR)--> payment tests... $(NO_COLOR)"
	@`which go` test -c workers/payment/*.go
	@./payment.test $(DBG) $(METRICS) -c $(CONFIG)
	@rm ./payment.test

	@echo "$(OK_COLOR)--> stripe tests... $(NO_COLOR)"
	@`which go` test -c workers/payment/stripe/*.go
	@./stripe.test $(DBG) $(METRICS) -c $(CONFIG)
	@rm ./stripe.test

	@echo "$(OK_COLOR)--> paypal tests... $(NO_COLOR)"
	@`which go` test -c workers/payment/paypal/*.go
	@./paypal.test $(DBG) $(METRICS) -c $(CONFIG)
	@rm ./paypal.test


	@echo "$(OK_COLOR)--> paymentwebhook tests... $(NO_COLOR)"
	@`which go` test -c workers/payment/paymentwebhook/*.go
	@./main.test $(DBG) $(METRICS) -c $(CONFIG)
	@rm ./main.test

	@echo "$(OK_COLOR)--> paymentwebhook#webhookmodels tests... $(NO_COLOR)"
	@`which go` test workers/payment/paymentwebhook/webhookmodels/*.go

testapi: testcollaboration testmailsender testmail testmodels testemailworker testmoderation testalgolia testtopicfeeed testnotification testtrollmode testpayment
	@echo "$(OK_COLOR)==> Running Unit tests $(NO_COLOR)"

	@`which go` test config/*.go $(DBG)

	@echo "$(OK_COLOR)--> all api tests... $(NO_COLOR)"

	@echo "$(OK_COLOR)--> metrics tests... $(NO_COLOR)"
	@`which go` test -c workers/common/metrics/*.go
	@./metrics.test
	@rm ./metrics.test

	@echo "$(OK_COLOR)==> Running Integration tests $(NO_COLOR)"


	@echo "$(OK_COLOR)--> permission tests... $(NO_COLOR)"
	@`which go` test -c workers/permission/tests/*.go
	@./permission.test $(DBG) $(METRICS) -c $(CONFIG)
	@rm  ./permission.test



	@echo "$(OK_COLOR)--> handler tests... $(NO_COLOR)"
	@`which go` test -c workers/common/handler/*.go
	@./handler.test $(DBG) $(METRICS) -c $(CONFIG)
	@rm ./handler.test

<<<<<<< HEAD
=======
	@echo "$(OK_COLOR)--> api integration tests... $(NO_COLOR)"
	@`which go` test -c tests/*.go
	@./main.test $(DBG) $(METRICS) -c $(CONFIG)
	@rm ./main.test

>>>>>>> 390c056c
	@echo "$(OK_COLOR)--> realtime tests... $(NO_COLOR)"
	@`which go` test -c workers/realtime/realtime/*.go
	@./realtime.test $(DBG) $(METRICS) -c $(CONFIG)
	@rm ./realtime.test

	@echo "$(OK_COLOR)--> sitemap generator tests... $(NO_COLOR)"
	@`which go` test -c workers/sitemap/sitemapgenerator/*.go
	@./generator.test $(DBG) $(METRICS) -c $(CONFIG)
	@rm ./generator.test

	@echo "$(OK_COLOR)--> sitemap model tests... $(NO_COLOR)"
	@`which go` test workers/sitemap/models/*.go

	@echo "$(OK_COLOR)--> realtime model tests... $(NO_COLOR)"
	@`which go` test -c workers/realtime/models/*.go
	@./models.test $(DBG) $(METRICS) -c $(CONFIG)
	@rm ./models.test

doc:
	@for package in $(PACKAGES); \
	do \
		(echo "$(OK_COLOR)==> Running godoc for $$package $(NO_COLOR)"); \
		godoc $$package | less; \
	done;

vet:
	@`which go` tool vet -all=true .

pkgs = \
	realtime \
	rerun \
	topicfeed \
	notification

dep:
	@echo "$(OK_COLOR)==> Copying files $(NO_COLOR)";
	@for pkg in $(pkgs); \
	do \
	TMP=/tmp/socialapi; \
	OUTFOLDER=$$TMP/out; \
	CONTENTFOLDER=$$TMP/$$pkg; \
	ZIPNAME=$$OUTFOLDER/$$pkg-$(MAJOR).$(MINOR).tar; \
	mkdir -p $$TMP; \
	mkdir -p $$OUTFOLDER; \
	rm -rf $$CONTENTFOLDER; \
	mkdir $$CONTENTFOLDER; \
	cp $(GOBINDIR)/$$pkg $$CONTENTFOLDER ;\
	cp $(CONFIG) $$CONTENTFOLDER ;\
    done;

	@echo "$(OK_COLOR)==> Generating TAR files $(NO_COLOR)";
	@for pkg in $(pkgs); \
	do \
	TMP=/tmp/socialapi; \
	OUTFOLDER=$$TMP/out; \
	CONTENTFOLDER=$$TMP/$$pkg; \
	ZIPNAME=$$OUTFOLDER/$$pkg-$(MAJOR).$(MINOR).tar; \
    echo "Creating" $$ZIPNAME ;\
	cd $$TMP && tar cof $$ZIPNAME ./$$pkg; \
	done;

	@echo "$(OK_COLOR)==> Files are located at files $(NO_COLOR)";<|MERGE_RESOLUTION|>--- conflicted
+++ resolved
@@ -256,14 +256,6 @@
 	@./emailsender.test $(DBG) $(METRICS) -c $(CONFIG)
 	@rm  ./emailsender.test
 
-<<<<<<< HEAD
-testintegration:
-	@echo "$(OK_COLOR)--> api tests... $(NO_COLOR)"
-	@`which go` test -c tests/*.go
-	@./main.test $(DBG) $(METRICS) -c $(CONFIG)
-	@rm ./main.test
-
-=======
 testmail:
 	@echo "$(OK_COLOR)--> mail tests... $(NO_COLOR)"
 	@`which go` test -c workers/email/mailparse/models/*.go
@@ -274,7 +266,6 @@
 	@`which go` test -c workers/email/mailparse/tests/*.go
 	@./tests.test $(DBG) $(METRICS) -c $(CONFIG)
 	@rm ./tests.test
->>>>>>> 390c056c
 
 testemailworker:
 	# @echo "$(OK_COLOR)--> activity email tests.. $(NO_COLOR)"
@@ -301,18 +292,6 @@
 	@./main.test $(DBG) $(METRICS) -c $(CONFIG)
 	@rm ./main.test
 
-<<<<<<< HEAD
-testapi: testcollaboration testmailsender testmail testmodels testemailworker testnotification testintegration
-	@echo "$(OK_COLOR)==> Running Unit tests $(NO_COLOR)"
-
-	@`which go` test config/*.go $(DBG)
-
-	@echo "$(OK_COLOR)--> algolia tests... $(NO_COLOR)"
-	@`which go` test -c workers/algoliaconnector/algoliaconnector/*.go
-	@./algoliaconnector.test -c $(CONFIG)
-	@rm ./algoliaconnector.test
-=======
->>>>>>> 390c056c
 
 testtrollmode:
 	@echo "$(OK_COLOR)--> troll mode tests... $(NO_COLOR)"
@@ -373,14 +352,11 @@
 	@./handler.test $(DBG) $(METRICS) -c $(CONFIG)
 	@rm ./handler.test
 
-<<<<<<< HEAD
-=======
 	@echo "$(OK_COLOR)--> api integration tests... $(NO_COLOR)"
 	@`which go` test -c tests/*.go
 	@./main.test $(DBG) $(METRICS) -c $(CONFIG)
 	@rm ./main.test
 
->>>>>>> 390c056c
 	@echo "$(OK_COLOR)--> realtime tests... $(NO_COLOR)"
 	@`which go` test -c workers/realtime/realtime/*.go
 	@./realtime.test $(DBG) $(METRICS) -c $(CONFIG)
