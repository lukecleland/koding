package models

import (
	"errors"
	"fmt"
	"socialapi/request"
	"strings"
	"time"

	"github.com/jinzhu/gorm"
	"github.com/koding/bongo"
)

type Channel struct {
	// unique identifier of the channel
	Id int64 `json:"id,string"`

	// Name of the channel
	Name string `json:"name"                         sql:"NOT NULL;TYPE:VARCHAR(200);"`

	// Creator of the channel
	CreatorId int64 `json:"creatorId,string"         sql:"NOT NULL"`

	// Name of the group which channel is belong to
	GroupName string `json:"groupName"               sql:"NOT NULL;TYPE:VARCHAR(200);"`

	// Purpose of the channel
	Purpose string `json:"purpose"`

	// Secret key of the channel for event propagation purposes
	// we can put this key into another table?
	SecretKey string `json:"-"`

	// Type of the channel
	TypeConstant string `json:"typeConstant"         sql:"NOT NULL;TYPE:VARCHAR(100);"`

	// Privacy constant of the channel
	PrivacyConstant string `json:"privacyConstant"   sql:"NOT NULL;TYPE:VARCHAR(100);"`

	// Creation date of the channel
	CreatedAt time.Time `json:"createdAt"            sql:"NOT NULL"`

	// Modification date of the channel
	UpdatedAt time.Time `json:"updatedAt"            sql:"NOT NULL"`

	// Deletion date of the channel
	DeletedAt time.Time `json:"deletedAt"`
}

// to-do check for allowed channels
const (
	// TYPES
	Channel_TYPE_GROUP           = "group"
	Channel_TYPE_TOPIC           = "topic"
	Channel_TYPE_FOLLOWINGFEED   = "followingfeed"
	Channel_TYPE_FOLLOWERS       = "followers"
	Channel_TYPE_CHAT            = "chat"
	Channel_TYPE_PINNED_ACTIVITY = "pinnedactivity"
	Channel_TYPE_PRIVATE_MESSAGE = "privatemessage"
	Channel_TYPE_DEFAULT         = "default"
	// Privacy
	Channel_PRIVACY_PUBLIC  = "public"
	Channel_PRIVACY_PRIVATE = "private"
	// Koding Group Name
	Channel_KODING_NAME = "koding"
)

func NewChannel() *Channel {
	return &Channel{
		Name:            "Channel" + RandomName(),
		CreatorId:       0,
		GroupName:       Channel_KODING_NAME,
		Purpose:         "",
		SecretKey:       "",
		TypeConstant:    Channel_TYPE_DEFAULT,
		PrivacyConstant: Channel_PRIVACY_PRIVATE,
	}
}

func NewPrivateMessageChannel(creatorId int64, groupName string) *Channel {
	c := NewChannel()
	c.GroupName = groupName
	c.CreatorId = creatorId
	c.Name = RandomName()
	c.TypeConstant = Channel_TYPE_PRIVATE_MESSAGE
	c.PrivacyConstant = Channel_PRIVACY_PRIVATE
	c.Purpose = ""
	return c
}

func (c *Channel) BeforeCreate() {
	c.CreatedAt = time.Now().UTC()
	c.UpdatedAt = time.Now().UTC()
	c.DeletedAt = ZeroDate()
}

func (c *Channel) BeforeUpdate() {
	c.UpdatedAt = time.Now()
}

func (c Channel) GetId() int64 {
	return c.Id
}

func (c Channel) TableName() string {
	return "api.channel"
}

func (c *Channel) AfterCreate() {
	bongo.B.AfterCreate(c)
}

func (c *Channel) AfterUpdate() {
	bongo.B.AfterUpdate(c)
}

func (c Channel) AfterDelete() {
	bongo.B.AfterDelete(c)
}

func (c *Channel) Update() error {
	if c.Name == "" || c.GroupName == "" {
		return fmt.Errorf("Validation failed %s - %s", c.Name, c.GroupName)
	}

	return bongo.B.Update(c)
}

func (c *Channel) Create() error {
	if c.Name == "" || c.GroupName == "" || c.TypeConstant == "" {
		return fmt.Errorf("Validation failed %s - %s -%s", c.Name, c.GroupName, c.TypeConstant)
	}

	// golang returns -1 if item not in the string
	if strings.Index(c.Name, " ") > -1 {
		return fmt.Errorf("Channel name %q has empty space in it", c.Name)
	}

	if c.TypeConstant == Channel_TYPE_GROUP ||
		c.TypeConstant == Channel_TYPE_FOLLOWERS /* we can add more types here */ {

		var selector map[string]interface{}
		switch c.TypeConstant {
		case Channel_TYPE_GROUP:
			selector = map[string]interface{}{
				"group_name":    c.GroupName,
				"type_constant": c.TypeConstant,
			}
		case Channel_TYPE_FOLLOWERS:
			selector = map[string]interface{}{
				"creator_id":    c.CreatorId,
				"type_constant": c.TypeConstant,
			}
		}

		// if err is nil
		// it means we already have that channel
		err := c.One(bongo.NewQS(selector))
		if err == nil {
			return nil
			// return fmt.Errorf("%s typed channel is already created before for %s group", c.TypeConstant, c.GroupName)
		}

		if err != gorm.RecordNotFound {
			return err
		}

	}

	return bongo.B.Create(c)
}

func (c *Channel) CreateRaw() error {
	insertSql := "INSERT INTO " +
		c.TableName() +
		` ("name","creator_id","group_name","purpose","secret_key","type_constant",` +
		`"privacy_constant", "created_at", "updated_at", "deleted_at")` +
		"VALUES ($1,$2,$3,$4,$5,$6,$7,$8,$9,$10) " +
		"RETURNING ID"

	return bongo.B.DB.CommonDB().QueryRow(insertSql, c.Name, c.CreatorId,
		c.GroupName, c.Purpose, c.SecretKey, c.TypeConstant, c.PrivacyConstant,
		c.CreatedAt, c.UpdatedAt, c.DeletedAt).Scan(&c.Id)
}

func (c *Channel) Delete() error {
	return bongo.B.Delete(c)
}

func (c *Channel) ById(id int64) error {
	return bongo.B.ById(c, id)
}

func (c *Channel) One(q *bongo.Query) error {
	return bongo.B.One(c, c, q)
}

func (c *Channel) Some(data interface{}, q *bongo.Query) error {
	return bongo.B.Some(c, data, q)
}

func (c *Channel) FetchByIds(ids []int64) ([]Channel, error) {
	var channels []Channel

	if len(ids) == 0 {
		return channels, nil
	}

	if err := bongo.B.FetchByIds(c, &channels, ids); err != nil {
		return nil, err
	}
	return channels, nil
}

func (c *Channel) AddParticipant(participantId int64) (*ChannelParticipant, error) {
	if c.Id == 0 {
		return nil, errors.New("Channel Id is not set")
	}

	cp := NewChannelParticipant()
	cp.ChannelId = c.Id
	cp.AccountId = participantId

	err := cp.FetchParticipant()
	if err != nil && err != gorm.RecordNotFound {
		return nil, err
	}

	// if we have this record in DB
	if cp.Id != 0 {
		// if status is not active
		if cp.StatusConstant == ChannelParticipant_STATUS_ACTIVE {
			return nil, errors.New(fmt.Sprintf("Account %d is already a participant of channel %d", cp.AccountId, cp.ChannelId))
		}
		cp.StatusConstant = ChannelParticipant_STATUS_ACTIVE
		if err := cp.Update(); err != nil {
			return nil, err
		}
		return cp, nil
	}

	cp.StatusConstant = ChannelParticipant_STATUS_ACTIVE

	if err := cp.Create(); err != nil {
		return nil, err
	}

	return cp, nil
}

func (c *Channel) RemoveParticipant(participantId int64) error {
	if c.Id == 0 {
		return errors.New("Channel Id is not set")
	}

	cp := NewChannelParticipant()
	cp.ChannelId = c.Id
	cp.AccountId = participantId

	err := cp.FetchParticipant()
	// if user is not in this channel, do nothing
	if err == gorm.RecordNotFound {
		return nil
	}

	if err != nil {
		return err
	}

	if cp.StatusConstant == ChannelParticipant_STATUS_LEFT {
		return nil
	}

	cp.StatusConstant = ChannelParticipant_STATUS_LEFT
	if err := cp.Update(); err != nil {
		return err
	}

	return nil
}

func (c *Channel) FetchParticipantIds() ([]int64, error) {
	var participantIds []int64

	if c.Id == 0 {
		return participantIds, errors.New("Channel Id is not set")
	}

	query := &bongo.Query{
		Selector: map[string]interface{}{
			"channel_id":      c.Id,
			"status_constant": ChannelParticipant_STATUS_ACTIVE,
		},
		Pluck: "account_id",
	}

	cp := NewChannelParticipant()
	err := cp.Some(&participantIds, query)
	if err != nil {
		return nil, err
	}

	return participantIds, nil
}

func (c *Channel) AddMessage(messageId int64) (*ChannelMessageList, error) {
	cml, err := c.FetchMessageList(messageId)
	if err == nil {
		return nil, errors.New("Message is already in the channel")
	}

	// silence record not found err
	if err != gorm.RecordNotFound {
		return nil, err
	}

	cml.ChannelId = c.Id
	cml.MessageId = messageId

	if err := cml.Create(); err != nil {
		return nil, err
	}

	return cml, nil
}

func (c *Channel) RemoveMessage(messageId int64) (*ChannelMessageList, error) {
	cml, err := c.FetchMessageList(messageId)
	if err != nil {
		return nil, err
	}

	if err := cml.Delete(); err != nil {
		return nil, err
	}

	return cml, nil
}

func (c *Channel) FetchMessageList(messageId int64) (*ChannelMessageList, error) {
	if c.Id == 0 {
		return nil, errors.New("Channel Id is not set")
	}

	cml := NewChannelMessageList()
	selector := map[string]interface{}{
		"channel_id": c.Id,
		"message_id": messageId,
	}

	return cml, cml.One(bongo.NewQS(selector))
}

func (c *Channel) FetchChannelIdByNameAndGroupName(name, groupName string) (int64, error) {
	query := &bongo.Query{
		Selector: map[string]interface{}{
			"name":       name,
			"group_name": groupName,
		},
		Pagination: *bongo.NewPagination(1, 0),
		Pluck:      "id",
	}
	var ids []int64
	if err := c.Some(&ids, query); err != nil {
		return 0, err
	}

	if ids == nil {
		return 0, gorm.RecordNotFound
	}

	if len(ids) == 0 {
		return 0, gorm.RecordNotFound
	}

	return ids[0], nil
}

<<<<<<< HEAD
func (c *Channel) Search(q *Query) ([]Channel, error) {
=======
func (c *Channel) Search(q *request.Query) ([]Channel, error) {
>>>>>>> ee75f3dc

	if q.GroupName == "" {
		return nil, fmt.Errorf("Query doesnt have any Group info %+v", q)
	}

	var channels []Channel

	query := bongo.B.DB.Table(c.TableName()).Limit(q.Limit)

	query = query.Where("type_constant = ?", q.Type)
	query = query.Where("privacy_constant = ?", Channel_PRIVACY_PUBLIC)
	query = query.Where("group_name = ?", q.GroupName)
	query = query.Where("name like ?", q.Name+"%")

	if err := bongo.CheckErr(
		query.Find(&channels),
	); err != nil {
		return nil, err
	}

	if channels == nil {
		return make([]Channel, 0), nil
	}

	return channels, nil
}

<<<<<<< HEAD
func (c *Channel) ByName(q *Query) (Channel, error) {
=======
func (c *Channel) ByName(q *request.Query) (Channel, error) {
>>>>>>> ee75f3dc
	fmt.Println("-------- FIX THIS PART ------")
	fmt.Println("TODO - check permissions here")
	fmt.Println("-------- FIX THIS PART ------")
	var channel Channel

	if q.GroupName == "" {
		return channel, fmt.Errorf("Query doesnt have any Group info %+v", q)
	}

	query := bongo.B.DB.Table(c.TableName()).Limit(q.Limit)

	query = query.Where("type_constant = ?", q.Type)
	query = query.Where("group_name = ?", q.GroupName)
	query = query.Where("name = ?", q.Name)

	return channel, bongo.CheckErr(query.Find(&channel))
}

func (c *Channel) List(q *request.Query) ([]Channel, error) {

	if q.GroupName == "" {
		return nil, fmt.Errorf("Query doesnt have any Group info %+v", q)
	}

	var channels []Channel

	query := &bongo.Query{
		Selector: map[string]interface{}{
			"group_name": q.GroupName,
		},
		Pagination: *bongo.NewPagination(q.Limit, q.Skip),
	}

	if q.Type != "" {
		query.Selector["type_constant"] = q.Type
	}

	err := c.Some(&channels, query)
	if err != nil {
		return nil, err
	}

	if channels == nil {
		return make([]Channel, 0), nil
	}

	return channels, nil
}

func (c *Channel) FetchLastMessage() (*ChannelMessage, error) {
	if c.Id == 0 {
		return nil, errors.New("Channel Id is not set")
	}

	cml := NewChannelMessageList()
	query := &bongo.Query{
		Selector: map[string]interface{}{
			"channel_id": c.Id,
		},
		Sort: map[string]string{
			"added_at": "DESC",
		},
		Pagination: *bongo.NewPagination(1, 0),
		Pluck:      "message_id",
	}

	var messageIds []int64
	err := cml.Some(&messageIds, query)
	if err != nil {
		return nil, err
	}

	if messageIds == nil || len(messageIds) == 0 {
		return nil, nil
	}

	cm := NewChannelMessage()
	if err := cm.ById(messageIds[0]); err != nil {
		return nil, err
	}

	return cm, nil
}

func (c *Channel) FetchPinnedActivityChannel(accountId int64, groupName string) error {
	query := &bongo.Query{
		Selector: map[string]interface{}{
			"creator_id":    accountId,
			"group_name":    groupName,
			"type_constant": Channel_TYPE_PINNED_ACTIVITY,
		},
	}

	return c.One(query)
}<|MERGE_RESOLUTION|>--- conflicted
+++ resolved
@@ -376,11 +376,7 @@
 	return ids[0], nil
 }
 
-<<<<<<< HEAD
-func (c *Channel) Search(q *Query) ([]Channel, error) {
-=======
 func (c *Channel) Search(q *request.Query) ([]Channel, error) {
->>>>>>> ee75f3dc
 
 	if q.GroupName == "" {
 		return nil, fmt.Errorf("Query doesnt have any Group info %+v", q)
@@ -408,11 +404,7 @@
 	return channels, nil
 }
 
-<<<<<<< HEAD
-func (c *Channel) ByName(q *Query) (Channel, error) {
-=======
 func (c *Channel) ByName(q *request.Query) (Channel, error) {
->>>>>>> ee75f3dc
 	fmt.Println("-------- FIX THIS PART ------")
 	fmt.Println("TODO - check permissions here")
 	fmt.Println("-------- FIX THIS PART ------")
