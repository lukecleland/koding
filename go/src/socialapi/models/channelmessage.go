--- conflicted
+++ resolved
@@ -216,33 +216,6 @@
 	}
 	container.Interactions["like"] = interactionContainer
 	return container, nil
-<<<<<<< HEAD
-}
-
-func (c *ChannelMessage) BuildMessage(query *Query) (*ChannelMessageContainer, error) {
-	cmc, err := c.FetchRelatives(query)
-	if err != nil {
-		return nil, err
-	}
-
-	mr := NewMessageReply()
-	mr.MessageId = c.Id
-	replies, err := mr.List()
-	if err != nil {
-		return nil, err
-	}
-
-	populatedChannelMessagesReplies := make([]*ChannelMessageContainer, len(replies))
-	for rl := 0; rl < len(replies); rl++ {
-		cmrc, err := replies[rl].FetchRelatives(query)
-		if err != nil {
-			return nil, err
-		}
-		populatedChannelMessagesReplies[rl] = cmrc
-	}
-
-	cmc.Replies = populatedChannelMessagesReplies
-	return cmc, nil
 }
 
 // todo include message owner misleads people,
@@ -357,6 +330,4 @@
 	}
 
 	return accountIds
-=======
->>>>>>> 3005d7c3
 }