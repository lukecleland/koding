package models

import (
	"errors"
	"fmt"
	"socialapi/config"
	"time"

	"github.com/koding/bongo"
)

type ChannelMessage struct {
	// unique identifier of the channel message
	Id int64 `json:"id"`

	// Body of the mesage
	Body string `json:"body"`

	// Generated Slug for body
	Slug string `json:"slug"                        sql:"NOT NULL;TYPE:VARCHAR(100);"`

	// type of the message
	TypeConstant string `json:"typeConstant"        sql:"NOT NULL;TYPE:VARCHAR(100);"`

	// Creator of the channel message
	AccountId int64 `json:"accountId"               sql:"NOT NULL"`

	// in which channel this message is created
	InitialChannelId int64 `json:"initialChannelId" sql:"NOT NULL"`

	// Creation date of the message
	CreatedAt time.Time `json:"createdAt"           sql:"DEFAULT:CURRENT_TIMESTAMP"`

	// Modification date of the message
	UpdatedAt time.Time `json:"updatedAt"           sql:"DEFAULT:CURRENT_TIMESTAMP"`

	// Deletion date of the channel message
	DeletedAt time.Time `json:"deletedAt"`
}

func (c *ChannelMessage) BeforeCreate() {
	c.DeletedAt = ZeroDate()
}

func (c *ChannelMessage) AfterCreate() {
	bongo.B.AfterCreate(c)
}

func (c *ChannelMessage) AfterUpdate() {
	bongo.B.AfterUpdate(c)
}

func (c *ChannelMessage) AfterDelete() {
	bongo.B.AfterDelete(c)
}

func (c *ChannelMessage) GetId() int64 {
	return c.Id
}

func (c ChannelMessage) TableName() string {
	return "api.channel_message"
}

const (
	ChannelMessage_TYPE_POST            = "post"
	ChannelMessage_TYPE_REPLY           = "reply"
	ChannelMessage_TYPE_JOIN            = "join"
	ChannelMessage_TYPE_LEAVE           = "leave"
	ChannelMessage_TYPE_CHAT            = "chat"
	ChannelMessage_TYPE_PRIVATE_MESSAGE = "privatemessage"
)

func NewChannelMessage() *ChannelMessage {
	return &ChannelMessage{}
}

func (c *ChannelMessage) ById(id int64) error {
	return bongo.B.ById(c, id)
}

func (c *ChannelMessage) One(q *bongo.Query) error {
	return bongo.B.One(c, c, q)
}

func (c *ChannelMessage) Some(data interface{}, q *bongo.Query) error {
	return bongo.B.Some(c, data, q)
}

func bodyLenCheck(body string) error {
	if len(body) < config.Get().Limits.MessageBodyMinLen {
		return fmt.Errorf("Message Body Length should be greater than %d, yours is %d ", config.Get().Limits.MessageBodyMinLen, len(body))
	}

	return nil
}

// todo create a new message while updating the channel_message and delete other
// cases, since deletion is a soft delete, old instances will still be there
func (c *ChannelMessage) Update() error {
	if err := bodyLenCheck(c.Body); err != nil {
		return err
	}
	// only update body
	err := bongo.B.UpdatePartial(c,
		map[string]interface{}{
			"body": c.Body,
		},
	)
	return err
}

func (c *ChannelMessage) Create() error {
	if err := bodyLenCheck(c.Body); err != nil {
		return err
	}

	var err error
	c, err = Slugify(c)
	if err != nil {
		return err
	}

	return bongo.B.Create(c)
}

func (c *ChannelMessage) Delete() error {
	return bongo.B.Delete(c)
}

func (c *ChannelMessage) FetchByIds(ids []int64) ([]ChannelMessage, error) {
	var messages []ChannelMessage

	if len(ids) == 0 {
		return messages, nil
	}

	if err := bongo.B.FetchByIds(c, &messages, ids); err != nil {
		return nil, err
	}
	return messages, nil
}

func (c *ChannelMessage) BuildMessage(query *Query) (*ChannelMessageContainer, error) {
	cmc, err := c.FetchRelatives(query)
	if err != nil {
		return nil, err
	}

	mr := NewMessageReply()
	mr.MessageId = c.Id
	q := query
	q.Limit = 3
	replies, err := mr.List(query)
	if err != nil {
		return nil, err
	}

	populatedChannelMessagesReplies := make([]*ChannelMessageContainer, len(replies))
	for rl := 0; rl < len(replies); rl++ {
		cmrc, err := replies[rl].FetchRelatives(query)
		if err != nil {
			return nil, err
		}
		populatedChannelMessagesReplies[rl] = cmrc
	}

	cmc.Replies = populatedChannelMessagesReplies
	return cmc, nil
}

func (c *ChannelMessage) BuildEmptyMessageContainer() (*ChannelMessageContainer, error) {
	if c.Id == 0 {
		return nil, errors.New("Channel message id is not set")
	}
	container := NewChannelMessageContainer()
	container.Message = c

<<<<<<< HEAD
	i := NewInteraction()
	i.MessageId = c.Id

	oldId, err := FetchOldIdByAccountId(c.AccountId)
=======
	oldId, err := AccountOldIdById(c.AccountId)
>>>>>>> 1df5b3c8
	if err != nil {
		return nil, err
	}

	container.AccountOldId = oldId

	interactionContainer := NewInteractionContainer()
	interactionContainer.ActorsPreview = make([]string, 0)
	interactionContainer.IsInteracted = false
	interactionContainer.ActorsCount = 0

	container.Interactions = make(map[string]*InteractionContainer)
	container.Interactions["like"] = interactionContainer

	return container, nil
}

func (c *ChannelMessage) FetchRelatives(query *Query) (*ChannelMessageContainer, error) {
	container, err := c.BuildEmptyMessageContainer()
	if err != nil {
		return nil, err
	}

	i := NewInteraction()
	i.MessageId = c.Id

	// get preview
	query.Type = "like"
	query.Limit = 3
	interactorIds, err := i.List(query)
	if err != nil {
		return nil, err
	}

	oldIds, err := FetchOldIdsByAccountIds(interactorIds)
	if err != nil {
		return nil, err
	}

	interactionContainer := NewInteractionContainer()
	interactionContainer.ActorsPreview = oldIds

	// check if the current user is interacted in this thread
	isInteracted, err := i.IsInteracted(query.AccountId)
	if err != nil {
		return nil, err
	}

	interactionContainer.IsInteracted = isInteracted

	// fetch interaction count
	count, err := i.Count(query.Type)
	if err != nil {
		return nil, err
	}

	interactionContainer.ActorsCount = count

	container.Interactions["like"] = interactionContainer
	return container, nil
}<|MERGE_RESOLUTION|>--- conflicted
+++ resolved
@@ -176,14 +176,7 @@
 	container := NewChannelMessageContainer()
 	container.Message = c
 
-<<<<<<< HEAD
-	i := NewInteraction()
-	i.MessageId = c.Id
-
-	oldId, err := FetchOldIdByAccountId(c.AccountId)
-=======
 	oldId, err := AccountOldIdById(c.AccountId)
->>>>>>> 1df5b3c8
 	if err != nil {
 		return nil, err
 	}
