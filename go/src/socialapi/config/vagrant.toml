EventExchangeName="BrokerMessageBus"
Mongo="localhost:27017/koding"
Environment="vagrant"
Redis="localhost:6379"
Uri="http://lvh.me:3020"
[postgres]
Host=     "localhost"
Port=     5432
# Username= "postgres"
# Password= "123123123"
Username= "socialapplication"
Password= "socialapplication"
DBName=   "social"

[mq]
Host=     "localhost"
Port=     5672
Username= "guest"
Password= "guest"
Vhost=    "/"

[limits]
MessageBodyMinLen=1

[Notification]
CacheEnabled = false

<<<<<<< HEAD
=======
[emailnotification]
templateRoot="workers/emailnotifier/templates/"

>>>>>>> ee75f3dc
[sendgrid]
Username=        "koding"
Password=        "DEQl7_Dr"
FromName=        "Koding"
FromMail=        "hello@koding.com"
ForcedRecipient= "canthefason@gmail.com"<|MERGE_RESOLUTION|>--- conflicted
+++ resolved
@@ -25,12 +25,9 @@
 [Notification]
 CacheEnabled = false
 
-<<<<<<< HEAD
-=======
 [emailnotification]
 templateRoot="workers/emailnotifier/templates/"
 
->>>>>>> ee75f3dc
 [sendgrid]
 Username=        "koding"
 Password=        "DEQl7_Dr"
