--- conflicted
+++ resolved
@@ -8,13 +8,8 @@
 
 var redisConn *redis.RedisSession
 
-<<<<<<< HEAD
-func MustInitRedisConn(server string) *redis.RedisSession {
-	r, err := redis.NewRedisSession(&redis.RedisConf{Server: server})
-=======
 func MustInitRedisConn(c *config.Config) *redis.RedisSession {
 	r, err := redis.NewRedisSession(&redis.RedisConf{Server: c.Redis.URL, DB: c.Redis.DB})
->>>>>>> ba61623b
 	if err != nil {
 		panic(err)
 	}
