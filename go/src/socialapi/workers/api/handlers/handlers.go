--- conflicted
+++ resolved
@@ -18,8 +18,7 @@
 	"github.com/koding/metrics"
 )
 
-<<<<<<< HEAD
-func AddHandlers(m *mux.Mux) {
+func AddHandlers(m *mux.Mux, metric *metrics.Metrics) {
 
 	m.AddHandler(
 		handler.Request{
@@ -27,12 +26,10 @@
 			Name:     "client-location",
 			Type:     handler.GetRequest,
 			Endpoint: "/client/location",
+			Metrics:  metric,
 		},
 	)
 
-=======
-func AddHandlers(m *mux.Mux, metric *metrics.Metrics) {
->>>>>>> 55ce27ce
 	//----------------------------------------------------------
 	// Message Operations
 	//----------------------------------------------------------
