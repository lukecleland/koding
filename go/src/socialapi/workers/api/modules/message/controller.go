package message

import (
	"errors"
	"fmt"
	"net/http"
	"net/url"
	"socialapi/config"
	"socialapi/models"
	"socialapi/request"
	"socialapi/workers/common/response"
	"time"

	"github.com/koding/bongo"
)

func Create(u *url.URL, h http.Header, req *models.ChannelMessage) (int, http.Header, interface{}, error) {
	channelId, err := request.GetURIInt64(u, "id")
	if err != nil {
		return response.NewBadRequest(err)
	}

	// override message type
	// all of the messages coming from client-side
	// should be marked as POST
	req.TypeConstant = models.ChannelMessage_TYPE_POST

	// set initial channel id
	req.InitialChannelId = channelId

	if err := checkThrottle(channelId, req.AccountId); err != nil {
		return response.NewBadRequest(err)
	}

	if err := req.Create(); err != nil {
		// todo this should be internal server error
		return response.NewBadRequest(err)
	}

	cml := models.NewChannelMessageList()
	// override channel id
	cml.ChannelId = channelId
	cml.MessageId = req.Id
	if err := cml.Create(); err != nil {
		// todo this should be internal server error
		return response.NewBadRequest(err)
	}

	return response.HandleResultAndError(
		req.BuildEmptyMessageContainer(),
	)
}

func checkThrottle(channelId, requesterId int64) error {
	c, err := models.ChannelById(channelId)
	if err != nil {
		return err
	}

	if c.TypeConstant != models.Channel_TYPE_GROUP {
		return nil
	}

	cm := models.NewChannelMessage()

	conf := config.MustGet()

	// if oit is defaul treturn  early
	if conf.Limits.PostThrottleDuration == "" {
		return nil
	}

	// if throttle count is zero, it meands it is not set
	if conf.Limits.PostThrottleCount == 0 {
		return nil
	}

	dur, err := time.ParseDuration(conf.Limits.PostThrottleDuration)
	if err != nil {
		return err
	}

	// subtrack duration from current time
	prevTime := time.Now().UTC().Truncate(dur)

	count, err := bongo.B.Count(
		cm,
		"initial_channel_id = ? and "+
			"account_id = ? and "+
			"created_at > ?",
		channelId,
		requesterId,
		prevTime.Format(time.RFC3339),
	)
	if err != nil {
		return err
	}

<<<<<<< HEAD
	return helpers.HandleResultAndError(
		req.BuildEmptyMessageContainer(),
	)
=======
	if count > conf.Limits.PostThrottleCount {
		return fmt.Errorf("reached to throttle, current post count %d for user %d", count, requesterId)
	}

	return nil
>>>>>>> ba61623b
}

func Delete(u *url.URL, h http.Header, req *models.ChannelMessage) (int, http.Header, interface{}, error) {
	id, err := request.GetURIInt64(u, "id")
	if err != nil {
		return response.NewBadRequest(err)
	}

	if err := req.ById(id); err != nil {
		if err == bongo.RecordNotFound {
			return response.NewNotFound()
		}
		return response.NewBadRequest(err)
	}

	err = deleteSingleMessage(req, true)
	if err != nil {
		return response.NewBadRequest(err)
	}

	// yes it is deleted but not removed completely from our system
	return response.NewDeleted()
}

func deleteSingleMessage(cm *models.ChannelMessage, deleteReplies bool) error {
	// first delete from all channels
	selector := map[string]interface{}{
		"message_id": cm.Id,
	}

	cml := models.NewChannelMessageList()
	if err := cml.DeleteMessagesBySelector(selector); err != nil {
		return err
	}

	// fetch interactions
	i := models.NewInteraction()
	i.MessageId = cm.Id
	interactions, err := i.FetchAll("like")
	if err != nil {
		return err
	}

	// delete interactions
	for _, interaction := range interactions {
		err := interaction.Delete()
		if err != nil {
			return err
		}
	}

	if deleteReplies {
		mr := models.NewMessageReply()
		mr.MessageId = cm.Id

		// list returns ChannelMessage
		messageReplies, err := mr.ListAll()
		if err != nil {
			return err
		}

		// delete message replies
		for _, replyMessage := range messageReplies {
			err := deleteSingleMessage(&replyMessage, false)
			if err != nil {
				return err
			}
		}
	}

	err = models.NewMessageReply().DeleteByOrQuery(cm.Id)
	if err != nil {
		return err
	}

	// delete replyMessage itself
	err = cm.Delete()
	if err != nil {
		return err
	}
	return nil
}

func Update(u *url.URL, h http.Header, req *models.ChannelMessage) (int, http.Header, interface{}, error) {
	id, err := request.GetURIInt64(u, "id")
	if err != nil {
		return response.NewBadRequest(err)
	}

	body := req.Body
	if err := req.ById(id); err != nil {
		if err == bongo.RecordNotFound {
			return response.NewNotFound()
		}
		return response.NewBadRequest(err)
	}

	if req.Id == 0 {
		return response.NewBadRequest(err)
	}

	req.Body = body
	if err := req.Update(); err != nil {
		return response.NewBadRequest(err)
	}

<<<<<<< HEAD
	return helpers.HandleResultAndError(
=======
	return response.HandleResultAndError(
>>>>>>> ba61623b
		req.BuildEmptyMessageContainer(),
	)
}

func Get(u *url.URL, h http.Header, _ interface{}) (int, http.Header, interface{}, error) {
	cm, err := getMessageByUrl(u)
	if err != nil {
		return response.NewBadRequest(err)
	}

	if cm.Id == 0 {
		return response.NewNotFound()
	}

	return response.HandleResultAndError(
		cm.BuildEmptyMessageContainer(),
	)
}

func getMessageByUrl(u *url.URL) (*models.ChannelMessage, error) {
	id, err := request.GetURIInt64(u, "id")
	if err != nil {
		return nil, err
	}

	// get url query params
	q := request.GetQuery(u)

	query := &bongo.Query{
		Selector: map[string]interface{}{
			"id": id,
		},
		Pagination: *bongo.NewPagination(1, 0),
	}

	cm := models.NewChannelMessage()
	// add exempt info
	query.AddScope(models.RemoveTrollContent(cm, q.ShowExempt))

	if err := cm.One(query); err != nil {
		return nil, err
	}

<<<<<<< HEAD
	return helpers.HandleResultAndError(
		cm.BuildEmptyMessageContainer(),
	)
=======
	return cm, nil
>>>>>>> ba61623b
}

func GetWithRelated(u *url.URL, h http.Header, _ interface{}) (int, http.Header, interface{}, error) {
	cm, err := getMessageByUrl(u)
	if err != nil {
		return response.NewBadRequest(err)
	}

	if cm.Id == 0 {
		return response.NewNotFound()
	}

	cmc, err := cm.BuildMessage(request.GetQuery(u))
	if err != nil {
		return response.NewBadRequest(err)
	}

	return response.NewOK(cmc)
}

func GetBySlug(u *url.URL, h http.Header, _ interface{}) (int, http.Header, interface{}, error) {
	q := request.GetQuery(u)

	if q.Slug == "" {
		return response.NewBadRequest(errors.New("slug is not set"))
	}

	cm := models.NewChannelMessage()
	if err := cm.BySlug(q); err != nil {
		if err == bongo.RecordNotFound {
			return response.NewNotFound()
		}
		return response.NewBadRequest(err)
	}

	cmc, err := cm.BuildMessage(q)
	if err != nil {
		return response.NewBadRequest(err)
	}

	return response.NewOK(cmc)
}<|MERGE_RESOLUTION|>--- conflicted
+++ resolved
@@ -96,17 +96,11 @@
 		return err
 	}
 
-<<<<<<< HEAD
-	return helpers.HandleResultAndError(
-		req.BuildEmptyMessageContainer(),
-	)
-=======
 	if count > conf.Limits.PostThrottleCount {
 		return fmt.Errorf("reached to throttle, current post count %d for user %d", count, requesterId)
 	}
 
 	return nil
->>>>>>> ba61623b
 }
 
 func Delete(u *url.URL, h http.Header, req *models.ChannelMessage) (int, http.Header, interface{}, error) {
@@ -213,11 +207,7 @@
 		return response.NewBadRequest(err)
 	}
 
-<<<<<<< HEAD
-	return helpers.HandleResultAndError(
-=======
 	return response.HandleResultAndError(
->>>>>>> ba61623b
 		req.BuildEmptyMessageContainer(),
 	)
 }
@@ -261,13 +251,7 @@
 		return nil, err
 	}
 
-<<<<<<< HEAD
-	return helpers.HandleResultAndError(
-		cm.BuildEmptyMessageContainer(),
-	)
-=======
 	return cm, nil
->>>>>>> ba61623b
 }
 
 func GetWithRelated(u *url.URL, h http.Header, _ interface{}) (int, http.Header, interface{}, error) {
