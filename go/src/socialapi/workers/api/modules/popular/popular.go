package popular

import (
	"errors"
	"net/http"
	"net/url"
	"socialapi/models"
	"socialapi/request"
	"socialapi/workers/common/response"
	"socialapi/workers/helper"
	"socialapi/workers/popularpost/popularpost"
	"socialapi/workers/populartopic/populartopic"
	"strconv"
	"time"
)

func getDateNumberAndYear(statisticName string) (int, int, error) {
	now := time.Now().UTC()
	// dateNumber is changing according to the statisticName
	// if it is monthly statistic, it will be month number March->3
	// if it is weekly statistic, it will be week number 48th week -> 48
	// if it is daily statistic, it will the day number of the year e.g last day-> 365+1
	switch statisticName {
	case "daily":
		return now.Year(), now.YearDay(), nil
	case "weekly":
		year, week := now.ISOWeek()
		return year, week, nil
	case "monthly":
		return now.Year(), int(now.Month()), nil
	default:
		return 0, 0, errors.New("Unknown statistic name")
	}
}

<<<<<<< HEAD
func getIds(key string, query *models.Query) ([]int64, error) {
=======
func getIds(key string, query *request.Query) ([]int64, error) {
>>>>>>> ba61623b
	// limit-1 is important, because redis is using 0 based index
	popularIds := make([]int64, 0)
	listIds, err := helper.MustGetRedisConn().
		SortedSetReverseRange(
		key,
		query.Skip,
		query.Skip+query.Limit-1,
	)

	if err != nil {
		return popularIds, err
	}

	for _, listId := range listIds {
		val, err := strconv.ParseInt(string(listId.([]uint8)), 10, 64)
		if err == nil {
			popularIds = append(popularIds, val)
		}
	}

	return popularIds, nil
}

func ListTopics(u *url.URL, h http.Header, _ interface{}) (int, http.Header, interface{}, error) {
<<<<<<< HEAD
	query := helpers.GetQuery(u)
=======
	query := request.GetQuery(u)
>>>>>>> ba61623b

	statisticName := u.Query().Get("statisticName")

	year, dateNumber, err := getDateNumberAndYear(statisticName)
	if err != nil {
<<<<<<< HEAD
		return helpers.NewBadRequestResponse(errors.New("Unknown statistic name"))
=======
		return response.NewBadRequest(errors.New("unknown statistic name"))
>>>>>>> ba61623b
	}

	key := populartopic.PreparePopularTopicKey(
		query.GroupName,
		statisticName,
		year,
		dateNumber,
	)

	popularTopicIds, err := getIds(key, query)
	if err != nil {
<<<<<<< HEAD
		return helpers.NewBadRequestResponse(err)
=======
		return response.NewBadRequest(err)
>>>>>>> ba61623b
	}

	popularTopicIds, err = extendPopularTopicsIfNeeded(query, popularTopicIds)
	if err != nil {
		return response.NewBadRequest(err)
	}

	c := models.NewChannel()
	popularTopics, err := c.FetchByIds(popularTopicIds)
	if err != nil {
		return response.NewBadRequest(err)
	}

<<<<<<< HEAD
	return helpers.HandleResultAndError(
=======
	return response.HandleResultAndError(
>>>>>>> ba61623b
		models.PopulateChannelContainers(
			popularTopics,
			query.AccountId,
		),
	)
}

func extendPopularTopicsIfNeeded(query *request.Query, popularTopics []int64) ([]int64, error) {
	toBeAddedItemCount := query.Limit - len(popularTopics)

	if toBeAddedItemCount > 0 {
		normalChannels, err := fetchMoreChannels(query)
		if err != nil {
			return popularTopics, err
		}

		for _, normalChannel := range normalChannels {
			exists := false
			for _, popularTopicId := range popularTopics {
				if normalChannel.Id == popularTopicId {
					exists = true
					break
				}
			}

			if !exists {
				popularTopics = append(popularTopics, normalChannel.Id)
				toBeAddedItemCount--
				if toBeAddedItemCount == 0 {
					break
				}
			}
		}
	}

	return popularTopics, nil
}

func fetchMoreChannels(query *request.Query) ([]models.Channel, error) {
	q := query.Clone()
	q.Type = models.Channel_TYPE_TOPIC
<<<<<<< HEAD
	q.SetDefaults()
	c := models.NewChannel()

	return c.List(q)
}

func ListPosts(u *url.URL, h http.Header, _ interface{}) (int, http.Header, interface{}, error) {
	query := helpers.GetQuery(u)
=======

	return models.NewChannel().List(q)
}

func ListPosts(u *url.URL, h http.Header, _ interface{}) (int, http.Header, interface{}, error) {
	query := request.GetQuery(u)
>>>>>>> ba61623b
	query.Type = models.ChannelMessage_TYPE_POST

	statisticName := u.Query().Get("statisticName")
	channelName := u.Query().Get("channelName")

	year, dateNumber, err := getDateNumberAndYear(statisticName)
	if err != nil {
<<<<<<< HEAD
		return helpers.NewBadRequestResponse(errors.New("Unknown statistic name"))
=======
		return response.NewBadRequest(errors.New("Unknown statistic name"))
>>>>>>> ba61623b
	}

	key := popularpost.PreparePopularPostKey(
		query.GroupName,
		channelName,
		statisticName,
		year,
		dateNumber,
	)

	popularPostIds, err := getIds(key, query)
	if err != nil {
<<<<<<< HEAD
		return helpers.NewBadRequestResponse(err)
=======
		return response.NewBadRequest(err)
>>>>>>> ba61623b
	}

	popularPostIds, err = extendPopularPostsIfNeeded(query, popularPostIds, channelName)
	if err != nil {
<<<<<<< HEAD
		return helpers.NewBadRequestResponse(err)
=======
		return response.NewBadRequest(err)
>>>>>>> ba61623b
	}

	popularPosts, err := models.NewChannelMessage().FetchByIds(popularPostIds)
	if err != nil {
<<<<<<< HEAD
		return helpers.NewBadRequestResponse(err)
	}

	query.Limit = 3
	return helpers.HandleResultAndError(
=======
		return response.NewBadRequest(err)
	}

	query.Limit = 3
	return response.HandleResultAndError(
>>>>>>> ba61623b
		models.NewChannelMessage().BuildMessages(
			query,
			popularPosts,
		),
	)
}

<<<<<<< HEAD
func extendPopularPostsIfNeeded(query *models.Query, popularPostIds []int64, channelName string) ([]int64, error) {
=======
func extendPopularPostsIfNeeded(query *request.Query, popularPostIds []int64, channelName string) ([]int64, error) {
>>>>>>> ba61623b
	toBeAddedItemCount := query.Limit - len(popularPostIds)
	if toBeAddedItemCount > 0 {
		c := models.NewChannel()
		channelId, err := c.FetchChannelIdByNameAndGroupName(channelName, query.GroupName)
		if err != nil {
			return popularPostIds, err
		}

		normalPosts, err := models.NewChannelMessageList().FetchMessageIdsByChannelId(channelId, query)
		if err != nil {
			return popularPostIds, err
		}

		for _, normalPostId := range normalPosts {
			exists := false
			for _, popularPostId := range popularPostIds {
				if normalPostId == popularPostId {
					exists = true
					break
				}
			}

			if !exists {
				popularPostIds = append(popularPostIds, normalPostId)
				toBeAddedItemCount--
				if toBeAddedItemCount == 0 {
					break
				}
			}
		}
	}

	return popularPostIds, nil
}<|MERGE_RESOLUTION|>--- conflicted
+++ resolved
@@ -33,11 +33,7 @@
 	}
 }
 
-<<<<<<< HEAD
-func getIds(key string, query *models.Query) ([]int64, error) {
-=======
 func getIds(key string, query *request.Query) ([]int64, error) {
->>>>>>> ba61623b
 	// limit-1 is important, because redis is using 0 based index
 	popularIds := make([]int64, 0)
 	listIds, err := helper.MustGetRedisConn().
@@ -62,21 +58,13 @@
 }
 
 func ListTopics(u *url.URL, h http.Header, _ interface{}) (int, http.Header, interface{}, error) {
-<<<<<<< HEAD
-	query := helpers.GetQuery(u)
-=======
 	query := request.GetQuery(u)
->>>>>>> ba61623b
 
 	statisticName := u.Query().Get("statisticName")
 
 	year, dateNumber, err := getDateNumberAndYear(statisticName)
 	if err != nil {
-<<<<<<< HEAD
-		return helpers.NewBadRequestResponse(errors.New("Unknown statistic name"))
-=======
 		return response.NewBadRequest(errors.New("unknown statistic name"))
->>>>>>> ba61623b
 	}
 
 	key := populartopic.PreparePopularTopicKey(
@@ -88,11 +76,7 @@
 
 	popularTopicIds, err := getIds(key, query)
 	if err != nil {
-<<<<<<< HEAD
-		return helpers.NewBadRequestResponse(err)
-=======
-		return response.NewBadRequest(err)
->>>>>>> ba61623b
+		return response.NewBadRequest(err)
 	}
 
 	popularTopicIds, err = extendPopularTopicsIfNeeded(query, popularTopicIds)
@@ -106,11 +90,7 @@
 		return response.NewBadRequest(err)
 	}
 
-<<<<<<< HEAD
-	return helpers.HandleResultAndError(
-=======
 	return response.HandleResultAndError(
->>>>>>> ba61623b
 		models.PopulateChannelContainers(
 			popularTopics,
 			query.AccountId,
@@ -152,23 +132,12 @@
 func fetchMoreChannels(query *request.Query) ([]models.Channel, error) {
 	q := query.Clone()
 	q.Type = models.Channel_TYPE_TOPIC
-<<<<<<< HEAD
-	q.SetDefaults()
-	c := models.NewChannel()
-
-	return c.List(q)
-}
-
-func ListPosts(u *url.URL, h http.Header, _ interface{}) (int, http.Header, interface{}, error) {
-	query := helpers.GetQuery(u)
-=======
 
 	return models.NewChannel().List(q)
 }
 
 func ListPosts(u *url.URL, h http.Header, _ interface{}) (int, http.Header, interface{}, error) {
 	query := request.GetQuery(u)
->>>>>>> ba61623b
 	query.Type = models.ChannelMessage_TYPE_POST
 
 	statisticName := u.Query().Get("statisticName")
@@ -176,11 +145,7 @@
 
 	year, dateNumber, err := getDateNumberAndYear(statisticName)
 	if err != nil {
-<<<<<<< HEAD
-		return helpers.NewBadRequestResponse(errors.New("Unknown statistic name"))
-=======
 		return response.NewBadRequest(errors.New("Unknown statistic name"))
->>>>>>> ba61623b
 	}
 
 	key := popularpost.PreparePopularPostKey(
@@ -193,37 +158,21 @@
 
 	popularPostIds, err := getIds(key, query)
 	if err != nil {
-<<<<<<< HEAD
-		return helpers.NewBadRequestResponse(err)
-=======
-		return response.NewBadRequest(err)
->>>>>>> ba61623b
+		return response.NewBadRequest(err)
 	}
 
 	popularPostIds, err = extendPopularPostsIfNeeded(query, popularPostIds, channelName)
 	if err != nil {
-<<<<<<< HEAD
-		return helpers.NewBadRequestResponse(err)
-=======
-		return response.NewBadRequest(err)
->>>>>>> ba61623b
+		return response.NewBadRequest(err)
 	}
 
 	popularPosts, err := models.NewChannelMessage().FetchByIds(popularPostIds)
 	if err != nil {
-<<<<<<< HEAD
-		return helpers.NewBadRequestResponse(err)
-	}
-
-	query.Limit = 3
-	return helpers.HandleResultAndError(
-=======
 		return response.NewBadRequest(err)
 	}
 
 	query.Limit = 3
 	return response.HandleResultAndError(
->>>>>>> ba61623b
 		models.NewChannelMessage().BuildMessages(
 			query,
 			popularPosts,
@@ -231,11 +180,7 @@
 	)
 }
 
-<<<<<<< HEAD
-func extendPopularPostsIfNeeded(query *models.Query, popularPostIds []int64, channelName string) ([]int64, error) {
-=======
 func extendPopularPostsIfNeeded(query *request.Query, popularPostIds []int64, channelName string) ([]int64, error) {
->>>>>>> ba61623b
 	toBeAddedItemCount := query.Limit - len(popularPostIds)
 	if toBeAddedItemCount > 0 {
 		c := models.NewChannel()
