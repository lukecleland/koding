--- conflicted
+++ resolved
@@ -177,12 +177,6 @@
 }
 
 func (f *Controller) isEligible(c *models.Channel) bool {
-<<<<<<< HEAD
-	if c.TypeConstant != models.Channel_TYPE_TOPIC {
-		return false
-	}
-
-=======
 	if c.MetaBits.Is(models.Troll) {
 		return false
 	}
@@ -191,6 +185,5 @@
 		return false
 	}
 
->>>>>>> ba61623b
 	return true
 }