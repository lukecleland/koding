--- conflicted
+++ resolved
@@ -13,19 +13,6 @@
   <body class='logged-in dark ide'>
     <!--[if IE]><script>(function(){window.location.href='/unsupported.html'})();</script><![endif]-->
 
-<<<<<<< HEAD
-    <script>
-
-      var KD={"config":{{.Runtime}}};
-
-      KD.isLoggedInOnLoad=true;
-      KD.userId={{.User.GetWithDefault "UserId" "null" }};
-      KD.userAccount={{.User.GetWithDefault "Account" "null" }};
-      KD.userMachines={{.User.GetWithDefault "Machines" "null"}};
-      KD.userWorkspaces={{.User.GetWithDefault "Workspaces" "null"}};
-      KD.currentGroup={{.User.GetWithDefault "Group" "null"}};
-
-=======
     <script src="/a/p/p/thirdparty/pubnub.min.js"></script>
     <script src="/a/p/p/thirdparty/gapi.js"></script>
     <script src="/a/p/p/common.js"></script>
@@ -41,7 +28,6 @@
         isLoggedInOnLoad: true,
         socialApiData: {{.User.GetWithDefault "SocialApiData" "null"}}
       });
->>>>>>> b85455f5
     </script>
 
     <script>
