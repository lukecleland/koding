--- conflicted
+++ resolved
@@ -17,17 +17,12 @@
       var globals = {
         config: {{.Runtime}},
         isLoggedInOnLoad: true,
-<<<<<<< HEAD
         userId: {{.User.GetWithDefaultStr "UserId" }},
         userAccount: {{.User.GetWithDefaultHash "Account"  }},
         currentGroup: {{.User.GetWithDefaultHash "Group" }},
         userEnvironmentData: {{.User.GetWithDefaultHash "EnvData" }},
         socialApiData: {{.User.GetWithDefaultHash "SocialApiData" }}
-      });
-=======
-        socialApiData: {{.User.GetWithDefault "SocialApiData" "null"}}
       };
->>>>>>> 952225da
     </script>
 
     <script src="/a/p/p/{{.Version}}/thirdparty/pubnub.min.js"></script>
