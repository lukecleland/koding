--- conflicted
+++ resolved
@@ -193,11 +193,7 @@
 
 	onEvent := func(e *kite.Event, err error) {
 		if err != nil {
-<<<<<<< HEAD
-			k.Log.Error(err.Error())
-=======
 			log.Error(err.Error())
->>>>>>> ca6799c1
 			return
 		}
 
