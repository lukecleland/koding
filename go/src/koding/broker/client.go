package main

import (
	"crypto/rand"
	"encoding/base64"
	"fmt"
	"koding/broker/cache"
	"koding/tools/config"
	"koding/tools/sockjs"
	"strconv"
	"strings"
	"time"

	"github.com/streadway/amqp"
)

type Client struct {
	Session        *sockjs.Session
	ControlChannel *amqp.Channel
	SocketId       string
	Broker         *Broker
	LastPayload    string
	Subscriptions  *cache.SubscriptionSet
}

// NewClient retuns a new client that is defined on a given session.
func NewClient(session *sockjs.Session, broker *Broker) *Client {
	socketID := randomString()
	session.Tag = socketID

	controlChannel, err := broker.PublishConn.Channel()
	if err != nil {
		panic(err)
	}

	subscriptions := cache.NewSubscriptionSet()

	globalMapMutex.Lock()
	socketSubscriptionsMap[socketID] = subscriptions
	globalMapMutex.Unlock()

	return &Client{
		Session:        session,
		SocketId:       socketID,
		ControlChannel: controlChannel,
		Broker:         broker,
		Subscriptions:  subscriptions,
	}
}

// Close should be called whenever a client disconnects.
func (c *Client) Close() {
	c.Subscriptions.Each(func(routingKeyPrefix interface{}) bool {
		c.RemoveFromRoute(routingKeyPrefix.(string))
		return true
	})

	time.AfterFunc(5*time.Minute, func() {
		globalMapMutex.Lock()
		delete(socketSubscriptionsMap, c.SocketId)
		globalMapMutex.Unlock()
	})

	for {
		err := c.ControlChannel.Publish(config.Current.Broker.AuthAllExchange, "broker.clientDisconnected", false, false, amqp.Publishing{Body: []byte(c.SocketId)})
		if err == nil {
			break
		}
		if amqpError, isAmqpError := err.(*amqp.Error); !isAmqpError || amqpError.Code != amqp.ChannelError {
			panic(err)
		}
		c.resetControlChannel()
	}

	c.ControlChannel.Close()
}

// handleSessionMessage handles the received message from the client. It
// passes a response back to the client or publish the received message to a
// rabbitmq exchange for further process.
func (c *Client) handleSessionMessage(data interface{}) {
	defer log.RecoverAndLog()

	message := data.(map[string]interface{})
	log.Debug("Received message: %v", message)

	action := message["action"]
	switch action {
	case "subscribe":
		globalMapMutex.Lock()
		defer globalMapMutex.Unlock()
		for _, routingKeyPrefix := range strings.Split(message["routingKeyPrefix"].(string), " ") {
			if err := c.Subscribe(routingKeyPrefix); err != nil {
				log.Error(err.Error())
			}
		}

		sendToClient(c.Session, "broker.subscribed", message["routingKeyPrefix"])

	case "resubscribe":
		globalMapMutex.Lock()
		defer globalMapMutex.Unlock()
		oldSubscriptions, found := socketSubscriptionsMap[message["socketId"].(string)]
		if found {
<<<<<<< HEAD
			oldSubscriptions.Each(func(routingKeyPrefix interface{}) bool {
				c.Subscribe(routingKeyPrefix.(string))
				return true
			})
=======
			for routingKeyPrefix := range *oldSubscriptions {
				if err := c.Subscribe(routingKeyPrefix); err != nil {
					log.Error(err.Error())
				}
			}
>>>>>>> 9b05fed7
		}
		sendToClient(c.Session, "broker.resubscribed", found)

	case "unsubscribe":
		globalMapMutex.Lock()
		defer globalMapMutex.Unlock()
		for _, routingKeyPrefix := range strings.Split(message["routingKeyPrefix"].(string), " ") {
			c.Unsubscribe(routingKeyPrefix)
		}

	case "publish":
		exchange := message["exchange"].(string)
		routingKey := message["routingKey"].(string)
		payload := message["payload"].(string)
		err := c.Publish(exchange, routingKey, payload)
		if err != nil {
			log.Error(err.Error())
		}

	case "ping":
		sendToClient(c.Session, "broker.pong", nil)

	default:
		log.Warning("Invalid action. message: %v socketId: %v", message, c.SocketId)

	}
}

// Subscribe add the given routingKeyPrefix to the list of subscriptions
// associated with this client.
func (c *Client) Subscribe(routingKeyPrefix string) error {
	if c.Subscriptions[routingKeyPrefix] {
		return fmt.Errorf("Duplicate subscription to same routing key. %v %v", c.Session.Tag, routingKeyPrefix)
	}

	if len(c.Subscriptions) > 0 && len(c.Subscriptions)%2000 == 0 {
		log.Warning("Client with more than %v subscriptions %v",
			strconv.Itoa(len(c.Subscriptions)), c.Session.Tag)
	}

	routeMap[routingKeyPrefix] = append(routeMap[routingKeyPrefix], c.Session)
	c.Subscriptions[routingKeyPrefix] = true

	return nil
}

// Unsubscribe deletes the given routingKey prefix from the subscription list
// and removes it from the global route map
func (c *Client) Unsubscribe(routingKeyPrefix string) {
	c.RemoveFromRoute(routingKeyPrefix)
	delete(c.Subscriptions, routingKeyPrefix)
}

// Publish publish the given payload for to the given exchange and routingkey.
func (c *Client) Publish(exchange, routingKey, payload string) error {
	if !strings.HasPrefix(routingKey, "client.") {
		return fmt.Errorf("Invalid routing key: %v socketId: %v", routingKey, c.SocketId)
	}

	for {
		c.LastPayload = ""
		err := c.ControlChannel.Publish(exchange, routingKey, false, false, amqp.Publishing{CorrelationId: c.SocketId, Body: []byte(payload)})
		if err == nil {
			c.LastPayload = payload
			break
		}

		if amqpError, isAmqpError := err.(*amqp.Error); !isAmqpError || amqpError.Code != amqp.ChannelError {
			log.Warning("payload: %v routing key: %v exchange: %v err: %v",
				payload, routingKey, exchange, err)
		}

		time.Sleep(time.Second / 4) // penalty for crashing the AMQP channel
		c.resetControlChannel()
	}

	return nil
}

// gaugeStart starts the gauge for a given session. It returns a new
// function which ends the gauge for the given session. Usually one invokes
// gaugeStart and calls the returned function in a defer statement.
func (c *Client) gaugeStart() (gaugeEnd func()) {
	log.Debug("Client connected: %v", c.Session.Tag)
	changeClientsGauge(1)
	changeNewClientsGauge(1)
	if c.Session.IsWebsocket {
		changeWebsocketClientsGauge(1)
	}

	return func() {
		log.Debug("Client disconnected: %v", c.Session.Tag)
		changeClientsGauge(-1)
		if c.Session.IsWebsocket {
			changeWebsocketClientsGauge(-1)
		}
	}
}

// resetControlChannel closes the current client's control channel and creates
// a new channel. It also listens to any server side error and publish back
// the error to the client.
func (c *Client) resetControlChannel() {
	if c.ControlChannel != nil {
		c.ControlChannel.Close()
	}

	var err error
	c.ControlChannel, err = c.Broker.PublishConn.Channel()
	if err != nil {
		panic(err)
	}

	go func() {
		defer log.RecoverAndLog()

		for amqpErr := range c.ControlChannel.NotifyClose(make(chan *amqp.Error)) {
			if !(strings.Contains(amqpErr.Error(), "NOT_FOUND") && (strings.Contains(amqpErr.Error(), "koding-social-") || strings.Contains(amqpErr.Error(), "auth-"))) {
				log.Warning("AMQP channel: %v Last publish payload: %v", amqpErr.Error(), c.LastPayload)
			}

			sendToClient(c.Session, "broker.error", map[string]interface{}{
				"code":    amqpErr.Code,
				"reason":  amqpErr.Reason,
				"server":  amqpErr.Server,
				"recover": amqpErr.Recover,
			})
		}
	}()
}

// RemoveFromRoute removes the sessions for the given routingKeyPrefix.
func (c *Client) RemoveFromRoute(routingKeyPrefix string) {
	routeSessions := routeMap[routingKeyPrefix]
	for i, routeSession := range routeSessions {
		if routeSession == c.Session {
			routeSessions[i] = routeSessions[len(routeSessions)-1]
			routeSessions = routeSessions[:len(routeSessions)-1]
			break
		}
	}
	if len(routeSessions) == 0 {
		delete(routeMap, routingKeyPrefix)
		return
	}
	routeMap[routingKeyPrefix] = routeSessions
}

<<<<<<< HEAD
// Subscribe add the given routingKeyPrefix to the list of subscriptions
// associated with this client.
func (c *Client) Subscribe(routingKeyPrefix string) {
	if c.Subscriptions.Has(routingKeyPrefix) {
		log.Warning("Duplicate subscription to same routing key. %v %v", c.Session.Tag, routingKeyPrefix)
		return
	}

	if length := c.Subscriptions.Len(); length > 0 && length%2000 == 0 {
		log.Warning("Client with more than %v subscriptions %v",
			strconv.Itoa(length), c.Session.Tag)
	}

	routeMap[routingKeyPrefix] = append(routeMap[routingKeyPrefix], c.Session)
	c.Subscriptions.Subscribe(routingKeyPrefix)

}

// Unsubscribe deletes the given routingKey prefix from the subscription list
// and removes it from the global route map
func (c *Client) Unsubscribe(routingKeyPrefix string) {
	c.RemoveFromRoute(routingKeyPrefix)
	c.Subscriptions.Unsubscribe(routingKeyPrefix)
=======
// randomString() returns a new 16 char length random string
func randomString() string {
	r := make([]byte, 128/8)
	rand.Read(r)
	return base64.StdEncoding.EncodeToString(r)
>>>>>>> 9b05fed7
}<|MERGE_RESOLUTION|>--- conflicted
+++ resolved
@@ -102,18 +102,14 @@
 		defer globalMapMutex.Unlock()
 		oldSubscriptions, found := socketSubscriptionsMap[message["socketId"].(string)]
 		if found {
-<<<<<<< HEAD
 			oldSubscriptions.Each(func(routingKeyPrefix interface{}) bool {
-				c.Subscribe(routingKeyPrefix.(string))
+				if err := c.Subscribe(routingKeyPrefix.(string)); err != nil {
+					log.Error(err.Error())
+					return false
+				}
 				return true
+
 			})
-=======
-			for routingKeyPrefix := range *oldSubscriptions {
-				if err := c.Subscribe(routingKeyPrefix); err != nil {
-					log.Error(err.Error())
-				}
-			}
->>>>>>> 9b05fed7
 		}
 		sendToClient(c.Session, "broker.resubscribed", found)
 
@@ -140,31 +136,6 @@
 		log.Warning("Invalid action. message: %v socketId: %v", message, c.SocketId)
 
 	}
-}
-
-// Subscribe add the given routingKeyPrefix to the list of subscriptions
-// associated with this client.
-func (c *Client) Subscribe(routingKeyPrefix string) error {
-	if c.Subscriptions[routingKeyPrefix] {
-		return fmt.Errorf("Duplicate subscription to same routing key. %v %v", c.Session.Tag, routingKeyPrefix)
-	}
-
-	if len(c.Subscriptions) > 0 && len(c.Subscriptions)%2000 == 0 {
-		log.Warning("Client with more than %v subscriptions %v",
-			strconv.Itoa(len(c.Subscriptions)), c.Session.Tag)
-	}
-
-	routeMap[routingKeyPrefix] = append(routeMap[routingKeyPrefix], c.Session)
-	c.Subscriptions[routingKeyPrefix] = true
-
-	return nil
-}
-
-// Unsubscribe deletes the given routingKey prefix from the subscription list
-// and removes it from the global route map
-func (c *Client) Unsubscribe(routingKeyPrefix string) {
-	c.RemoveFromRoute(routingKeyPrefix)
-	delete(c.Subscriptions, routingKeyPrefix)
 }
 
 // Publish publish the given payload for to the given exchange and routingkey.
@@ -262,13 +233,11 @@
 	routeMap[routingKeyPrefix] = routeSessions
 }
 
-<<<<<<< HEAD
 // Subscribe add the given routingKeyPrefix to the list of subscriptions
 // associated with this client.
-func (c *Client) Subscribe(routingKeyPrefix string) {
+func (c *Client) Subscribe(routingKeyPrefix string) error {
 	if c.Subscriptions.Has(routingKeyPrefix) {
-		log.Warning("Duplicate subscription to same routing key. %v %v", c.Session.Tag, routingKeyPrefix)
-		return
+		return fmt.Errorf("Duplicate subscription to same routing key. %v %v", c.Session.Tag, routingKeyPrefix)
 	}
 
 	if length := c.Subscriptions.Len(); length > 0 && length%2000 == 0 {
@@ -278,7 +247,7 @@
 
 	routeMap[routingKeyPrefix] = append(routeMap[routingKeyPrefix], c.Session)
 	c.Subscriptions.Subscribe(routingKeyPrefix)
-
+	return nil
 }
 
 // Unsubscribe deletes the given routingKey prefix from the subscription list
@@ -286,11 +255,11 @@
 func (c *Client) Unsubscribe(routingKeyPrefix string) {
 	c.RemoveFromRoute(routingKeyPrefix)
 	c.Subscriptions.Unsubscribe(routingKeyPrefix)
-=======
+}
+
 // randomString() returns a new 16 char length random string
 func randomString() string {
 	r := make([]byte, 128/8)
 	rand.Read(r)
 	return base64.StdEncoding.EncodeToString(r)
->>>>>>> 9b05fed7
 }