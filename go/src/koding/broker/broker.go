--- conflicted
+++ resolved
@@ -92,34 +92,6 @@
 					message := data.(map[string]interface{})
 					log.Debug(message)
 
-<<<<<<< HEAD
-					event := message["event"]
-					exchange := message["channel"]
-
-					switch event {
-					case "client-subscribe":
-						if exchange != "updateInstances" {
-							err = consumeChannel.QueueBind("", "#", exchange, false, nil)
-							if err != nil {
-								panic(err)
-							}
-						}
-						exchanges = append(exchanges, exchange)
-
-						body, _ = json.Marshal(map[string]string{"event": "broker:subscription_succeeded", "channel": exchange, "payload": ""})
-						sendChan <- string(body)
-
-					case "client-unsubscribe":
-						err = consumeChannel.QueueUnbind("", "#", exchange, nil)
-						if err != nil {
-							panic(err)
-						}
-						for i, e := range exchanges {
-							if e == exchange {
-								exchanges[i] = exchanges[len(exchanges)-1]
-								exchanges = exchanges[:len(exchanges)-1]
-								break
-=======
 					action := message["action"]
 					switch action {
 					case "subscribe":
@@ -151,25 +123,13 @@
 								} else {
 									break
 								}
->>>>>>> fc8b1735
 							}
 						} else {
 							log.Warn(fmt.Sprintf("Invalid routing key: %v", message))
 						}
 
 					default:
-<<<<<<< HEAD
-						if strings.HasPrefix(event, "client-") && strings.HasPrefix(exchange, "secret-") {
-							err := publishChannel.Publish(exchange, event, false, false, amqp.Publishing{Body: []byte(message["payload"])})
-							if err != nil {
-								panic(err)
-							}
-						} else {
-							log.Warn(fmt.Sprintf("Invalid message: %v", message))
-						}
-=======
 						log.Warn(fmt.Sprintf("Invalid action: %v", message))
->>>>>>> fc8b1735
 
 					}
 				}()
