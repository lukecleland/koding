package main

import (
	"encoding/binary"
	"errors"
	"flag"
	"fmt"
	"io"
	"io/ioutil"
	"koding/db/mongodb"
	"koding/db/mongodb/modelhelper"
	kitelib "koding/kite"
	"koding/kites/os/ldapserver"
	"koding/kodingkite"
	"koding/tools/config"
	"koding/tools/dnode"
	"koding/tools/kite"
	"koding/tools/lifecycle"
	"koding/tools/logger"
	"koding/tools/utils"
	"koding/virt"
	"net"
	"os"
	"os/signal"
	"strings"
	"sync"
	"syscall"
	"time"

	"labix.org/v2/mgo"
	"labix.org/v2/mgo/bson"
)

const OSKITE_NAME = "oskite"

type VMInfo struct {
	vm              *virt.VM
	useCounter      int
	timeout         *time.Timer
	mutex           sync.Mutex
	totalCpuUsage   int
	currentCpus     []string
	currentHostname string

	State               string `json:"state"`
	CpuUsage            int    `json:"cpuUsage"`
	CpuShares           int    `json:"cpuShares"`
	MemoryUsage         int    `json:"memoryUsage"`
	PhysicalMemoryLimit int    `json:"physicalMemoryLimit"`
	TotalMemoryLimit    int    `json:"totalMemoryLimit"`
}

var (
	log         = logger.New(OSKITE_NAME)
	logLevel    logger.Level
	mongodbConn *mongodb.MongoDB
	conf        *config.Config

	flagProfile = flag.String("c", "", "Configuration profile from file")
	flagRegion  = flag.String("r", "", "Configuration region from file")
	flagDebug   = flag.Bool("d", false, "Debug mode")

	infos            = make(map[bson.ObjectId]*VMInfo)
	infosMutex       sync.Mutex
	templateDir      = "files/templates" // should be in the same dir as the binary
	firstContainerIP net.IP
	containerSubnet  *net.IPNet
	shuttingDown     = false
	requestWaitGroup sync.WaitGroup

	prepareQueueLimit = 8 + 1 // number of concurrent VM preparations, shoulde be CPU + 1
	prepareQueue      = make(chan func(chan struct{}))
)

func main() {
	flag.Parse()
	if *flagProfile == "" || *flagRegion == "" {
		log.Fatal("Please specify profile via -c and region via -r. Aborting.")
	}

	fmt.Println("flags", *flagProfile)
	conf = config.MustConfig(*flagProfile)
	mongodbConn = mongodb.NewMongoDB(conf.Mongo)
	modelhelper.Initialize(conf.Mongo)

	var logLevel logger.Level
	if *flagDebug {
		logLevel = logger.DEBUG
	} else {
		logLevel = logger.GetLoggingLevelFromConfig(OSKITE_NAME, *flagProfile)
	}
	log.SetLevel(logLevel)

	initializeSettings()

	k := prepareOsKite()

	runNewKite(k.ServiceUniqueName)

	// handle leftover VMs
	handleCurrentVMS(k)

	// start pinned always-on VMs
	startPinnedVMS(k)

	// handle SIGUSR1 and other signals. Shutdown gracely when USR1 is received
	setupSignalHandler(k)

	// register current client-side methods
	registerVmMethods(k)
	registerS3Methods(k)
	registerFileSystemMethods(k)
	registerWebtermMethods(k)
	registerAppMethods(k)

	startPrepareWorkers()

	k.Run()
}

func runNewKite(serviceUniqueName string) {
	k := kodingkite.New(
		conf,
		kodingkite.Options{
			Kitename: OSKITE_NAME,
			Version:  "0.0.1",
			Port:     "5000",
		},
	)

	k.HandleFunc("startVM", func(r *kitelib.Request) (interface{}, error) {
		hostnameAlias := r.Args.One().MustString()
		// just print hostnameAlias for now
		fmt.Println("got request from", r.RemoteKite.Name, "starting:", hostnameAlias)

		v, err := modelhelper.GetVM(hostnameAlias)
		if err != nil {
			return nil, err
		}

		vm := virt.VM(*v)
		vm.ApplyDefaults()

		err = validateVM(&vm, serviceUniqueName)
		if err != nil {
			return nil, err
		}

		isPrepared := true
		if _, err := os.Stat(vm.File("rootfs/dev")); err != nil {
			if !os.IsNotExist(err) {
				panic(err)
			}
			isPrepared = false
		}

		if !isPrepared {
			fmt.Println("preparing ", hostnameAlias)
			vm.Prepare(false, log.Warning)
		}

		fmt.Println("starting ", hostnameAlias)
		if err := vm.Start(); err != nil {
			log.LogError(err, 0)
		}

		// wait until network is up
		if err := vm.WaitForNetwork(time.Second * 5); err != nil {
			log.LogError(err, 0)
		}

		// return back the IP address of the started vm
		return vm.IP.String(), nil
	})

	k.Start()

	// TODO: remove this later, this is needed in order to reinitiliaze the logger package
	log.SetLevel(logLevel)
}

func initializeSettings() {
	lifecycle.Startup("kite.os", true)

	var err error
	if firstContainerIP, containerSubnet, err = net.ParseCIDR(conf.ContainerSubnet); err != nil {
		log.LogError(err, 0)
		return
	}

	virt.VMPool = conf.VmPool
	if err := virt.LoadTemplates(templateDir); err != nil {
		log.LogError(err, 0)
		return
	}

	go ldapserver.Listen(conf.Mongo)
	go LimiterLoop()
}

func prepareOsKite() *kite.Kite {
	kiteName := "os"
	if *flagRegion != "" {
		kiteName += "-" + *flagRegion
	}

	k := kite.New(kiteName, conf, true)

	// Default is "broker", we are going to use another one. In our case its "brokerKite"
	k.PublishExchange = conf.BrokerKite.Name

<<<<<<< HEAD
	if *flagDebug {
		kite.EnableDebug()
	}

=======
>>>>>>> 648cb26b
	k.LoadBalancer = func(correlationName string, username string, deadService string) string {
		var vm *virt.VM
		if bson.IsObjectIdHex(correlationName) {
			mongodbConn.Run("jVMs", func(c *mgo.Collection) error {
				return c.FindId(bson.ObjectIdHex(correlationName)).One(&vm)
			})
		}

		if vm == nil {
			if err := mongodbConn.Run("jVMs", func(c *mgo.Collection) error {
				return c.Find(bson.M{"hostnameAlias": correlationName}).One(&vm)
			}); err != nil {
				return k.ServiceUniqueName
			}
		}

		if vm.HostKite == "" || vm.HostKite == "(maintenance)" || vm.HostKite == "(banned)" {
			if vm.PinnedToHost != "" {
				return vm.PinnedToHost
			}
			return k.ServiceUniqueName
		}

		// Set hostkite to nil if we detect a dead service. On the next call,
		// Oskite will point to an health service in validateVM function()
		// because it will detect that the hostkite is nil and change it to
		// the healthy service given by the client.
		if vm.HostKite == deadService {
			log.Warning("VM is registered as running on dead service. %v, %v, %v",
				correlationName, username, deadService)

			query := func(c *mgo.Collection) error {
				return c.Update(bson.M{"_id": vm.Id}, bson.M{"$set": bson.M{"hostKite": nil}})
			}

			if err := mongodbConn.Run("jVMs", query); err != nil {
				log.LogError(err, 0, vm.Id.Hex())
			}

			return k.ServiceUniqueName
		}

		return vm.HostKite
	}

	return k
}

// handleCurrentVMS removes and unprepare any vm in the lxc dir that doesn't
// have any associated document which in mongodbConn.
func handleCurrentVMS(k *kite.Kite) {
	dirs, err := ioutil.ReadDir("/var/lib/lxc")
	if err != nil {
		log.LogError(err, 0)
		return
	}

	for _, dir := range dirs {
		if strings.HasPrefix(dir.Name(), "vm-") {
			vmId := bson.ObjectIdHex(dir.Name()[3:])
			var vm virt.VM
			query := func(c *mgo.Collection) error {
				return c.FindId(vmId).One(&vm)
			}

			if err := mongodbConn.Run("jVMs", query); err != nil || vm.HostKite != k.ServiceUniqueName {

				log.Info("cleaning up leftover VM: '%s', vm.Hoskite: '%s', k.ServiceUniqueName: '%s', error '%v'",
					vmId, vm.HostKite, k.ServiceUniqueName, err)

				if err := virt.UnprepareVM(vmId); err != nil {
					log.Error("%v", err)
				}
				continue
			}

			vm.ApplyDefaults()
			info := newInfo(&vm)
			infos[vm.Id] = info
			info.startTimeout()
		}
	}
}

func startPinnedVMS(k *kite.Kite) {
	mongodbConn.Run("jVMs", func(c *mgo.Collection) error {
		iter := c.Find(bson.M{"pinnedToHost": k.ServiceUniqueName, "alwaysOn": true}).Iter()
		for {
			var vm virt.VM
			if !iter.Next(&vm) {
				break
			}
			if err := startVM(k, &vm, nil); err != nil {
				log.LogError(err, 0)
			}
		}

		if err := iter.Close(); err != nil {
			panic(err)
		}

		return nil
	})

}

func setupSignalHandler(k *kite.Kite) {
	sigtermChannel := make(chan os.Signal)
	signal.Notify(sigtermChannel, syscall.SIGINT, syscall.SIGTERM, syscall.SIGUSR1)
	go func() {
		sig := <-sigtermChannel
		log.Info("Shutdown initiated.")
		shuttingDown = true
		requestWaitGroup.Wait()
		if sig == syscall.SIGUSR1 {
			for _, info := range infos {
				log.Info("Unpreparing " + info.vm.String() + "...")
				info.unprepareVM()
			}

			query := func(c *mgo.Collection) error {
				_, err := c.UpdateAll(
					bson.M{"hostKite": k.ServiceUniqueName},
					bson.M{"$set": bson.M{"hostKite": nil}},
				) // ensure that really all are set to nil
				return err
			}

			err := mongodbConn.Run("jVMs", query)
			if err != nil {
				log.LogError(err, 0)
			}
		}

		log.Fatal()
	}()
}

func registerVmMethod(k *kite.Kite, method string, concurrent bool, callback func(*dnode.Partial, *kite.Channel, *virt.VOS) (interface{}, error)) {
	k.Handle(method, concurrent, func(args *dnode.Partial, channel *kite.Channel) (methodReturnValue interface{}, methodError error) {

		if shuttingDown {
			return nil, errors.New("Kite is shutting down.")
		}

		requestWaitGroup.Add(1)
		defer requestWaitGroup.Done()

		if shuttingDown { // check second time after sync to avoid additional mutex
			return nil, errors.New("Kite is shutting down.")
		}

		user, err := getUser(channel.Username)
		if err != nil {
			return nil, err
		}

		vm, err := getVM(channel)
		if err != nil {
			return nil, err
		}
		vm.ApplyDefaults()

		defer func() {
			if err := recover(); err != nil {
				log.LogError(err, 1, channel.Username, channel.CorrelationName, vm.String())
				time.Sleep(time.Second) // penalty for avoiding that the client rapidly sends the request again on error
				methodError = &kite.InternalKiteError{}
			}
		}()

		if method == "webterm.connect" {
			var params struct {
				JoinUser string
				Session  string
			}

			args.Unmarshal(&params)

			if params.JoinUser != "" {
				if len(params.Session) != utils.RandomStringLength {
					return nil, &kite.BaseError{
						Message: "Invalid session identifier",
						CodeErr: ErrInvalidSession,
					}
				}

				if vm.GetState() != "RUNNING" {
					return nil, errors.New("VM not running.")
				}

				if err := mongodbConn.Run("jUsers", func(c *mgo.Collection) error {
					return c.Find(bson.M{"username": params.JoinUser}).One(&user)
				}); err != nil {
					panic(err)
				}

				return callback(args, channel, &virt.VOS{VM: vm, User: user})
			}
		}

		permissions := vm.GetPermissions(user)
		if permissions == nil {
			return nil, &kite.PermissionError{}
		}

		if err := startVM(k, vm, channel); err != nil {
			return nil, err
		}

		vmWebDir := "/home/" + vm.WebHome + "/Web"
		userWebDir := "/home/" + user.Name + "/Web"

		rootVos, err := vm.OS(&virt.RootUser)
		if err != nil {
			panic(err)
		}

		userVos, err := vm.OS(user)
		if err != nil {
			panic(err)
		}
		vmWebVos := rootVos
		if vmWebDir == userWebDir {
			vmWebVos = userVos
		}

		rootVos.Chmod("/", 0755)     // make sure that executable flag is set
		rootVos.Chmod("/home", 0755) // make sure that executable flag is set
		createUserHome(user, rootVos, userVos)
		createVmWebDir(vm, vmWebDir, rootVos, vmWebVos)
		if vmWebDir != userWebDir {
			createUserWebDir(user, vmWebDir, userWebDir, rootVos, userVos)
		}

		if concurrent {
			requestWaitGroup.Done()
			defer requestWaitGroup.Add(1)
		}
		return callback(args, channel, userVos)
	})
}

func getUser(username string) (*virt.User, error) {
	var user *virt.User
	if err := mongodbConn.Run("jUsers", func(c *mgo.Collection) error {
		return c.Find(bson.M{"username": username}).One(&user)
	}); err != nil {
		if err != mgo.ErrNotFound {
			panic(err)
		}

		if !strings.HasPrefix(username, "guest-") {
			log.Warning("User not found: %v", username)
		}

		time.Sleep(time.Second) // to avoid rapid cycle channel loop
		return nil, &kite.WrongChannelError{}
	}

	if user.Uid < virt.UserIdOffset {
		panic("User with too low uid.")
	}

	return user, nil
}

func getVM(channel *kite.Channel) (*virt.VM, error) {
	var vm *virt.VM
	query := bson.M{"hostnameAlias": channel.CorrelationName}
	if bson.IsObjectIdHex(channel.CorrelationName) {
		query = bson.M{"_id": bson.ObjectIdHex(channel.CorrelationName)}
	}

	if info, _ := channel.KiteData.(*VMInfo); info != nil {
		query = bson.M{"_id": info.vm.Id}
	}

	if err := mongodbConn.Run("jVMs", func(c *mgo.Collection) error {
		return c.Find(query).One(&vm)
	}); err != nil {
		return nil, &VMNotFoundError{Name: channel.CorrelationName}
	}

	return vm, nil
}

func validateVM(vm *virt.VM, serviceUniqueName string) error {
	if vm.Region != *flagRegion {
		time.Sleep(time.Second) // to avoid rapid cycle channel loop
		return &kite.WrongChannelError{}
	}

	if vm.HostKite == "(maintenance)" {
		return &UnderMaintenanceError{}
	}

	if vm.HostKite == "(banned)" {
		log.Warning("vm '%s' is banned", vm.HostnameAlias)
		return &AccessDeniedError{}
	}

	if vm.IP == nil {
		ipInt := NextCounterValue("vm_ip", int(binary.BigEndian.Uint32(firstContainerIP.To4())))
		ip := net.IPv4(byte(ipInt>>24), byte(ipInt>>16), byte(ipInt>>8), byte(ipInt))

		updateErr := mongodbConn.Run("jVMs", func(c *mgo.Collection) error {
			return c.Update(bson.M{"_id": vm.Id, "ip": nil}, bson.M{"$set": bson.M{"ip": ip}})
		})

		if updateErr != nil {
			var logVM *virt.VM
			err := mongodbConn.One("jVMs", vm.Id.Hex(), &logVM)
			if err != nil {
				errLog := fmt.Sprintf("Vm %s does not exist for updating IP. This is a race condition", vm.Id.Hex())
				log.LogError(errLog, 0)
			} else {
				errLog := fmt.Sprintf("Vm %s does exist for updating IP but it tries to replace it. This is a race condition", vm.Id.Hex())
				log.LogError(errLog, 0, logVM)
			}

			panic(updateErr)
		}

		vm.IP = ip
	}

	if !containerSubnet.Contains(vm.IP) {
		panic("VM with IP that is not in the container subnet: " + vm.IP.String())
	}

	if vm.LdapPassword == "" {
		ldapPassword := utils.RandomString()
		if err := mongodbConn.Run("jVMs", func(c *mgo.Collection) error {
			return c.Update(bson.M{"_id": vm.Id}, bson.M{"$set": bson.M{"ldapPassword": ldapPassword}})
		}); err != nil {
			panic(err)
		}
		vm.LdapPassword = ldapPassword
	}

	if vm.HostKite != serviceUniqueName {
		err := mongodbConn.Run("jVMs", func(c *mgo.Collection) error {
			return c.Update(bson.M{"_id": vm.Id, "hostKite": nil}, bson.M{"$set": bson.M{"hostKite": serviceUniqueName}})
		})
		if err != nil {
			time.Sleep(time.Second) // to avoid rapid cycle channel loop
			return &kite.WrongChannelError{}
		}

		vm.HostKite = serviceUniqueName
	}

	return nil
}

func startVM(k *kite.Kite, vm *virt.VM, channel *kite.Channel) error {
	err := validateVM(vm, k.ServiceUniqueName)
	if err != nil {
		return err
	}

	var info *VMInfo
	if channel != nil {
		info, _ = channel.KiteData.(*VMInfo)
	}

	if info == nil {
		infosMutex.Lock()
		var found bool
		info, found = infos[vm.Id]
		if !found {
			info = newInfo(vm)
			infos[vm.Id] = info
		}

		if channel != nil {
			info.useCounter += 1
			info.timeout.Stop()

			channel.KiteData = info
			channel.OnDisconnect(func() {
				info.mutex.Lock()
				defer info.mutex.Unlock()

				info.useCounter -= 1
				info.startTimeout()
			})
		}

		infosMutex.Unlock()
	}

	info.vm = vm
	info.mutex.Lock()
	defer info.mutex.Unlock()

	isPrepared := true
	if _, err := os.Stat(vm.File("rootfs/dev")); err != nil {
		if !os.IsNotExist(err) {
			panic(err)
		}
		isPrepared = false
	}

	if !isPrepared || info.currentHostname != vm.HostnameAlias {
		log.Info("putting %s into queue. total vms in queue: %d of %d",
			vm.HostnameAlias, len(prepareQueue), prepareQueueLimit)

		wait := make(chan struct{}, 0)
		prepareQueue <- func(done chan struct{}) {
			defer func() {
				done <- struct{}{}
				wait <- struct{}{}
			}()

			startTime := time.Now()
			vm.Prepare(false, log.Warning)
			if err := vm.Start(); err != nil {
				log.LogError(err, 0)
			}

			// wait until network is up
			if err := vm.WaitForNetwork(time.Second * 5); err != nil {
				log.Error("%v", err)
			}

			endTime := time.Now()
			log.Info("VM PREPARE and START: %s [%s] - ElapsedTime: %.10f seconds.",
				vm, vm.HostnameAlias, endTime.Sub(startTime).Seconds())

			info.currentHostname = vm.HostnameAlias
		}

		// wait until the prepareWorker has picked us and we finished
		<-wait
	}

	return nil
}

// prepareWorker listens from prepareQueue channel and runs the functions it receives
func prepareWorker() {
	for fn := range prepareQueue {
		done := make(chan struct{}, 1)
		go fn(done)

		select {
		case <-done:
			log.Info("done preparing vm")
		case <-time.After(time.Second * 20):
			log.Error("timing out preparing vm")
		}
	}
}

// startPrepareWorkers starts multiple workers (based on prepareQueueLimit)
// that accepts prepare functions.
func startPrepareWorkers() {
	for i := 0; i < prepareQueueLimit; i++ {
		go prepareWorker()
	}
}

func createUserHome(user *virt.User, rootVos, userVos *virt.VOS) {
	if info, err := rootVos.Stat("/home/" + user.Name); err == nil {
		rootVos.Chmod("/home/"+user.Name, info.Mode().Perm()|0511) // make sure that user read and executable flag is set
		return
	}
	// home directory does not yet exist

	if _, err := rootVos.Stat("/home/" + user.OldName); user.OldName != "" && err == nil {
		if err := rootVos.Rename("/home/"+user.OldName, "/home/"+user.Name); err != nil {
			panic(err)
		}
		if err := rootVos.Symlink(user.Name, "/home/"+user.OldName); err != nil {
			panic(err)
		}
		if err := rootVos.Chown("/home/"+user.OldName, user.Uid, user.Uid); err != nil {
			panic(err)
		}

		if target, err := rootVos.Readlink("/var/www"); err == nil && target == "/home/"+user.OldName+"/Web" {
			if err := rootVos.Remove("/var/www"); err != nil {
				panic(err)
			}
			if err := rootVos.Symlink("/home/"+user.Name+"/Web", "/var/www"); err != nil {
				panic(err)
			}
		}

		ldapserver.ClearCache()
		return
	}

	if err := rootVos.MkdirAll("/home/"+user.Name, 0755); err != nil && !os.IsExist(err) {
		panic(err)
	}
	if err := rootVos.Chown("/home/"+user.Name, user.Uid, user.Uid); err != nil {
		panic(err)
	}
	if err := copyIntoVos(templateDir+"/user", "/home/"+user.Name, userVos); err != nil {
		panic(err)
	}
}

func createVmWebDir(vm *virt.VM, vmWebDir string, rootVos, vmWebVos *virt.VOS) {
	if err := rootVos.Symlink(vmWebDir, "/var/www"); err != nil {
		if !os.IsExist(err) {
			panic(err)
		}
		return
	}
	// symlink successfully created

	if _, err := rootVos.Stat(vmWebDir); err == nil {
		return
	}
	// vmWebDir directory does not yet exist

	// migration of old Sites directory
	migrationErr := vmWebVos.Rename("/home/"+vm.WebHome+"/Sites/"+vm.HostnameAlias, vmWebDir)
	vmWebVos.Remove("/home/" + vm.WebHome + "/Sites")
	rootVos.Remove("/etc/apache2/sites-enabled/" + vm.HostnameAlias)

	if migrationErr != nil {
		// create fresh Web directory if migration unsuccessful
		if err := vmWebVos.MkdirAll(vmWebDir, 0755); err != nil {
			panic(err)
		}
		if err := copyIntoVos(templateDir+"/website", vmWebDir, vmWebVos); err != nil {
			panic(err)
		}
	}
}

func createUserWebDir(user *virt.User, vmWebDir, userWebDir string, rootVos, userVos *virt.VOS) {
	if _, err := rootVos.Stat(userWebDir); err == nil {
		return
	}
	// userWebDir directory does not yet exist

	if err := userVos.MkdirAll(userWebDir, 0755); err != nil {
		panic(err)
	}
	if err := copyIntoVos(templateDir+"/website", userWebDir, userVos); err != nil {
		panic(err)
	}
	if err := rootVos.Symlink(userWebDir, vmWebDir+"/~"+user.Name); err != nil && !os.IsExist(err) {
		panic(err)
	}
}

func copyIntoVos(src, dst string, vos *virt.VOS) error {
	sf, err := os.Open(src)
	if err != nil {
		return err
	}
	defer sf.Close()

	fi, err := sf.Stat()
	if err != nil {
		return err
	}

	if fi.Name() == "empty-directory" {
		// ignored file
	} else if fi.IsDir() {
		if err := vos.Mkdir(dst, fi.Mode()); err != nil && !os.IsExist(err) {
			return err
		}

		entries, err := sf.Readdirnames(0)
		if err != nil {
			return err
		}
		for _, entry := range entries {
			if err := copyIntoVos(src+"/"+entry, dst+"/"+entry, vos); err != nil {
				return err
			}
		}
	} else {
		df, err := vos.OpenFile(dst, os.O_WRONLY|os.O_CREATE|os.O_TRUNC, fi.Mode())
		if err != nil {
			return err
		}
		defer df.Close()

		if _, err := io.Copy(df, sf); err != nil {
			return err
		}
	}

	return nil
}

func newInfo(vm *virt.VM) *VMInfo {
	return &VMInfo{
		vm:                  vm,
		useCounter:          0,
		timeout:             time.NewTimer(0),
		totalCpuUsage:       utils.MaxInt,
		currentCpus:         nil,
		currentHostname:     vm.HostnameAlias,
		CpuShares:           1000,
		PhysicalMemoryLimit: 100 * 1024 * 1024,
		TotalMemoryLimit:    1024 * 1024 * 1024,
	}
}

func (info *VMInfo) startTimeout() {
	if info.useCounter != 0 || info.vm.AlwaysOn {
		return
	}

	// After 1 hour we are shutting down the VM (unprepareVM does it.)
	// 5 Minutes from kite.go, 50 + 5 Minutes from here, makes a total of 60 Mins (1 Hour)
	info.timeout = time.AfterFunc(50*time.Minute, func() {
		if info.useCounter != 0 || info.vm.AlwaysOn {
			return
		}
		if info.vm.GetState() == "RUNNING" {
			if err := info.vm.SendMessageToVMUsers("========================================\nThis VM will be turned off in 5 minutes.\nLog in to Koding.com to keep it running.\n========================================\n"); err != nil {
				log.Warning("%v", err)
			}
		}
		info.timeout = time.AfterFunc(5*time.Minute, func() {
			info.mutex.Lock()
			defer info.mutex.Unlock()
			if info.useCounter != 0 || info.vm.AlwaysOn {
				return
			}
			info.unprepareVM()
		})
	})
}

func (info *VMInfo) unprepareVM() {
	if err := virt.UnprepareVM(info.vm.Id); err != nil {
		log.Warning("%v", err)
	}

	if err := mongodbConn.Run("jVMs", func(c *mgo.Collection) error {
		return c.Update(bson.M{"_id": info.vm.Id}, bson.M{"$set": bson.M{"hostKite": nil}})
	}); err != nil {
		log.LogError(err, 0, info.vm.Id.Hex())
	}

	infosMutex.Lock()
	if info.useCounter == 0 {
		delete(infos, info.vm.Id)
	}
	infosMutex.Unlock()
}

type Counter struct {
	Name  string `bson:"_id"`
	Value int    `bson:"seq"`
}

func NextCounterValue(counterName string, initialValue int) int {
	var counter Counter

	if err := mongodbConn.Run("counters", func(c *mgo.Collection) error {
		_, err := c.FindId(counterName).Apply(mgo.Change{Update: bson.M{"$inc": bson.M{"seq": 1}}}, &counter)
		return err
	}); err != nil {
		if err == mgo.ErrNotFound {
			mongodbConn.Run("counters", func(c *mgo.Collection) error {
				c.Insert(Counter{Name: counterName, Value: initialValue})
				return nil // ignore error and try to do atomic update again
			})

			if err := mongodbConn.Run("counters", func(c *mgo.Collection) error {
				_, err := c.FindId(counterName).Apply(mgo.Change{Update: bson.M{"$inc": bson.M{"seq": 1}}}, &counter)
				return err
			}); err != nil {
				panic(err)
			}
			return counter.Value
		}
		panic(err)
	}

	return counter.Value

}

type UnderMaintenanceError struct{}

func (err *UnderMaintenanceError) Error() string {
	return "VM is under maintenance."
}

type AccessDeniedError struct{}

func (err *AccessDeniedError) Error() string {
	return "Vm is banned"
}

type VMNotFoundError struct {
	Name string
}

func (err *VMNotFoundError) Error() string {
	return "There is no VM with hostname/id '" + err.Name + "'."
}<|MERGE_RESOLUTION|>--- conflicted
+++ resolved
@@ -58,7 +58,6 @@
 
 	flagProfile = flag.String("c", "", "Configuration profile from file")
 	flagRegion  = flag.String("r", "", "Configuration region from file")
-	flagDebug   = flag.Bool("d", false, "Debug mode")
 
 	infos            = make(map[bson.ObjectId]*VMInfo)
 	infosMutex       sync.Mutex
@@ -83,12 +82,7 @@
 	mongodbConn = mongodb.NewMongoDB(conf.Mongo)
 	modelhelper.Initialize(conf.Mongo)
 
-	var logLevel logger.Level
-	if *flagDebug {
-		logLevel = logger.DEBUG
-	} else {
-		logLevel = logger.GetLoggingLevelFromConfig(OSKITE_NAME, *flagProfile)
-	}
+	logLevel = logger.GetLoggingLevelFromConfig(OSKITE_NAME, *flagProfile)
 	log.SetLevel(logLevel)
 
 	initializeSettings()
@@ -209,13 +203,6 @@
 	// Default is "broker", we are going to use another one. In our case its "brokerKite"
 	k.PublishExchange = conf.BrokerKite.Name
 
-<<<<<<< HEAD
-	if *flagDebug {
-		kite.EnableDebug()
-	}
-
-=======
->>>>>>> 648cb26b
 	k.LoadBalancer = func(correlationName string, username string, deadService string) string {
 		var vm *virt.VM
 		if bson.IsObjectIdHex(correlationName) {
