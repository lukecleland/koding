package main

import (
	"encoding/binary"
	"errors"
	"io"
	"io/ioutil"
	"koding/kites/os/ldapserver"
	"koding/tools/config"
	"koding/tools/db"
	"koding/tools/dnode"
	"koding/tools/kite"
	"koding/tools/lifecycle"
	"koding/tools/log"
	"koding/tools/utils"
	"koding/virt"
	"labix.org/v2/mgo/bson"
	"net"
	"os"
	"os/signal"
	"strings"
	"sync"
	"syscall"
	"time"
)

type VMInfo struct {
	vmId          bson.ObjectId
	vmName        string
	channels      map[*kite.Channel]bool
	timeout       *time.Timer
	mutex         sync.Mutex
	totalCpuUsage int

	State       string `json:"state"`
	CpuUsage    int    `json:"cpuUsage"`
	CpuShares   int    `json:"cpuShares"`
	MemoryUsage int    `json:"memoryUsage"`
	MemoryLimit int    `json:"memoryLimit"`
}

var infos = make(map[bson.ObjectId]*VMInfo)
var infosMutex sync.Mutex
var templateDir = config.Current.ProjectRoot + "/go/templates"
var firstContainerIP net.IP
var containerSubnet *net.IPNet
var shuttingDown = false
var requestWaitGroup sync.WaitGroup

func main() {
	lifecycle.Startup("kite.os", true)

	var err error
	if firstContainerIP, containerSubnet, err = net.ParseCIDR(config.Current.ContainerSubnet); err != nil {
		log.LogError(err, 0)
		return
	}

	if err := virt.LoadTemplates(templateDir); err != nil {
		log.LogError(err, 0)
		return
	}
<<<<<<< HEAD
	unprepareAll()
	go func() {
		sigtermChannel := make(chan os.Signal)
		signal.Notify(sigtermChannel, syscall.SIGTERM)
		<-sigtermChannel
		shutdownMutex.Lock()
		shutdownStarted = true
		shutdownMutex.Unlock()
		// wait for the current running methods to return
		// we know newcoming methods will be thrown away thanks to
		// shutdownStarted variable
		for {
			if len(runningVmMethods) == 0 {
				break
			} else {
				time.Sleep(1 * time.Second)
			}
		}
		unprepareAll()
		log.SendLogsAndExit(0)
	}()
=======
>>>>>>> 0cbfaf1b

	go ldapserver.Listen()
	go LimiterLoop()
	k := kite.New("os", true)

	dirs, err := ioutil.ReadDir("/var/lib/lxc")
	if err != nil {
		log.LogError(err, 0)
		return
	}
	for _, dir := range dirs {
		if strings.HasPrefix(dir.Name(), "vm-") {
			vm := virt.VM{Id: bson.ObjectIdHex(dir.Name()[3:])}
			info := newInfo(&vm)
			infos[vm.Id] = info
			info.startTimeout()
		}
	}

	sigtermChannel := make(chan os.Signal)
	signal.Notify(sigtermChannel, syscall.SIGINT, syscall.SIGTERM, syscall.SIGUSR1)
	go func() {
		sig := <-sigtermChannel
		shuttingDown = true
		requestWaitGroup.Wait()
		if sig == syscall.SIGUSR1 {
			for _, info := range infos {
				info.unprepareVM()
			}
			if _, err := db.VMs.UpdateAll(bson.M{"hostKite": k.ServiceUniqueName}, bson.M{"$set": bson.M{"hostKite": nil}}); err != nil { // ensure that really all are set to nil
				log.LogError(err, 0)
			}
		}
		log.SendLogsAndExit(0)
	}()

	k.LoadBalancer = func(correlationName string, username string, deadService string) string {
		var vm *virt.VM
		if bson.IsObjectIdHex(correlationName) {
			db.VMs.FindId(bson.ObjectIdHex(correlationName)).One(&vm)
		}
		if vm == nil {
			if err := db.VMs.Find(bson.M{"hostname": correlationName}).One(&vm); err != nil {
				return k.ServiceUniqueName
			}
		}

		if vm.HostKite == "" {
			return k.ServiceUniqueName
		}
		if vm.HostKite == deadService {
			log.Warn("VM is registered as running on dead service.", correlationName, username, deadService)
			return k.ServiceUniqueName
		}
		return vm.HostKite
	}

	registerVmMethod(k, "vm.start", false, func(args *dnode.Partial, channel *kite.Channel, vos *virt.VOS) (interface{}, error) {
		if !vos.Permissions.Sudo {
			return nil, &kite.PermissionError{}
		}
		return vos.VM.Start()
	})

	registerVmMethod(k, "vm.shutdown", false, func(args *dnode.Partial, channel *kite.Channel, vos *virt.VOS) (interface{}, error) {
		if !vos.Permissions.Sudo {
			return nil, &kite.PermissionError{}
		}
		return vos.VM.Shutdown()
	})

	registerVmMethod(k, "vm.stop", false, func(args *dnode.Partial, channel *kite.Channel, vos *virt.VOS) (interface{}, error) {
		if !vos.Permissions.Sudo {
			return nil, &kite.PermissionError{}
		}
		return vos.VM.Stop()
	})

	registerVmMethod(k, "vm.reinitialize", false, func(args *dnode.Partial, channel *kite.Channel, vos *virt.VOS) (interface{}, error) {
		if !vos.Permissions.Sudo {
			return nil, &kite.PermissionError{}
		}
		vos.VM.Prepare(getUsers(vos.VM), true)
		return vos.VM.Start()
	})

	registerVmMethod(k, "vm.info", false, func(args *dnode.Partial, channel *kite.Channel, vos *virt.VOS) (interface{}, error) {
		info := infos[vos.VM.Id]
		info.State = vos.VM.GetState()
		return info, nil
	})

	registerVmMethod(k, "vm.createSnapshot", false, func(args *dnode.Partial, channel *kite.Channel, vos *virt.VOS) (interface{}, error) {
		if !vos.Permissions.Sudo {
			return nil, &kite.PermissionError{}
		}

		snippet := virt.VM{
			Id:         bson.NewObjectId(),
			SnapshotOf: vos.VM.Id,
		}

		if err := vos.VM.CreateConsistentSnapshot(snippet.Id.Hex()); err != nil {
			return nil, err
		}

		if err := db.VMs.Insert(snippet); err != nil {
			return nil, err
		}

		return snippet.Id.Hex(), nil
	})

	registerVmMethod(k, "spawn", true, func(args *dnode.Partial, channel *kite.Channel, vos *virt.VOS) (interface{}, error) {
		var command []string
		if args.Unmarshal(&command) != nil {
			return nil, &kite.ArgumentError{Expected: "[array of strings]"}
		}
		return vos.VM.AttachCommand(vos.User.Uid, "", command...).CombinedOutput()
	})

	registerVmMethod(k, "exec", true, func(args *dnode.Partial, channel *kite.Channel, vos *virt.VOS) (interface{}, error) {
		var line string
		if args.Unmarshal(&line) != nil {
			return nil, &kite.ArgumentError{Expected: "[string]"}
		}
		return vos.VM.AttachCommand(vos.User.Uid, "", "/bin/bash", "-c", line).CombinedOutput()
	})

	registerFileSystemMethods(k)
	registerWebtermMethods(k)
	registerAppMethods(k)

	k.Run()
}

type VMNotFoundError struct {
	Name string
}

func (err *VMNotFoundError) Error() string {
	return "There is no VM with hostname/id '" + err.Name + "'."
}

func registerVmMethod(k *kite.Kite, method string, concurrent bool, callback func(*dnode.Partial, *kite.Channel, *virt.VOS) (interface{}, error)) {
	k.Handle(method, concurrent, func(args *dnode.Partial, channel *kite.Channel) (methodReturnValue interface{}, methodError error) {
		if shuttingDown {
			return nil, errors.New("Kite is shutting down.")
		}
		requestWaitGroup.Add(1)
		defer requestWaitGroup.Done()
		if shuttingDown { // check second time after sync to avoid additional mutex
			return nil, errors.New("Kite is shutting down.")
		}

		var user virt.User
		if err := db.Users.Find(bson.M{"username": channel.Username}).One(&user); err != nil {
			panic(err)
		}
		if user.Uid < virt.UserIdOffset {
			panic("User with too low uid.")
		}

		vm, _ := channel.KiteData.(*virt.VM)
		if vm != nil && !vm.IsTemporary() {
			if err := db.VMs.FindId(vm.Id).One(&vm); err != nil {
				return nil, &VMNotFoundError{Name: channel.CorrelationName}
			}

			permissions := vm.GetPermissions(&user)
			if vm.SnapshotOf == "" && permissions == nil {
				return nil, &kite.PermissionError{}
			}
		}
		if vm == nil {
			if bson.IsObjectIdHex(channel.CorrelationName) {
				db.VMs.FindId(bson.ObjectIdHex(channel.CorrelationName)).One(&vm)
			}
			if vm == nil {
				if err := db.VMs.Find(bson.M{"hostname": channel.CorrelationName}).One(&vm); err != nil {
					return nil, &VMNotFoundError{Name: channel.CorrelationName}
				}
			}
			if k.ServiceUniqueName == "" {
				log.Warn("Service unique name is empty")
			}

			if vm.HostKite != k.ServiceUniqueName && k.ServiceUniqueName != "" {
				if err := db.VMs.Update(bson.M{"_id": vm.Id, "hostKite": nil}, bson.M{"$set": bson.M{"hostKite": k.ServiceUniqueName}}); err != nil {
					time.Sleep(time.Second) // to avoid rapid cycle channel loop
					return nil, &kite.WrongChannelError{}
				}
				vm.HostKite = k.ServiceUniqueName
			}

			permissions := vm.GetPermissions(&user)
			if vm.SnapshotOf == "" && permissions == nil {
				return nil, &kite.PermissionError{}
			}

			if vm.SnapshotOf != "" {
				var err error
				vm, err = vm.CreateTemporaryVM()
				if err != nil {
					return nil, err
				}
			}

			channel.KiteData = vm
		}

		infosMutex.Lock()
		info, isExistingState := infos[vm.Id]
		if !isExistingState {
			info = newInfo(vm)
			infos[vm.Id] = info
		}
		if !info.channels[channel] {
			info.channels[channel] = true
			if info.timeout != nil {
				info.timeout.Stop()
				info.timeout = nil
			}

			channel.OnDisconnect(func() {
				infosMutex.Lock()
				defer infosMutex.Unlock()

				delete(info.channels, channel)
				if len(info.channels) == 0 {
					info.startTimeout()
				}
			})
		}
		infosMutex.Unlock()

		info.mutex.Lock()
		defer info.mutex.Unlock()

		defer func() {
			if err := recover(); err != nil {
				log.LogError(err, 1, channel.Username, channel.CorrelationName, vm.String())
				methodError = &kite.InternalKiteError{}
			}
		}()

		if vm.IP == nil {
			ipInt := db.NextCounterValue("vm_ip", int(binary.BigEndian.Uint32(firstContainerIP.To4())))
			ip := net.IPv4(byte(ipInt>>24), byte(ipInt>>16), byte(ipInt>>8), byte(ipInt))
			if !vm.IsTemporary() {
				if err := db.VMs.Update(bson.M{"_id": vm.Id, "ip": nil}, bson.M{"$set": bson.M{"ip": ip}}); err != nil {
					panic(err)
				}
			}
			vm.IP = ip
		}
		if !containerSubnet.Contains(vm.IP) {
			panic("VM with IP that is not in the container subnet: " + vm.IP.String())
		}

		if vm.LdapPassword == "" {
			ldapPassword := utils.RandomString()
			if !vm.IsTemporary() {
				if err := db.VMs.Update(bson.M{"_id": vm.Id}, bson.M{"$set": bson.M{"ldapPassword": ldapPassword}}); err != nil {
					panic(err)
				}
			}
			vm.LdapPassword = ldapPassword
		}

		if _, err := os.Stat(vm.File("")); err != nil {
			if !os.IsNotExist(err) {
				panic(err)
			}
			vm.Prepare(getUsers(vm), false)
			if out, err := vm.Start(); err != nil {
				log.Err("Could not start VM.", err, out)
			}
			if out, err := vm.WaitForState("RUNNING", time.Second); err != nil {
				log.Warn("Waiting for VM startup failed.", err, out)
			}
		}

		rootVos, err := vm.OS(&virt.RootUser)
		if err != nil {
			panic(err)
		}
		userVos, err := vm.OS(&user)
		if err != nil {
			panic(err)
		}

		if !vm.IsTemporary() {
			if _, err := rootVos.Stat("/home/" + user.Name); err != nil {
				if !os.IsNotExist(err) {
					panic(err)
				}

				if err := rootVos.MkdirAll("/home/"+user.Name, 0755); err != nil && !os.IsExist(err) {
					panic(err)
				}
				if err := rootVos.Chown("/home/"+user.Name, user.Uid, user.Uid); err != nil {
					panic(err)
				}
				if err := copyIntoVos(templateDir+"/user", "/home/"+user.Name, userVos); err != nil {
					panic(err)
				}
			}

			vmWebDir := "/home/" + vm.WebHome + "/Web"
			userWebDir := "/home/" + user.Name + "/Web"

			if err := rootVos.Symlink(vmWebDir, "/var/www"); err == nil {
				// symlink successfully created

				if _, err := rootVos.Stat(vmWebDir); err != nil {
					if !os.IsNotExist(err) {
						panic(err)
					}
					// vmWebDir directory does not yes exist

					vmWebVos := rootVos
					if vmWebDir == userWebDir {
						vmWebVos = userVos
					}

					// migration of old Sites directory
					migrationErr := vmWebVos.Rename("/home/"+vm.WebHome+"/Sites/"+vm.HostnameAlias, vmWebDir)
					vmWebVos.Remove("/home/" + vm.WebHome + "/Sites")
					rootVos.Remove("/etc/apache2/sites-enabled/" + vm.HostnameAlias)

					if migrationErr != nil {
						// create fresh Web directory if migration unsuccessful
						if err := vmWebVos.MkdirAll(vmWebDir, 0755); err != nil {
							panic(err)
						}
						if err := copyIntoVos(templateDir+"/website", vmWebDir, vmWebVos); err != nil {
							panic(err)
						}
					}
				}
			}

			if _, err := rootVos.Stat(userWebDir); err != nil && vmWebDir != userWebDir {
				if !os.IsNotExist(err) {
					panic(err)
				}
				// userWebDir directory does not yes exist

				if err := userVos.MkdirAll(userWebDir, 0755); err != nil {
					panic(err)
				}
				if err := copyIntoVos(templateDir+"/website", userWebDir, userVos); err != nil {
					panic(err)
				}
				if err := rootVos.Symlink(userWebDir, vmWebDir+"/~"+user.Name); err != nil && !os.IsExist(err) {
					panic(err)
				}
			}
		}

		if concurrent {
			requestWaitGroup.Done()
			defer requestWaitGroup.Add(1)
			info.mutex.Unlock()
			defer info.mutex.Lock()
		}
		return callback(args, channel, userVos)
	})
}

func copyIntoVos(src, dst string, vos *virt.VOS) error {
	sf, err := os.Open(src)
	if err != nil {
		return err
	}
	defer sf.Close()

	fi, err := sf.Stat()
	if err != nil {
		return err
	}

	if fi.Name() == "empty-directory" {
		// ignored file
	} else if fi.IsDir() {
		if err := vos.Mkdir(dst, fi.Mode()); err != nil && !os.IsExist(err) {
			return err
		}

		entries, err := sf.Readdirnames(0)
		if err != nil {
			return err
		}
		for _, entry := range entries {
			if err := copyIntoVos(src+"/"+entry, dst+"/"+entry, vos); err != nil {
				return err
			}
		}
	} else {
		df, err := vos.OpenFile(dst, os.O_WRONLY|os.O_CREATE|os.O_TRUNC, fi.Mode())
		if err != nil {
			return err
		}
		defer df.Close()

		if _, err := io.Copy(df, sf); err != nil {
			return err
		}
	}

	return nil
}

func getUsers(vm *virt.VM) []virt.User {
	users := make([]virt.User, len(vm.Users))
	for i, entry := range vm.Users {
		if err := db.Users.FindId(entry.Id).One(&users[i]); err != nil {
			panic(err)
		}
		if users[i].Uid == 0 {
			panic("User with uid 0.")
		}
	}
	return users
}

func newInfo(vm *virt.VM) *VMInfo {
	return &VMInfo{
		vmId:          vm.Id,
		vmName:        vm.String(),
		channels:      make(map[*kite.Channel]bool),
		totalCpuUsage: utils.MaxInt,
		CpuShares:     1000,
	}
}

func (info *VMInfo) startTimeout() {
	info.timeout = time.AfterFunc(10*time.Minute, func() {
		if len(info.channels) != 0 {
			return
		}
		info.unprepareVM()
	})
}

func (info *VMInfo) unprepareVM() {
	infosMutex.Lock()
	defer infosMutex.Unlock()

	var vm virt.VM
	if err := db.VMs.FindId(info.vmId).One(&vm); err != nil {
		log.Err("Could not find VM for shutdown.", err)
	}
	if err := vm.Unprepare(); err != nil {
		log.Warn(err.Error())
	}

	if !vm.IsTemporary() {
		if err := db.VMs.Update(bson.M{"_id": vm.Id}, bson.M{"$set": bson.M{"hostKite": nil}}); err != nil {
			log.LogError(err, 0)
		}
	}

	if vm.IsTemporary() {
		if err := vm.Destroy(); err != nil {
			log.Warn(err.Error())
		}
	}

	delete(infos, vm.Id)
}<|MERGE_RESOLUTION|>--- conflicted
+++ resolved
@@ -60,30 +60,6 @@
 		log.LogError(err, 0)
 		return
 	}
-<<<<<<< HEAD
-	unprepareAll()
-	go func() {
-		sigtermChannel := make(chan os.Signal)
-		signal.Notify(sigtermChannel, syscall.SIGTERM)
-		<-sigtermChannel
-		shutdownMutex.Lock()
-		shutdownStarted = true
-		shutdownMutex.Unlock()
-		// wait for the current running methods to return
-		// we know newcoming methods will be thrown away thanks to
-		// shutdownStarted variable
-		for {
-			if len(runningVmMethods) == 0 {
-				break
-			} else {
-				time.Sleep(1 * time.Second)
-			}
-		}
-		unprepareAll()
-		log.SendLogsAndExit(0)
-	}()
-=======
->>>>>>> 0cbfaf1b
 
 	go ldapserver.Listen()
 	go LimiterLoop()
