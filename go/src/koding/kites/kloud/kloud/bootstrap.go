package kloud

import (
	"encoding/json"
	"errors"
	"fmt"
	"koding/db/mongodb/modelhelper"
	"koding/kites/kloud/contexthelper/session"
	"koding/kites/kloud/terraformer"
	tf "koding/kites/terraformer"

	"labix.org/v2/mgo/bson"

	"golang.org/x/net/context"

	"github.com/koding/kite"
	"github.com/mitchellh/mapstructure"
)

type AwsBootstrapOutput struct {
	ACL       string `json:"acl" mapstructure:"acl"`
	CidrBlock string `json:"cidr_block" mapstructure:"cidr_block"`
	IGW       string `json:"igw" mapstructure:"igw"`
	KeyPair   string `json:"key_pair" mapstructure:"key_pair"`
	RTB       string `json:"rtb" mapstructure:"rtb"`
	SG        string `json:"sg" mapstructure:"sg"`
	Subnet    string `json:"subnet" mapstructure:"subnet"`
	VPC       string `json:"vpc" mapstructure:"vpc"`
}

type TerraformBootstrapRequest struct {
	// PublicKeys contains publicKeys to be used with terraform
	PublicKeys []string `json:"publicKeys"`

	// Destroy destroys the bootstrap resource associated with the given public
	// keys
	Destroy bool
}

func (k *Kloud) Bootstrap(r *kite.Request) (interface{}, error) {
	if r.Args == nil {
		return nil, NewError(ErrNoArguments)
	}

	var args *TerraformBootstrapRequest
	if err := r.Args.One().Unmarshal(&args); err != nil {
		return nil, err
	}

	if len(args.PublicKeys) == 0 {
		return nil, errors.New("publicKeys are not passed")
	}

	ctx := k.ContextCreator(context.Background())
	sess, ok := session.FromContext(ctx)
	if !ok {
		return nil, errors.New("session context is not passed")
	}

	creds, err := fetchCredentials(r.Username, sess.DB, args.PublicKeys)
	if err != nil {
		return nil, err
	}

	tfKite, err := terraformer.Connect(sess.Kite)
	if err != nil {
		return nil, err
	}
	defer tfKite.Close()

	for _, cred := range creds.Creds {
		// We are going to support more providers in the future, for now only allow aws
		if cred.Provider != "aws" {
			return nil, fmt.Errorf("Bootstrap is only supported for 'aws' provider. Got: '%s'", cred.Provider)
		}

		finalBootstrap, err := appendAWSVariable(awsBootstrap, cred.Data["access_key"], cred.Data["secret_key"])
		if err != nil {
			return nil, err
		}

		// k.Log.Debug("[%s] Final bootstrap:", cred.PublicKey)
		// k.Log.Debug(finalBootstrap)
<<<<<<< HEAD
=======

		// Important so bootstraping is distributed amongs multiple users. If I
		// use these keys to bootstrap, any other user should be not create
		// again, instead they should be fetch and use the existing bootstrap
		// data.
		contentId := sha1sum(cred.Data["access_key"] + cred.Data["secret_key"])
>>>>>>> 6cb21971

		// TODO(arslan): change this once we have group context name
		groupName := "koding"
		awsOutput := &AwsBootstrapOutput{}

		if args.Destroy {
			k.Log.Info("Destroying bootstrap resources belonging to public key '%s'", cred.PublicKey)
			_, err := tfKite.Destroy(&tf.TerraformRequest{
				Content:   finalBootstrap,
				ContentID: groupName + "-" + contentId,
			})
			if err != nil {
				return nil, err
			}
		} else {
			k.Log.Info("Creating bootstrap resources belonging to public key '%s'", cred.PublicKey)
			state, err := tfKite.Apply(&tf.TerraformRequest{
				Content:   finalBootstrap,
				ContentID: groupName + "-" + contentId,
			})
			if err != nil {
				return nil, err
			}

			k.Log.Debug("[%s] state.RootModule().Outputs = %+v\n", cred.PublicKey, state.RootModule().Outputs)
			if err := mapstructure.Decode(state.RootModule().Outputs, &awsOutput); err != nil {
				return nil, err
			}
		}

		k.Log.Debug("[%s] Aws Output: %+v", cred.PublicKey, awsOutput)
		if err := modelhelper.UpdateCredentialData(cred.PublicKey, bson.M{
			"$set": bson.M{
				"meta.acl":        awsOutput.ACL,
				"meta.cidr_block": awsOutput.CidrBlock,
				"meta.igw":        awsOutput.IGW,
				"meta.key_pair":   awsOutput.KeyPair,
				"meta.rtb":        awsOutput.RTB,
				"meta.sg":         awsOutput.SG,
				"meta.subnet":     awsOutput.Subnet,
				"meta.vpc":        awsOutput.VPC,
			},
		}); err != nil {
			return nil, err
		}
	}

	return true, nil
}

func appendAWSVariable(content, accessKey, secretKey string) (string, error) {
	var data struct {
		Output   map[string]map[string]interface{} `json:"output,omitempty"`
		Resource map[string]map[string]interface{} `json:"resource,omitempty"`
		Provider map[string]map[string]interface{} `json:"provider,omitempty"`
		Variable map[string]map[string]interface{} `json:"variable,omitempty"`
	}

	if err := json.Unmarshal([]byte(content), &data); err != nil {
		return "", err
	}

	if data.Variable == nil {
		data.Variable = make(map[string]map[string]interface{})
	}

	data.Variable["access_key"] = map[string]interface{}{
		"default": accessKey,
	}

	data.Variable["secret_key"] = map[string]interface{}{
		"default": secretKey,
	}

	out, err := json.MarshalIndent(data, "", "  ")
	if err != nil {
		return "", err
	}

	return string(out), nil
}

var awsBootstrap = `{
    "provider": {
        "aws": {
            "access_key": "${var.access_key}",
            "secret_key": "${var.secret_key}",
            "region": "${var.aws_region}"
        }
    },
    "output": {
        "vpc": {
            "value": "${aws_vpc.vpc.id}"
        },
        "cidr_block": {
            "value": "${aws_vpc.vpc.cidr_block}"
        },
        "rtb": {
            "value": "${aws_vpc.vpc.main_route_table_id}"
        },
        "acl": {
            "value": "${aws_vpc.vpc.default_network_acl_id}"
        },
        "igw": {
            "value": "${aws_internet_gateway.main_vpc_igw.id}"
        },
        "subnet": {
            "value": "${aws_subnet.main_koding_subnet.id}"
        },
        "sg": {
            "value": "${aws_security_group.allow_all.id}"
        },
        "key_pair": {
            "value": "${aws_key_pair.koding_key_pair.key_name}"
        }
    },
    "resource": {
        "aws_vpc": {
            "vpc": {
                "cidr_block": "${var.cidr_block}",
                "tags": {
                    "Name": "${var.environment_name}"
                }
            }
        },
        "aws_internet_gateway": {
            "main_vpc_igw": {
                "tags": {
                    "Name": "${var.environment_name}"
                },
                "vpc_id": "${aws_vpc.vpc.id}"
            }
        },
        "aws_subnet": {
            "main_koding_subnet": {
                "availability_zone": "${lookup(var.aws_availability_zones, var.aws_region)}",
                "cidr_block": "${var.cidr_block}",
                "map_public_ip_on_launch": true,
                "tags": {
                    "Name": "${var.environment_name}",
                    "subnet": "public"
                },
                "vpc_id": "${aws_vpc.vpc.id}"
            }
        },
        "aws_route_table": {
            "public": {
                "route": {
                    "cidr_block": "0.0.0.0/0",
                    "gateway_id": "${aws_internet_gateway.main_vpc_igw.id}"
                },
                "tags": {
                    "Name": "${var.environment_name}",
                    "routeTable": "koding",
                    "subnet": "public"
                },
                "vpc_id": "${aws_vpc.vpc.id}"
            }
        },
        "aws_route_table_association": {
            "public-1": {
                "route_table_id": "${aws_route_table.public.id}",
                "subnet_id": "${aws_subnet.main_koding_subnet.id}"
            }
        },
        "aws_security_group": {
            "allow_all": {
                "description": "Allow all inbound and outbound traffic",
                "ingress": {
                    "cidr_blocks": [
                        "0.0.0.0/0"
                    ],
                    "from_port": 0,
                    "protocol": "-1",
                    "self": true,
                    "to_port": 65535
                },
                "name": "allow_all",
                "tags": {
                    "Name": "${var.environment_name}"
                },
                "vpc_id": "${aws_vpc.vpc.id}"
            }
        },
        "aws_key_pair": {
            "koding_key_pair": {
                "key_name": "kloud-deployment",
                "public_key": "ssh-rsa AAAAB3NzaC1yc2EAAAADAQABAAABAQDYFQFq/DEN0B2YbiZqb3jr+iQphLrzW6svvBjQLUXiKA0P0NfgedvNbqqr2WQcQDKqdZQSHJPccfYYvjyy0wEwD7hq8BDkHTv83nMNxJb3hdmo/ibZmGoUBkw3K7E8fzaWzUDDNSlzBk3UrGayaaLxzOw1LhO5XUfesKNWCg4HzdzjjOklNpJ61iQP4u8JRqXJaOV5RPogHYFDlGXPOaBuDxvOZZanEgaKsfFkwEvpU0km5001XVf8spM7o8f2iEalG9CMF1UVk38/BKBngxSLRyYdP/K0ZdRBSq1syKs8/KPrDWQ6eyqG2cW6Zrb8wb2IDg7Na+PfnUlQn9S+jmF9 hello@koding.com"
            }
        }
    },
    "variable": {
        "aws_region": {
            "description": "Region name in which resources will be created",
            "default": "ap-northeast-1"
        },
        "cidr_block": {
            "default": "10.0.0.0/16"
        },
        "environment_name": {
            "default": "Koding-Bootstrap"
        },
        "aws_availability_zones": {
            "default": {
                "ap-northeast-1": "ap-northeast-1b",
                "ap-southeast-1": "ap-southeast-1b",
                "ap-southeast-2": "ap-southeast-2b",
                "eu-central-1": "eu-central-1b",
                "eu-west-1": "eu-west-1b",
                "sa-east-1": "sa-east-1b",
                "us-east-1": "us-east-1b",
                "us-west-1": "us-west-1b",
                "us-west-2": "us-west-2b"
            }
        }
    }
}`<|MERGE_RESOLUTION|>--- conflicted
+++ resolved
@@ -81,15 +81,12 @@
 
 		// k.Log.Debug("[%s] Final bootstrap:", cred.PublicKey)
 		// k.Log.Debug(finalBootstrap)
-<<<<<<< HEAD
-=======
 
 		// Important so bootstraping is distributed amongs multiple users. If I
 		// use these keys to bootstrap, any other user should be not create
 		// again, instead they should be fetch and use the existing bootstrap
 		// data.
 		contentId := sha1sum(cred.Data["access_key"] + cred.Data["secret_key"])
->>>>>>> 6cb21971
 
 		// TODO(arslan): change this once we have group context name
 		groupName := "koding"
