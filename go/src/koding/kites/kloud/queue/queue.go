--- conflicted
+++ resolved
@@ -142,16 +142,12 @@
 	defer q.KodingProvider.Unlock(m.ObjectId.Hex())
 
 	// Hasta la vista, baby!
-<<<<<<< HEAD
 	q.Log.Info("[%s] ======> STOP started (closing inactive machine)<======", m.ObjectId.Hex())
-=======
-	q.Log.Info("[%s] ======> STOP started (closing inactive machine)<======", m.Id.Hex())
 
 	if err := m.MarkAsStoppedWithReason("Machine is going to be stopped due inactivity"); err != nil {
-		q.Log.Warning("[%s] ======> STOP state couldn't be saved (closing inactive machine: %s)<======", m.Id.Hex(), err)
-	}
-
->>>>>>> f492a8a2
+		q.Log.Warning("[%s] ======> STOP state couldn't be saved (closing inactive machine: %s)<======", m.ObjectId.Hex(), err)
+	}
+
 	if err := m.StopMachine(ctx); err != nil {
 		// returning is ok, because Kloud will mark it anyways as stopped if
 		// Klient is not rechable anymore with the `info` method
