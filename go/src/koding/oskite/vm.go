--- conflicted
+++ resolved
@@ -69,54 +69,7 @@
 	return spawnFunc(params.Command, vos)
 }
 
-func spawnAsyncFuncOld(args *dnode.Partial, c *kite.Channel, vos *virt.VOS) (interface{}, error) {
-	var command []string
-
-	if args == nil {
-		return nil, &kite.ArgumentError{Expected: "empty argument passed"}
-	}
-
-	if args.Unmarshal(&command) != nil {
-		return nil, &kite.ArgumentError{Expected: "[array of strings]"}
-	}
-
-	go spawnFunc(command, vos)
-	return true, nil
-}
-
 func execFuncOld(args *dnode.Partial, c *kite.Channel, vos *virt.VOS) (interface{}, error) {
-	var params struct {
-		Command string
-	}
-
-	if args == nil {
-		return nil, &kite.ArgumentError{Expected: "empty argument passed"}
-	}
-
-	if args.Unmarshal(&params) != nil || params.Command == "" {
-		return nil, &kite.ArgumentError{Expected: "{Command : [string]}"}
-	}
-
-<<<<<<< HEAD
-	return execFunc(false, params.Line, vos)
-}
-
-func execAsyncFuncOld(args *dnode.Partial, c *kite.Channel, vos *virt.VOS) (interface{}, error) {
-	var line string
-
-	if args == nil {
-		return nil, &kite.ArgumentError{Expected: "empty argument passed"}
-	}
-
-	if args.Unmarshal(&line) != nil {
-		return nil, &kite.ArgumentError{Expected: "[string]"}
-	}
-
-	go execFunc(false, line, vos)
-	return true, nil
-}
-
-func execRoot(args *dnode.Partial, c *kite.Channel, vos *virt.VOS) (interface{}, error) {
 	var params struct {
 		Command  string
 		Password string
@@ -127,28 +80,26 @@
 		return nil, &kite.ArgumentError{Expected: "empty argument passed"}
 	}
 
-	if args.Unmarshal(&params) != nil {
-		return nil, &kite.ArgumentError{Expected: " command [string]"}
-	}
-
-	if params.Command == "" || params.Password == "" {
-		return nil, &kite.ArgumentError{Expected: " command: [string], password: [string]"}
-	}
-
-	_, err := modelhelper.CheckAndGetUser(c.Username, params.Password)
-	if err != nil {
-		return nil, errors.New("Permissiond denied. Wrong password")
+	if args.Unmarshal(&params) != nil || params.Command == "" {
+		return nil, &kite.ArgumentError{Expected: "{Command : [string]}"}
+	}
+
+	asRoot := false
+	if params.Password != "" {
+		_, err := modelhelper.CheckAndGetUser(c.Username, params.Password)
+		if err != nil {
+			return nil, errors.New("Permissiond denied. Wrong password")
+		}
+
+		asRoot = true
 	}
 
 	if params.Async {
-		go execFunc(true, params.Command, vos)
+		go execFunc(asRoot, params.Command, vos)
 		return true, nil
 	}
 
-	return execFunc(true, params.Command, vos)
-=======
-	return execFunc(params.Command, vos)
->>>>>>> ff8d3d5d
+	return execFunc(asRoot, params.Command, vos)
 }
 
 ////////////////////
