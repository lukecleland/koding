--- conflicted
+++ resolved
@@ -21,70 +21,33 @@
 	"labix.org/v2/mgo/bson"
 )
 
-<<<<<<< HEAD
-type output struct {
-	Stdout     string `json:"stdout"`
-	Stderr     string `json:"stderr"`
-	ExitStatus int    `json:"exitStatus"`
-}
-
-=======
->>>>>>> 804de10e
 type progresser interface {
 	Enabled() bool
 	Call(v interface{})
 }
 
-<<<<<<< HEAD
-type progressParamsOld struct {
-=======
 type unprepareParams struct {
 	GroupId    string
->>>>>>> 804de10e
 	Destroy    bool
 	OnProgress dnode.Callback
 }
 
-<<<<<<< HEAD
-=======
 type prepareParams struct {
 	GroupId    string
 	OnProgress dnode.Callback
 }
 
->>>>>>> 804de10e
 var (
 	ErrVmAlreadyPrepared = errors.New("vm is already prepared")
 	ErrVmNotPrepared     = errors.New("vm is not prepared")
 )
 
-func (p *progressParamsOld) Enabled() bool      { return p.OnProgress != nil }
-func (p *progressParamsOld) Call(v interface{}) { p.OnProgress(v) }
-
 func vmStartOld(args *dnode.Partial, c *kite.Channel, vos *virt.VOS) (interface{}, error) {
 	return vmStart(vos)
 }
 
-func vmPrepareAndStartOld(args *dnode.Partial, channel *kite.Channel, vos *virt.VOS) (interface{}, error) {
-	params := new(progressParamsOld)
-	if args != nil && args.Unmarshal(&params) != nil {
-		return nil, &kite.ArgumentError{Expected: "{OnProgress: [function]}"}
-	}
-
-	return vmPrepareAndStart(params, vos)
-}
-
 func vmShutdownOld(args *dnode.Partial, c *kite.Channel, vos *virt.VOS) (interface{}, error) {
 	return vmShutdown(vos)
-}
-
-func vmStopAndUnprepareOld(args *dnode.Partial, channel *kite.Channel, vos *virt.VOS) (interface{}, error) {
-	params := new(progressParamsOld)
-	if args != nil && args.Unmarshal(&params) != nil {
-		return nil, &kite.ArgumentError{Expected: "{OnProgress: [function]}"}
-	}
-
-	return vmStopAndUnprepare(params, params.Destroy, vos)
 }
 
 func vmStopOld(args *dnode.Partial, c *kite.Channel, vos *virt.VOS) (interface{}, error) {
@@ -158,6 +121,14 @@
 	}
 
 	return execFunc(asRoot, params.Command, vos)
+}
+
+////////////////////
+
+type output struct {
+	Stdout     string `json:"stdout"`
+	Stderr     string `json:"stderr"`
+	ExitStatus int    `json:"exitStatus"`
 }
 
 func newOutput(cmd *exec.Cmd) (interface{}, error) {
@@ -445,28 +416,14 @@
 	return true, nil
 }
 
-<<<<<<< HEAD
-func vmPrepareAndStart(params progresser, vos *virt.VOS) (interface{}, error) {
-=======
 func (p *prepareParams) Enabled() bool      { return p.OnProgress != nil }
 func (p *prepareParams) Call(v interface{}) { p.OnProgress(v) }
 
 func (o *Oskite) vmPrepareAndStart(args *dnode.Partial, channel *kite.Channel, vos *virt.VOS) (interface{}, error) {
->>>>>>> 804de10e
 	if !vos.Permissions.Sudo {
 		return nil, &kite.PermissionError{}
 	}
 
-<<<<<<< HEAD
-	return progress(vos, "vm.prepareAndStart "+vos.VM.HostnameAlias, params, func() error {
-		results := make(chan *virt.Step)
-		go prepareProgress(results, vos)
-
-		for step := range results {
-			if params.Enabled() {
-				params.Call(step)
-			}
-=======
 	params := new(prepareParams)
 	if args != nil && args.Unmarshal(&params) != nil {
 		return nil, &kite.ArgumentError{Expected: "{OnProgress: [function]}"}
@@ -475,7 +432,6 @@
 	if params.GroupId == "" {
 		return nil, &kite.ArgumentError{Expected: "{ groupId: [string] }"}
 	}
->>>>>>> 804de10e
 
 	usage, err := totalUsage(vos, params.GroupId)
 	if err != nil {
@@ -494,21 +450,6 @@
 		return nil, errors.New("usage couldn't be retrieved. please consult to support [2].")
 	}
 
-<<<<<<< HEAD
-func vmStopAndUnprepare(params progresser, destroy bool, vos *virt.VOS) (interface{}, error) {
-	if !vos.Permissions.Sudo {
-		return nil, &kite.PermissionError{}
-	}
-
-	return progress(vos, "vm.stopAndUnprepare "+vos.VM.HostnameAlias, params, func() error {
-		var lastError error
-		results := make(chan *virt.Step)
-		go unprepareProgress(results, vos, destroy)
-
-		for step := range results {
-			if params.Enabled() {
-				params.Call(step)
-=======
 	if err := limits.check(); err != nil {
 		return nil, err
 	}
@@ -525,7 +466,6 @@
 		for step := range results {
 			if params.OnProgress != nil {
 				params.OnProgress(step)
->>>>>>> 804de10e
 			}
 
 			if step.Err != nil {
@@ -537,29 +477,6 @@
 	})
 }
 
-<<<<<<< HEAD
-func unprepareProgress(results chan *virt.Step, vos *virt.VOS, destroy bool) {
-	var lastError error
-	var prepared bool
-	defer func() {
-		if lastError != nil {
-			lastError = kite.NewKiteErr(lastError)
-		}
-
-		results <- &virt.Step{Err: lastError, Message: "FINISHED"}
-		close(results)
-	}()
-
-	prepared, lastError = isVmPrepared(vos.VM)
-	if lastError != nil {
-		return
-	}
-
-	if !prepared {
-		results <- &virt.Step{Message: "Vm is already unprepared"}
-		return
-	}
-=======
 func (u *unprepareParams) Enabled() bool      { return u.OnProgress != nil }
 func (u *unprepareParams) Call(v interface{}) { u.OnProgress(v) }
 
@@ -582,7 +499,38 @@
 			if params.OnProgress != nil {
 				params.OnProgress(step)
 			}
->>>>>>> 804de10e
+
+			if step.Err != nil {
+				lastError = step.Err
+			}
+		}
+
+		return lastError
+	})
+}
+
+func unprepareProgress(results chan *virt.Step, vos *virt.VOS, destroy bool) {
+	var lastError error
+	var prepared bool
+
+	defer func() {
+		if lastError != nil {
+			lastError = kite.NewKiteErr(lastError)
+		}
+
+		results <- &virt.Step{Err: lastError, Message: "FINISHED"}
+		close(results)
+	}()
+
+	prepared, lastError = isVmPrepared(vos.VM)
+	if lastError != nil {
+		return
+	}
+
+	if !prepared {
+		results <- &virt.Step{Message: "Vm is already unprepared"}
+		return
+	}
 
 	start := time.Now()
 	if lastError = vos.VM.Shutdown(); lastError != nil {
@@ -593,7 +541,6 @@
 	// steps before we send the result of shutdown back
 	unprepareChan := vos.VM.Unprepare(false)
 
-<<<<<<< HEAD
 	totalStep := cap(unprepareChan) + 1 // include vm.Shutdown()
 	if destroy {
 		totalStep += 1 // include vm.Destroy()
@@ -620,89 +567,23 @@
 		results <- step
 	}
 
+	if lastError = mongodbConn.Run("jVMs", func(c *mgo.Collection) error {
+		return c.Update(bson.M{"_id": vos.VM.Id}, bson.M{"$set": bson.M{"hostKite": nil}})
+	}); lastError != nil {
+		log.Error("unprepareProgress hostKite nil setting: %v", lastError)
+	}
+
+	// mark it as stopped
+	if lastError = updateState(vos.VM); lastError != nil {
+		log.Error("unprepareProgress updateState: %v", lastError)
+	}
+
 	if destroy {
 		start := time.Now()
 		if lastError = vos.VM.Destroy(); lastError != nil {
 			return
 		}
 
-=======
-func unprepareProgress(results chan *virt.Step, vos *virt.VOS, destroy bool) {
-	var lastError error
-	var prepared bool
-
-	defer func() {
-		if lastError != nil {
-			lastError = kite.NewKiteErr(lastError)
-		}
-
-		results <- &virt.Step{Err: lastError, Message: "FINISHED"}
-		close(results)
-	}()
-
-	prepared, lastError = isVmPrepared(vos.VM)
-	if lastError != nil {
-		return
-	}
-
-	if !prepared {
-		results <- &virt.Step{Message: "Vm is already unprepared"}
-		return
-	}
-
-	start := time.Now()
-	if lastError = vos.VM.Shutdown(); lastError != nil {
-		return
-	}
-
-	// now start our unprepare progress. Also this enables to get the total
-	// steps before we send the result of shutdown back
-	unprepareChan := vos.VM.Unprepare(false)
-
-	totalStep := cap(unprepareChan) + 1 // include vm.Shutdown()
-	if destroy {
-		totalStep += 1 // include vm.Destroy()
-	}
-
-	results <- &virt.Step{
-		Message:     "VM is stopped.",
-		ElapsedTime: time.Since(start).Seconds(),
-		CurrentStep: 1,
-		TotalStep:   totalStep,
-	}
-
-	var lastCurrentStep int
-	for step := range unprepareChan {
-		lastError = step.Err
-
-		// add +1 because of previous vm.Shutdown()
-		step.CurrentStep += 1
-		step.TotalStep = totalStep
-
-		lastCurrentStep = step.CurrentStep
-
-		// send every process back to the client
-		results <- step
-	}
-
-	if lastError = mongodbConn.Run("jVMs", func(c *mgo.Collection) error {
-		return c.Update(bson.M{"_id": vos.VM.Id}, bson.M{"$set": bson.M{"hostKite": nil}})
-	}); lastError != nil {
-		log.Error("unprepareProgress hostKite nil setting: %v", lastError)
-	}
-
-	// mark it as stopped
-	if lastError = updateState(vos.VM); lastError != nil {
-		log.Error("unprepareProgress updateState: %v", lastError)
-	}
-
-	if destroy {
-		start := time.Now()
-		if lastError = vos.VM.Destroy(); lastError != nil {
-			return
-		}
-
->>>>>>> 804de10e
 		results <- &virt.Step{
 			Message:     "VM is destroyed.",
 			ElapsedTime: time.Since(start).Seconds(),
@@ -778,7 +659,12 @@
 		return
 	}
 
-<<<<<<< HEAD
+	// it's now running
+	lastError = updateState(vos.VM)
+	if lastError != nil {
+		return
+	}
+
 	vmWebDir := "/home/" + vos.VM.WebHome + "/Web"
 	userWebDir := "/home/" + vos.User.Name + "/Web"
 
@@ -801,44 +687,11 @@
 	if vmWebDir == userWebDir {
 		return
 	}
-=======
-	// it's now running
-	lastError = updateState(vos.VM)
-	if lastError != nil {
-		return
-	}
-
-	vmWebDir := "/home/" + vos.VM.WebHome + "/Web"
-	userWebDir := "/home/" + vos.User.Name + "/Web"
-
-	vmWebVos := rootVos
-	if vmWebDir == userWebDir {
-		vmWebVos = vos
-	}
-
-	rootVos.Chmod("/", 0755)     // make sure that executable flag is set
-	rootVos.Chmod("/home", 0755) // make sure that executable flag is set
-
-	if lastError = createUserHome(vos.User, rootVos, vos); lastError != nil {
-		return
-	}
-
-	if lastError = createVmWebDir(vos.VM, vmWebDir, rootVos, vmWebVos); lastError != nil {
-		return
-	}
-
-	if vmWebDir == userWebDir {
-		return
-	}
 
 	if lastError = createUserWebDir(vos.User, vmWebDir, userWebDir, rootVos, vos); lastError != nil {
 		return
 	}
->>>>>>> 804de10e
-
-	if lastError = createUserWebDir(vos.User, vmWebDir, userWebDir, rootVos, vos); lastError != nil {
-		return
-	}
+
 }
 
 func createUserHome(user *virt.User, rootVos, userVos *virt.VOS) error {
