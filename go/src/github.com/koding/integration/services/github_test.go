--- conflicted
+++ resolved
@@ -83,7 +83,6 @@
 	equals(t, exp, d)
 }
 
-<<<<<<< HEAD
 func TestGithubCreateBranch(t *testing.T) {
 	whd := &webhook.CreateEvent{}
 	err := json.Unmarshal([]byte(createBranchData), whd)
@@ -100,8 +99,6 @@
 	equals(t, exp, d)
 }
 
-=======
->>>>>>> f03f53a7
 func TestGithubDeleteBranch(t *testing.T) {
 	whd := &webhook.DeleteEvent{}
 	err := json.Unmarshal([]byte(deleteBranchData), whd)
