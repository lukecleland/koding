package bongo

import (
	"encoding/json"
	"errors"
	"fmt"
	"strconv"
	"strings"

	"github.com/jinzhu/gorm"
)

func (b *Bongo) Fetch(i Modellable) error {
	if i.GetId() == 0 {
		return errors.New(fmt.Sprintf("Id is not set for %s", i.TableName()))
	}

	if err := b.DB.Table(i.TableName()).
		Find(i).
		Error; err != nil {
		return err
	}

	return nil
}

func (b *Bongo) ById(i Modellable, id int64) error {
	if err := b.DB.
		Table(i.TableName()).
		Where("id = ?", id).
		Find(i).
		Error; err != nil {
		return err
	}

	return nil
}

func (b *Bongo) Create(i Modellable) error {
	if err := b.DB.Save(i).Error; err != nil {
		return err
	}

	return nil
}

func (b *Bongo) Update(i Modellable) error {
	if i.GetId() == 0 {
		return errors.New(fmt.Sprintf("Id is not set for %s", i.TableName()))
	}

	// Update and Create is using the Save method, so they are
	// same functions but GORM handles, AfterCreate and AfterUpdate
	// in correct manner
	return b.Create(i)
}

func (b *Bongo) Delete(i Modellable) error {
	if i.GetId() == 0 {
		return errors.New(fmt.Sprintf("Id is not set for %s", i.TableName()))
	}

	if err := b.DB.Delete(i).Error; err != nil {
		return err
	}

	return nil
}

func (b *Bongo) FetchByIds(i Modellable, data interface{}, ids []int64) error {
	if len(ids) == 0 {
		return nil
	}

	orderByQuery := ""
	comma := ""
	for _, id := range ids {
		orderByQuery = orderByQuery + comma + " id = " + strconv.FormatInt(id, 10) + " desc"
		comma = ","
	}
	return b.DB.
		Table(i.TableName()).
		Order(orderByQuery).
		Where(ids).
		Find(data).
		Error

}

func (b *Bongo) UpdatePartial(i Modellable, set map[string]interface{}) error {
	if i.GetId() == 0 {
		return errors.New(fmt.Sprintf("Id is not set for %s", i.TableName()))
	}

	query := b.DB.Table(i.TableName())

	query = query.Where(i.GetId())

	if err := query.Update(set).Error; err != nil {
		return err
	}

	if err := b.Fetch(i); err != nil {
		return err
	}

	b.AfterUpdate(i)
	return nil
}

// selector, set
func (b *Bongo) UpdateMulti(i Modellable, rest ...map[string]interface{}) error {
	var set, selector map[string]interface{}

	switch len(rest) {
	case 1:
		set = rest[0]
		selector = nil
	case 2:
		selector = rest[0]
		set = rest[1]
	default:
		return errors.New("Update partial parameter list is wrong")
	}

	query := b.DB.Table(i.TableName())

	//add selector
	query = addWhere(query, selector)

	if err := query.Update(set).Error; err != nil {
		return err
	}

	return nil
}

func (b *Bongo) Count(i Modellable, where ...interface{}) (int, error) {
	var count int

	// init query
	query := b.DB

	// add table name
	query = query.Table(i.TableName())

	// add query
	query = query.Where(where[0], where[1:len(where)]...)

	return count, query.Count(&count).Error
}

type Query struct {
	Selector   map[string]interface{}
	Sort       map[string]string
	Pluck      string
	Pagination Pagination
}

type Pagination struct {
	Limit int
	Skip  int
}

func NewPagination(limit int, skip int) *Pagination {
	return &Pagination{
		Limit: limit,
		Skip:  skip,
	}
}

func NewQS(selector map[string]interface{}) *Query {
	return &Query{
		Selector: selector,
	}
}

// selector, sort, limit, pluck,
func (b *Bongo) Some(i Modellable, data interface{}, q *Query) error {
	err := b.buildQuery(i, data, q)
	if err == gorm.RecordNotFound {
		return nil
	}
	return err
}

func (b *Bongo) One(i Modellable, data interface{}, q *Query) error {
	q.Pagination.Limit = 1
	return b.buildQuery(i, data, q)
}

func (b *Bongo) buildQuery(i Modellable, data interface{}, q *Query) error {
	// init query
	query := b.DB

	// add table name
	query = query.Table(i.TableName())

	// add sort options
	query = addSort(query, q.Sort)

	query = addSkip(query, q.Pagination.Skip)

	query = addLimit(query, q.Pagination.Limit)

	// add selector
	query = addWhere(query, q.Selector)

<<<<<<< HEAD
=======
	// if limit is minus or 0 ignore
	if q.Limit > 0 {
		query = query.Limit(q.Limit)
	}

>>>>>>> 1df5b3c8
	var err error
	// TODO refactor this part
	if q.Pluck != "" {
		if strings.Contains(q.Pluck, ",") {
			// add pluck data
			query = addPluck(query, q.Pluck)

			err = query.Find(data).Error
		} else {
			err = query.Pluck(q.Pluck, data).Error
		}
	} else {
		err = query.Find(data).Error
	}
	return err
}

func (b *Bongo) AfterCreate(i Modellable) {
	data, err := json.Marshal(i)
	if err != nil {
		return
	}

	err = b.Broker.Publish(i.TableName()+"_created", data)
	if err != nil {
		return
	}
}

func (b *Bongo) AfterUpdate(i Modellable) {
	data, err := json.Marshal(i)
	if err != nil {
		return
	}

	err = b.Broker.Publish(i.TableName()+"_updated", data)
	if err != nil {
		return
	}
}

func (b *Bongo) AfterDelete(i Modellable) {
	data, err := json.Marshal(i)
	if err != nil {
		return
	}

	err = b.Broker.Publish(i.TableName()+"_deleted", data)
	if err != nil {
		return
	}
}

func addSort(query *gorm.DB, options map[string]string) *gorm.DB {

	if options == nil {
		return query
	}

	if len(options) == 0 {
		return query
	}

	var opts []string
	for key, val := range options {
		opts = append(opts, fmt.Sprintf("%s %v", key, val))
	}
	return query.Order(strings.Join(opts, ","))
}

func addPluck(query *gorm.DB, plucked string) *gorm.DB {
	if plucked == "" {
		return query
	}

	return query.Select(plucked)
}

func addWhere(query *gorm.DB, selector map[string]interface{}) *gorm.DB {
	if selector == nil {
		return query
	}

	return query.Where(selector)
}

func addSkip(query *gorm.DB, skip int) *gorm.DB {
	if skip > 0 {
		return query.Offset(skip)
	}

	return query
}

func addLimit(query *gorm.DB, limit int) *gorm.DB {
	if limit > 0 {
		return query.Limit(limit)
	}

	return query
}<|MERGE_RESOLUTION|>--- conflicted
+++ resolved
@@ -206,14 +206,6 @@
 	// add selector
 	query = addWhere(query, q.Selector)
 
-<<<<<<< HEAD
-=======
-	// if limit is minus or 0 ignore
-	if q.Limit > 0 {
-		query = query.Limit(q.Limit)
-	}
-
->>>>>>> 1df5b3c8
 	var err error
 	// TODO refactor this part
 	if q.Pluck != "" {
@@ -309,6 +301,7 @@
 }
 
 func addLimit(query *gorm.DB, limit int) *gorm.DB {
+	// if limit is minus or 0 ignore
 	if limit > 0 {
 		return query.Limit(limit)
 	}
