package main

import (
	"encoding/json"
	"errors"
	"flag"
	"fmt"
	"io/ioutil"
	"koding/oskite"
	"koding/terminal"
	"koding/tools/build"
	"koding/tools/config"
	"log"
	"os"
	"path/filepath"
	"runtime"
	"strconv"
	"strings"
	"text/template"
<<<<<<< HEAD
)

var (
	flagProfile = flag.String("c", "", "Define config profile to be included")
	flagRegion  = flag.String("r", "", "Define region profile to be included")
	flagApp     = flag.String("a", "", "App to be build")
=======

	"github.com/koding/kite/reverseproxy"
)

var (
	flagProfile     = flag.String("c", "", "Define config profile to be included")
	flagRegion      = flag.String("r", "", "Define region profile to be included")
	flagEnvironment = flag.String("e", "", "Define environment profile to be included")
	flagHost        = flag.String("h", "", "Define hostname for kite reveseproxy")
	flagApp         = flag.String("a", "", "App to be build")
>>>>>>> 775dc61d

	// kontrolproxy specific flags
	flagProxy = flag.String("p", "", "Select user proxy or koding proxy") // Proxy only

	flagDisableUpstart = flag.Bool("u", false, "Disable including upstart script")
	flagDebug          = flag.Bool("d", false, "Enable debug mode")

	packages = map[string]func() error{
		"oskite":       buildOsKite,
		"kontrolproxy": buildKontrolProxy,
		"reverseproxy": buildProxyKite,
		"terminal":     buildTerminal,
		"kontrol":      buildKontrol,
		"klient":       buildKlient,
	}
)

type pkg struct {
	appName       string
	importPath    string
	files         []string
	version       string
	upstartScript string
}

func main() {
	flag.Parse()
	if *flagApp == "" {
		fmt.Printf("Please define package with -a to be build. Available apps:\n%s\n", packageList())
		os.Exit(1)
	}

	build, ok := packages[*flagApp]
	if !ok {
		log.Fatal("package to be build is not available")
	}

	if err := build(); err != nil {
		fmt.Println(err)
	}
}

func packageList() string {
	pkgs := "\n"
	count := 1
	for pkg := range packages {
		pkgs += strconv.Itoa(count) + ". " + pkg + "\n"
		count++
	}

	return pkgs
}

<<<<<<< HEAD
func buildKlient() error {
=======
func buildProxyKite() error {
	if *flagEnvironment == "" || *flagRegion == "" || *flagHost == "" {
		return errors.New("Please define environment -e , region -r and host -h")
	}

>>>>>>> 775dc61d
	gopath := os.Getenv("GOPATH")
	if gopath == "" {
		return errors.New("GOPATH is not set")
	}

<<<<<<< HEAD
=======
	importPath := "github.com/koding/kite/reverseproxy/reverseproxy"
	upstartPath := filepath.Join(gopath, "src/koding/kites/reverseproxy/files/reverseproxy.conf")

	temps := struct {
		Environment string
		Region      string
		Host        string
	}{
		Environment: *flagEnvironment,
		Region:      *flagRegion,
		Host:        *flagHost,
	}

	files := []string{}
	files = append(files, "certs/koding_com_cert.pem", "certs/koding_com_key.pem")

	// change our upstartscript because it's a template
	configUpstart, err := prepareUpstart(upstartPath, temps)
	if err != nil {
		return err
	}
	defer os.Remove(configUpstart)

	kiteproxy := pkg{
		appName:       *flagApp,
		importPath:    importPath,
		files:         files,
		version:       reverseproxy.Version,
		upstartScript: configUpstart,
	}

	return kiteproxy.build()
}

func buildKlient() error {
	gopath := os.Getenv("GOPATH")
	if gopath == "" {
		return errors.New("GOPATH is not set")
	}

>>>>>>> 775dc61d
	importPath := "koding/kites/klient"
	upstartPath := filepath.Join(gopath, "src", importPath, "files/klient.conf")

	files := []string{filepath.Join(gopath, "bin-vagrant/kite")}

	kclient := pkg{
		appName:       *flagApp,
		importPath:    importPath,
		files:         files,
		version:       "0.0.1",
		upstartScript: upstartPath,
	}

	return kclient.build()
}

func buildKontrol() error {
	if *flagProfile == "" || *flagRegion == "" {
		return errors.New("Please define config -c and region -r")
	}

	gopath := os.Getenv("GOPATH")
	if gopath == "" {
		return errors.New("GOPATH is not set")
	}

	kontrolPath := "koding/kites/kontrol"
	temps := struct {
		Profile string
		Region  string
	}{
		Profile: *flagProfile,
		Region:  *flagRegion,
	}

	var files = make([]string, 0)
	files = append(files, filepath.Join(gopath, "src", kontrolPath, "files"))

	// change our upstartscript because it's a template
	var configUpstart string
	var err error
	if !*flagDisableUpstart {
		kontrolUpstart := filepath.Join(gopath, "src", kontrolPath, "files/kontrol.conf")
		configUpstart, err = prepareUpstart(kontrolUpstart, temps)
		if err != nil {
			return err
		}
		defer os.Remove(configUpstart)
	}

	term := pkg{
		appName:       *flagApp,
		importPath:    kontrolPath,
		files:         files,
		version:       "0.0.6",
		upstartScript: configUpstart,
	}

	return term.build()
}

func buildTerminal() error {
	if *flagProfile == "" || *flagRegion == "" {
		return errors.New("Please define config -c and region -r")
	}

	gopath := os.Getenv("GOPATH")
	if gopath == "" {
		return errors.New("GOPATH is not set")
	}

	terminalPath := "koding/kites/terminal"
	terminalPackage := "koding/terminal"
	temps := struct {
		Profile string
		Region  string
	}{
		Profile: *flagProfile,
		Region:  *flagRegion,
	}

	var files = make([]string, 0)
	files = append(files, filepath.Join(gopath, "src", terminalPackage, "files"))

	// change our upstartscript because it's a template
	var configUpstart string
	var err error
	if !*flagDisableUpstart {
		terminalUpstart := filepath.Join(gopath, "src", terminalPackage, "files/terminal.conf")
		configUpstart, err = prepareUpstart(terminalUpstart, temps)
		if err != nil {
			return err
		}
		defer os.Remove(configUpstart)
	}

	term := pkg{
		appName:       *flagApp,
		importPath:    terminalPath,
		files:         files,
		version:       terminal.TERMINAL_VERSION,
		upstartScript: configUpstart,
	}

	return term.build()
}

func buildOsKite() error {
	if *flagProfile == "" || *flagRegion == "" {
		return errors.New("Please define config -c and region -r")
	}

	gopath := os.Getenv("GOPATH")
	if gopath == "" {
		return errors.New("GOPATH is not set")
	}

	oskitePath := "koding/kites/os"
	oskitePackage := "koding/oskite"
	temps := struct {
		Profile string
		Region  string
	}{
		Profile: *flagProfile,
		Region:  *flagRegion,
	}

	var files = make([]string, 0)
	files = append(files, filepath.Join(gopath, "src", oskitePackage, "files"))
	files = append(files, filepath.Join(gopath, "bin-vagrant/vmtool")) // TODO add it to the list of importPaths

	// change our upstartscript because it's a template
	var configUpstart string
	var err error
	if !*flagDisableUpstart {
		oskiteUpstart := filepath.Join(gopath, "src", oskitePackage, "files/oskite.conf")
		configUpstart, err = prepareUpstart(oskiteUpstart, temps)
		if err != nil {
			return err
		}
		defer os.Remove(configUpstart)
	}

	oskite := pkg{
		appName:       *flagApp,
		importPath:    oskitePath,
		files:         files,
		version:       oskite.OSKITE_VERSION,
		upstartScript: configUpstart,
	}

	return oskite.build()
}

func buildKontrolProxy() error {
	if *flagProfile == "" || *flagRegion == "" {
		return errors.New("Please define config -c and region -r")
	}

	gopath := os.Getenv("GOPATH")
	if gopath == "" {
		return errors.New("GOPATH is not set")
	}

	kdproxyPath := "koding/kontrol/kontrolproxy"

	temps := struct {
		Profile   string
		Region    string
		UserProxy string
	}{
		Profile: *flagProfile,
		Region:  *flagRegion,
	}

	var files = make([]string, 0)
	switch *flagProxy {
	case "koding":
		files = append(files, "certs/koding_com_cert.pem", "certs/koding_com_key.pem")
	case "y":
		files = append(files, "certs/y_koding_com_cert.pem", "certs/y_koding_com_key.pem")
	case "x":
		files = append(files, "certs/x_koding_com_cert.pem", "certs/x_koding_com_key.pem")
	case "user":
		temps.UserProxy = "-v"
		files = append(files, "certs/kd_io_cert.pem", "certs/kd_io_key.pem")
	default:
		return errors.New("Please define certs to be included with -p. Available certs: [user | koding | x | y]")
	}

	files = append(files, filepath.Join(gopath, "src", kdproxyPath, "files"))

	// change our upstartscript because it's a template
	var configUpstart string
	var err error
	if !*flagDisableUpstart {
		kdproxyUpstart := filepath.Join(gopath, "src", kdproxyPath, "files/kontrolproxy.conf")
		configUpstart, err = prepareUpstart(kdproxyUpstart, temps)
		if err != nil {
			return err
		}
		defer os.Remove(configUpstart)
	}

	kontrolproxy := pkg{
		appName:       *flagApp,
		importPath:    kdproxyPath,
		files:         files,
		version:       "0.0.9",
		upstartScript: configUpstart,
	}

	return kontrolproxy.build()
}

func (p *pkg) build() error {
	if *flagProfile == "" || *flagRegion == "" {
		fmt.Printf("building '%s'\n", *flagApp)
	} else {
		fmt.Printf("building '%s' for config '%s' and region '%s'\n", *flagApp, *flagProfile, *flagRegion)

		// prepare config folder
		tempDir, err := ioutil.TempDir(".", "gopackage_")
		if err != nil {
			return err
		}
		defer os.RemoveAll(tempDir)

		configDir := filepath.Join(tempDir, "config")
		os.MkdirAll(configDir, 0755)

		// koding-config-manager needs it
		err = ioutil.WriteFile("VERSION", []byte(p.version), 0755)
		if err != nil {
			return err
		}
		defer os.Remove("VERSION")

		c, err := config.ReadConfigManager(*flagProfile)
		if err != nil {
			return err
		}

		configPretty, err := json.MarshalIndent(c, "", "  ")
		if err != nil {
			return err
		}

		configFile := filepath.Join(configDir, fmt.Sprintf("main.%s.json", *flagProfile))
		err = ioutil.WriteFile(configFile, configPretty, 0644)
		if err != nil {
			return err
		}

		p.files = append(p.files, configDir)
	}

	// Now it's time to build
	if runtime.GOOS != "linux" {
		return errors.New("Not supported. Please run on a linux machine.")
	}

	deb := &build.Deb{
		Debug:         *flagDebug,
		AppName:       p.appName,
		Version:       p.version,
		ImportPath:    p.importPath,
		Files:         strings.Join(p.files, ","),
		InstallPrefix: "opt/kite",
		UpstartScript: p.upstartScript,
	}

	debFile, err := deb.Build()
	if err != nil {
		log.Println("linux:", err)
	}

	// rename file to see for which region and env it is created
	oldname := debFile
	newname := ""

	if *flagProfile == "" || *flagRegion == "" {
		newname = fmt.Sprintf("%s_%s_%s.deb", p.appName, p.version, deb.Arch)
	} else {
		newname = fmt.Sprintf("%s_%s_%s-%s_%s.deb", p.appName, p.version, *flagProfile, *flagRegion, deb.Arch)
	}

	if err := os.Rename(oldname, newname); err != nil {
		return err
	}

	fmt.Printf("success '%s' is ready. Some helpful commands for you:\n\n", newname)
	fmt.Printf("  show deb content   : dpkg -c %s\n", newname)
	fmt.Printf("  show basic info    : dpkg -f %s\n", newname)
	fmt.Printf("  install to machine : dpkg -i %s\n\n", newname)

	return nil
}

func prepareUpstart(path string, v interface{}) (string, error) {
	file, err := ioutil.TempFile(".", "gopackage_")
	if err != nil {
		return "", err
	}
	defer file.Close()

	t, err := template.ParseFiles(path)
	if err != nil {
		return "", err
	}

	if err := t.Execute(file, v); err != nil {
		return "", err
	}

	return file.Name(), nil
}<|MERGE_RESOLUTION|>--- conflicted
+++ resolved
@@ -17,14 +17,6 @@
 	"strconv"
 	"strings"
 	"text/template"
-<<<<<<< HEAD
-)
-
-var (
-	flagProfile = flag.String("c", "", "Define config profile to be included")
-	flagRegion  = flag.String("r", "", "Define region profile to be included")
-	flagApp     = flag.String("a", "", "App to be build")
-=======
 
 	"github.com/koding/kite/reverseproxy"
 )
@@ -35,7 +27,6 @@
 	flagEnvironment = flag.String("e", "", "Define environment profile to be included")
 	flagHost        = flag.String("h", "", "Define hostname for kite reveseproxy")
 	flagApp         = flag.String("a", "", "App to be build")
->>>>>>> 775dc61d
 
 	// kontrolproxy specific flags
 	flagProxy = flag.String("p", "", "Select user proxy or koding proxy") // Proxy only
@@ -89,22 +80,16 @@
 	return pkgs
 }
 
-<<<<<<< HEAD
-func buildKlient() error {
-=======
 func buildProxyKite() error {
 	if *flagEnvironment == "" || *flagRegion == "" || *flagHost == "" {
 		return errors.New("Please define environment -e , region -r and host -h")
 	}
 
->>>>>>> 775dc61d
-	gopath := os.Getenv("GOPATH")
-	if gopath == "" {
-		return errors.New("GOPATH is not set")
-	}
-
-<<<<<<< HEAD
-=======
+	gopath := os.Getenv("GOPATH")
+	if gopath == "" {
+		return errors.New("GOPATH is not set")
+	}
+
 	importPath := "github.com/koding/kite/reverseproxy/reverseproxy"
 	upstartPath := filepath.Join(gopath, "src/koding/kites/reverseproxy/files/reverseproxy.conf")
 
@@ -145,7 +130,6 @@
 		return errors.New("GOPATH is not set")
 	}
 
->>>>>>> 775dc61d
 	importPath := "koding/kites/klient"
 	upstartPath := filepath.Join(gopath, "src", importPath, "files/klient.conf")
 
