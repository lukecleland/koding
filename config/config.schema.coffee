config =
  _selfConfig :
    defaultConfig : "vagrant"
  kite :
    applications :
      name              : 1
      pidPath           : 1
      logFile           : 1
      amqp            :
        host            : 1
        login           : 1
        password        : 1
        heartbeat       : 1
      apiUri            : 1
      usersPath         : 1
      vhostDir          : 1
      defaultDomain     : 1
      minAllowedUid     : 1
      debugApi          : 1
    databases    :
      name              : 1
      pidPath           : 1
      logFile           : 1
      port              : 1
      amqp                  :
        host                : 1
        login               : 1
        password            : 1
        heartbeat           : 1
      apiUri            : 1
      mysql             :
        usersPath       : 1
        backupDir       : 1
        databases       :
          mysql         : [{ host : 1, user : 1, password:1}]
      mongo             :
        databases       :
          mongodb       : [{ host : 1, user : 1, password:1}]
  main            :
    environment   : 1
    regions       :
      kodingme    : 1
      vagrant     : 1
      sj          : 1
      aws         : 1
      premium     : 1
    version       : 1
    aws           :
      key         : 1
      secret      : 1
    uri           :
      address     : 1
    userSitesDomain: 1
    containerSubnet: 1
    vmPool        : 1
    projectRoot   : 1
    webserver     :
      useCacheHeader: 1
      login       : 1
      port        : []
      clusterSize : 1
      queueName   : 1
      watch       : 1
    socialapi:
      port        : 1
      clusterSize : 1
      proxyUrl    : 1
    sourceServer  :
      enabled     : 1
      port        : 1
    mongo         : 1
    mongoKontrol  : 1
    mongoReplSet  : 1
    mongoMinWrites: 1
    runGoBroker   : 1
    runGoBrokerKite: 1
    runPremiumBrokerKite: 1
    runPremiumBroker: 1
    runKontrol    : 1
    runKloud      : 1
    runRerouting  : 1
    compileGo     : 1
    buildClient   : 1
    runOsKite     : 0
    runTerminalKite: 0
    runProxy      : 0
    redis         : 1
    subscriptionEndpoint   : 1
    misc          :
      claimGlobalNamesForUsers: 1
      updateAllSlugs : 1
      debugConnectionErrors: 1
    bitly :
      username  : 1
      apiKey    : 1
    authWorker    :
      authExchange: 1
      authAllExchange: 1
      login           : 1
      queueName       : 1
      numberOfWorkers : 1
      watch           : 1
    guestCleanerWorker    :
      enabled             : 1
      login               : 1
      queueName           : 1
      numberOfWorkers     : 1
      watch               : 1
      cronSchedule        : 1
      usageLimitInMinutes : 1
    elasticSearch         :
      host                : 1
      port                : 1
      enabled             : 1
      queue               : 1
    emailConfirmationCheckerWorker :
      enabled             : 1
      login               : 1
      queueName           : 1
      numberOfWorkers     : 1
      watch               : 1
      cronSchedule        : 1
      usageLimitInMinutes : 1
    sitemapWorker         :
      enabled             : 1
      login               : 1
      queueName           : 1
      numberOfWorkers     : 1
      watch               : 1
      cronSchedule        : 1
    social        :
      login       : 1
      numberOfWorkers: 1
      watch       : 1
      queueName   : 1
      verbose     : 1
      kitePort    : 1
    log           :
      login       : 1
      numberOfWorkers: 1
      watch       : 1
      queueName   : 1
      verbose     : 1
      run         : 1
      runWorker   : 1
    presence        :
      exchange      : 1
    client          :
      version       : 1
      watch         : 1
      watchDuration : 1
      includesPath  : 1
      indexMaster   : 1
      index         : 1
      useStaticFileServer: 1
      staticFilesBaseUrl: 1
      runtimeOptions  :
        kites:
          disableWebSocketByDefault: 1
          stack:
            force: 1
            newKites: 1
          kontrol:
            username: 1
          os:
            version: 1
          terminal:
            version: 1
<<<<<<< HEAD
          klient:
            version: 1
          kloud:
            version: 1
=======
        algolia:
          appId: 1
          apiKey: 1
          indexSuffix: 1
>>>>>>> 400694c6
        osKitePollingMs: 1
        userIdleMs: 1
        sessionCookie :
          maxAge      : 1
          secure      : 1
        environment   : 1
        activityFetchCount : 1
        authExchange  : 1
        github        :
          clientId    : 1
        embedly       :
          apiKey      : 1
        userSitesDomain: 1
        logToExternal : 1
        logToInternal : 1
        resourceName  : 1
        logResourceName: 1
        socialApiUri  : 1
        logApiUri     : 1
        suppressLogs  : 1
        version       : 1
        mainUri       : 1
        broker        :
          servicesEndpoint: 1
        premiumBroker        :
          servicesEndpoint: 1
        brokerKite    :
          servicesEndpoint: 1
          brokerExchange: 1
        premiumBrokerKite:
          servicesEndpoint : 1
          brokerExchange   : 1
        apiUri        : 1
        appsUri       : 1
        uploadsUri    : 1
        uploadsUriForGroup: 1
        sourceUri     : 1
        newkontrol    :
          url         : 1
        fileFetchTimeout: 1
        externalProfiles  :
          github          :
            nicename      : 1
            urlLocation   : 1
          odesk           :
            nicename      : 1
            urlLocation   : 1
          facebook        :
            nicename      : 1
            urlLocation   : 1
          google          :
            nicename      : 1
          linkedin        :
            nicename      : 1
          twitter         :
            nicename      : 1
          # bitbucket     :
          #   nicename    : 1
        troubleshoot      :
          idleTime        : 1
          externalUrl     : 1
        recaptcha         : 1
      # authResourceName : DO NOT COMMIT THIS BACK IN NOR DELETE. IT KEEPS COMING BACK. devrim.
    mq            :
      host        : 1
      port        : 1
      apiPort     : 1
      apiAddress  : 1
      login       : 1
      componentUser: 1
      password    : 1
      heartbeat   : 1
      vhost       : 1
    broker        :
      name        : 1
      serviceGenericName: 1
      ip          : 1
      port        : 1
      certFile    : 1
      keyFile     : 1
      webProtocol : 1
      authExchange: 1
      authAllExchange: 1
      failoverUri : 1
    premiumBroker :
      name        : 1
      serviceGenericName: 1
      ip          : 1
      port        : 1
      certFile    : 1
      keyFile     : 1
      webProtocol : 1
      authExchange: 1
      authAllExchange: 1
      failoverUri : 1
    brokerKite    :
      name        : 1
      serviceGenericName: 1
      ip          : 1
      port        : 1
      certFile    : 1
      keyFile     : 1
      webProtocol : 1
      authExchange: 1
      authAllExchange: 1
      failoverUri : 1
    premiumBrokerKite :
      name        : 1
      serviceGenericName: 1
      ip          : 1
      port        : 1
      certFile    : 1
      keyFile     : 1
      webProtocol : 1
      authExchange: 1
      authAllExchange: 1
      failoverUri : 1
    kites:
      disconnectTimeout: 1
      vhost       : 1
    email         :
      host        : 1
      protocol    : 1
      defaultFromAddress: 1
    emailWorker   :
      cronInstant : 1
      cronDaily   : 1
      run         : 1
      forcedRecipient : 1
      maxAge      : 1
    emailSender   :
      run         : 1
    guests        :
      poolSize        : 1
      batchSize       : 1
      cleanupCron     : 1
    pidFile       : 1
    etcd            : [{ host : 1, port : 1}]
    newkites      :
      useTLS          : 1
      certFile        : 1
      keyFile         : 1
    newkontrol      :
      port            : 1
      useTLS          : 1
      certFile        : 1
      keyFile         : 1
      publicKeyFile   : 1
      privateKeyFile  : 1
    proxyKite       :
      domain        : 1
      certFile      : 1
      keyFile       : 1
    kontrold        :
      vhost         : 1
      overview      :
        apiHost     : 1
        apiPort     : 1
        port        : 1
        kodingHost  : 1
        socialHost  : 1
      api           :
        port        : 1
        url         : 1
      proxy         :
        port        : 1
        portssl     : 1
        ftpip       : 1
    recurly         :
      apiKey        : 1
      loggedRequests: 1
    embedly         :
      apiKey        : 1
    followFeed      :
      host          : 1
      port          : 1
      componentUser : 1
      password      : 1
      vhost         : 1
    opsview	        :
      push	        : 1
      host          : 1
      bin           : 1
      conf          : 1
    github          :
      clientId      : 1
      clientSecret  : 1
    odesk           :
      key           : 1
      secret        : 1
      request_url   : 1
      access_url    : 1
      secret_url    : 1
      version       : 1
      signature     : 1
      redirect_uri  : 1
    facebook        :
      clientId      : 1
      clientSecret  : 1
      redirectUri   : 1
    google          :
      client_id     : 1
      client_secret : 1
      redirect_uri  : 1
    statsd          :
      use           : 1
      ip            : 1
      port          : 1
    graphite        :
      use           : 1
      host          : 1
      port          : 1
    linkedin        :
      client_id     : 1
      client_secret : 1
      redirect_uri  : 1
    twitter         :
      key           : 1
      secret        : 1
      redirect_uri  : 1
      request_url   : 1
      access_url    : 1
      secret_url    : 1
      version       : 1
      signature     : 1
    mixpanel        : 1
    rollbar         : 1
    slack           :
      token         : 1
      channel       : 1
    logLevel        :
      oskite        : 1
      terminal      : 1
      kontrolproxy  : 1
      kontroldaemon : 1
      vmproxy       : 1
      graphitefeeder: 1
      sync          : 1
      postModifier  : 1
      router        : 1
      rerouting     : 1
      overview      : 1
      amqputil      : 1
      rabbitMQ      : 1
      ldapserver    : 1
      broker        : 1
    defaultVMConfigs:
      freeVM        :
        storage     : 1
        ram         : 1
        cpu         : 1
    sessionCookie   :
      maxAge        : 1
      secure        : 1
    troubleshoot    :
      recipientEmail: 1
    recaptcha       : 1
module.exports = config<|MERGE_RESOLUTION|>--- conflicted
+++ resolved
@@ -166,17 +166,14 @@
             version: 1
           terminal:
             version: 1
-<<<<<<< HEAD
           klient:
             version: 1
           kloud:
             version: 1
-=======
         algolia:
           appId: 1
           apiKey: 1
           indexSuffix: 1
->>>>>>> 400694c6
         osKitePollingMs: 1
         userIdleMs: 1
         sessionCookie :
