--- conflicted
+++ resolved
@@ -199,10 +199,5 @@
     password    : 's486auEkPzvUjYfeFTMQ'
     vhost       : 'followfeed'
   github        :
-<<<<<<< HEAD
-    clientId    : "f733c52d991ae9642365"
-    clientSecret: "ab200fda4915f72ccd63cf7ae554865b225fb033"
-=======
     clientId    : "5891e574253e65ddb7ea"
     clientSecret: "9c8e89e9ae5818a2896c01601e430808ad31c84a"
->>>>>>> 33df3941
