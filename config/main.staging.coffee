--- conflicted
+++ resolved
@@ -330,15 +330,12 @@
     rabbitMQ      : "info"
     ldapserver    : "info"
     broker        : "info"
-<<<<<<< HEAD
   defaultVMConfigs:
     freeVM        :
       storage     : 4096
       ram         : 1024
       cpu         : 1
-=======
   graphite       :
     use          : true
     host         : "172.168.2.7"
-    port         : 2003
->>>>>>> 8938de7e
+    port         : 2003