<<<<<<< HEAD
zlib                  = require 'compress-buffer'
traverse              = require 'traverse'
log                   = console.log

=======
traverse            = require 'traverse'
fs                  = require 'fs'
>>>>>>> 0c1bba7a
Configuration = (options={}) ->

  boot2dockerbox      = "192.168.59.103"

  hostname            = options.hostname       or "lvh.me:8090"
  publicHostname      = options.publicHostname or process.env.USER
  region              = options.region         or "dev"
  configName          = options.configName     or "dev"
  environment         = options.environment    or "dev"
  projectRoot         = options.projectRoot    or __dirname
  version             = options.version        or "2.0" # TBD

  branch              = options.branch         or "cake-rewrite"
  build               = options.build          or "1111"

  mongo               = "#{boot2dockerbox}:27017/koding"

  redis               =
    host              : "#{boot2dockerbox}"
    port              : "6379"
    db                : 0

  rabbitmq            =
    host              : "#{boot2dockerbox}"
    port              : 5672
    apiPort           : 15672
    login             : "guest"
    password          : "guest"
    vhost             : "/"

  mq                  =
    host              : "#{rabbitmq.host}"
    port              : rabbitmq.port
    apiAddress        : "#{rabbitmq.host}"
    apiPort           : "#{rabbitmq.apiPort}"
    login             : "#{rabbitmq.login}"
    componentUser     : "#{rabbitmq.login}"
    password          : "#{rabbitmq.password}"
    heartbeat         : 0
    vhost             : "#{rabbitmq.vhost}"

  etcd                = "#{boot2dockerbox}:4001"

  customDomain        =
    public            : "http://koding-#{publicHostname}.ngrok.com"
    public_           : "koding-#{publicHostname}.ngrok.com"
    local             : "http://lvh.me"
    local_            : "lvh.me"
    port              : 8090

  sendgrid            =
    username: "koding"
    password: "DEQl7_Dr"

  # email worker config
  email               =
    host              : "#{customDomain.public_}"
    protocol          : 'http:'
    defaultFromAddress: 'hello@koding.com'
    defaultFromName   : 'koding'
    username          : sendgrid.username
    password          : sendgrid.password
    templateRoot      : "workers/sitemap/files/"
    forcedRecipient   : undefined

  # KONTROL DEPLOYMENT IS SEPARATED FROM PROD DEPLOY.
  kontrol             =
    url               : "#{customDomain.public}/kontrol/kite"
    port              : 4000
    useTLS            : no
    certFile          : ""
    keyFile           : ""
    publicKeyFile     : "./certs/test_kontrol_rsa_public.pem"
    privateKeyFile    : "./certs/test_kontrol_rsa_private.pem"

  broker              =
    name              : "broker"
    serviceGenericName: "broker"
    ip                : ""
    webProtocol       : "http:"
    host              : customDomain.public
    port              : 8008
    certFile          : ""
    keyFile           : ""
    authExchange      : "auth"
    authAllExchange   : "authAll"
    failoverUri       : customDomain.public

  # this is for domain settings on environment backend eg. kd.io
  userSitesDomain     = "#{customDomain.public_}"

  socialQueueName     = "koding-social-#{configName}"
  logQueueName        = socialQueueName+'log'

  regions             =
    kodingme          : "#{configName}"
    vagrant           : "vagrant"
    sj                : "sj"
    aws               : "aws"
    premium           : "vagrant"

  #TODO change these credentials
  algolia             =
    appId             : 'DYVV81J2S1'
    apiKey            : '303eb858050b1067bcd704d6cbfb977c'
    indexSuffix       : '.dev'

  algoliaSecret       =
    appId             : algolia.appId
    apiKey            : algolia.apiKey
    indexSuffix       : algolia.indexSuffix
    apiSecretKey      : '041427512bcdcd0c7bd4899ec8175f46'

  mixpanel            =
    token             : "a57181e216d9f713e19d5ce6d6fb6cb3"
    enabled           : no

  # postgres is used only by socialapi
  postgres =
    host     : "#{boot2dockerbox}"
    port     : 5432
    username : "socialapplication"
    password : "socialapplication"
    dbname   : "social2"

  # configuration for socialapi, order will be the same with
  # ./go/src/socialapi/config/configtypes.go
  socialapi =
    # config for ndoe workers
    proxyUrl          : "http://localhost:7000"
    configFilePath    : "#{projectRoot}/go/src/socialapi/config/dev.toml"
    # end for node worker configs

    # postgres config
    postgres          : postgres
    # rabbitmq configuration
    mq                : mq
    # connection string for redis
    redis             :  url: "#{redis.host}:#{redis.port}"
    mongo             : mongo
    environment       : environment
    region            : region
    hostname          : hostname
    # config related with the email worker
    email             : email
    # sitemap's redis DB number, we are setting it not to pollute the cache db
    sitemap           :
      redisDB         : 0
    # algolia is the search engine for autocomplete
    algolia           : algoliaSecret
    # analytics service config
    mixpanel          : mixpanel
    limits            :
      messageBodyMinLen    : 1
      postThrottleDuration : "15s"
      postThrottleCount    : "3"
    eventExchangeName : "BrokerMessageBus"
    disableCaching    : no
    debug             : yes

  KONFIG              =
    environment       : environment
    regions           : regions
    region            : region
    hostname          : hostname
    publicHostname    : publicHostname
    version           : version
    broker            : broker
    uri               : {address: "#{customDomain.public}"}
    userSitesDomain   : userSitesDomain
    projectRoot       : projectRoot
    socialapi         : socialapi
    mongo             : mongo
    redis             : "#{redis.host}:#{redis.port}"
    misc              : {claimGlobalNamesForUsers: no, updateAllSlugs : no, debugConnectionErrors: yes}

    # -- WORKER CONFIGURATION -- #

    webserver         : {port          : 3000                        , useCacheHeader: no}
    authWorker        : {login         : "#{rabbitmq.login}"         , queueName : socialQueueName+'auth', authExchange      : "auth"             , authAllExchange : "authAll"}
<<<<<<< HEAD
    mq                : mq
    emailWorker       :
      cronInstant     : '*/10 * * * * *'
      cronDaily       : '0 10 0 * * *'
      run             : no
      forcedRecipient : email.forcedRecipient,
      maxAge          : 3

    elasticSearch     : {host          : "#{boot2dockerbox}" , port      : 9200                  , enabled           : no                 , queue           : "elasticSearchFeederQueue"}
    social            : {port          : 3030                        , login     : "#{rabbitmq.login}"   , queueName         : socialQueueName    , kitePort        : 8765 }
    email             : email
    newkites          : {useTLS        : no                          , certFile  : ""                    , keyFile: "#{projectRoot}/kite_home/koding/kite.key"}
    log               : {login         : "#{rabbitmq.login}"         , queueName : logQueueName}
    boxproxy          : {port          : 8090 }
    sourcemaps        : {port          : 3526 }
    appsproxy         : {port          : 3500 }

    kloud             : {port          : 5500, privateKeyFile: kontrol.privateKeyFile, publicKeyFile: kontrol.publicKeyFile, kontrolUrl: "http://kontrol-#{publicHostname}.ngrok.com/kite"  }
    emailConfirmationCheckerWorker     : {enabled: no, login : "#{rabbitmq.login}", queueName: socialQueueName+'emailConfirmationCheckerWorker',cronSchedule: '0 * * * * *',usageLimitInMinutes  : 60}

    newkontrol        : kontrol
=======
    mq                : {host          : "#{rabbitmq.host}"          , port      : rabbitmq.port         , apiAddress        : "#{rabbitmq.host}" , apiPort         : "#{rabbitmq.apiPort}", login:"#{rabbitmq.login}",componentUser:"#{rabbitmq.login}",password: "#{rabbitmq.password}",heartbeat: 0, vhost: "#{rabbitmq.vhost}"}
    emailWorker       : {cronInstant   : '*/10 * * * * *'            , cronDaily : '0 10 0 * * *'        , run               : no                 , forcedRecipient : undefined, maxAge: 3}
    elasticSearch     : {host          : "#{boot2dockerbox}"         , port      : 9200                  , enabled           : no                 , queue           : "elasticSearchFeederQueue"}
    social            : {port          : 3030                        , login     : "#{rabbitmq.login}"   , queueName         : socialQueueName    , kitePort        : 8765 }
    email             : {host          : "#{customDomain.public_}"   , protocol  : 'http:'               , defaultFromAddress: 'hello@koding.com' }
    newkites          : {useTLS        : no                          , certFile  : ""                    , keyFile: "#{projectRoot}/kite_home/koding/kite.key"}
    log               : {login         : "#{rabbitmq.login}"         , queueName : logQueueName}
    kloud             : {port          : 5500                        , privateKeyFile: kontrol.privateKeyFile, publicKeyFile: kontrol.publicKeyFile, kontrolUrl: "#{kontrol.url}", registerUrl: "#{customDomain.public}/kloud/kite"  }
    kontrol           : kontrol
    newkontrol        : kontrol #deprecate this kontrol is now one.
    emailConfirmationCheckerWorker     : {enabled: no, login : "#{rabbitmq.login}", queueName: socialQueueName+'emailConfirmationCheckerWorker',cronSchedule: '0 * * * * *',usageLimitInMinutes  : 60}
    appsproxy         : {port          : 3500 }
    sourcemaps        : {port          : 3526 }
>>>>>>> 0c1bba7a

    # -- MISC SERVICES --#
    recurly           : {apiKey        : '4a0b7965feb841238eadf94a46ef72ee'            , loggedRequests: "/^(subscriptions|transactions)/"}
    sendgrid          : sendgrid
    opsview           : {push          : no                                            , host          : '', bin: null, conf: null}
    github            : {clientId      : "f8e440b796d953ea01e5"                        , clientSecret  : "b72e2576926a5d67119d5b440107639c6499ed42"}
    odesk             : {key           : "639ec9419bc6500a64a2d5c3c29c2cf8"            , secret        : "549b7635e1e4385e",request_url: "https://www.odesk.com/api/auth/v1/oauth/token/request",access_url: "https://www.odesk.com/api/auth/v1/oauth/token/access",secret_url: "https://www.odesk.com/services/api/auth?oauth_token=",version: "1.0",signature: "HMAC-SHA1",redirect_uri : "#{customDomain.host}:#{customDomain.port}/-/oauth/odesk/callback"}
    facebook          : {clientId      : "475071279247628"                             , clientSecret  : "65cc36108bb1ac71920dbd4d561aca27", redirectUri  : "#{customDomain.host}:#{customDomain.port}/-/oauth/facebook/callback"}
    google            : {client_id     : "1058622748167.apps.googleusercontent.com"    , client_secret : "vlF2m9wue6JEvsrcAaQ-y9wq",redirect_uri : "#{customDomain.host}:#{customDomain.port}/-/oauth/google/callback"}
    twitter           : {key           : "aFVoHwffzThRszhMo2IQQ"                       , secret        : "QsTgIITMwo2yBJtpcp9sUETSHqEZ2Fh7qEQtRtOi2E",redirect_uri : "#{customDomain.host}:#{customDomain.port}/-/oauth/twitter/callback",    request_url  : "https://twitter.com/oauth/request_token",    access_url   : "https://twitter.com/oauth/access_token",secret_url: "https://twitter.com/oauth/authenticate?oauth_token=",version: "1.0",signature: "HMAC-SHA1"}
    linkedin          : {client_id     : "f4xbuwft59ui"                                , client_secret : "fBWSPkARTnxdfomg", redirect_uri : "#{customDomain.host}:#{customDomain.port}/-/oauth/linkedin/callback"}
    slack             : {token         : "xoxp-2155583316-2155760004-2158149487-a72cf4", channel       : "C024LG80K"}
    statsd            : {use           : false                                         , ip            : "#{customDomain.host}", port: 8125}
    graphite          : {use           : false                                         , host          : "#{customDomain.host}", port: 2003}
    sessionCookie     : {maxAge        : 1000 * 60 * 60 * 24 * 14                      , secure        : no}
    logLevel          : {neo4jfeeder   : "notice", oskite: "info", terminal: "info"    , kontrolproxy  : "notice", kontroldaemon : "notice",userpresence  : "notice", vmproxy: "notice", graphitefeeder: "notice", sync: "notice", topicModifier : "notice",  postModifier  : "notice", router: "notice", rerouting: "notice", overview: "notice", amqputil: "notice",rabbitMQ: "notice",ldapserver: "notice",broker: "notice"}
    aws               : {key           : 'AKIAJSUVKX6PD254UGAA'                        , secret        : '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'}
    embedly           : {apiKey        : '94991069fb354d4e8fdb825e52d4134a'}
    troubleshoot      : {recipientEmail: "can@koding.com"}
    rollbar           : "71c25e4dc728431b88f82bd3e7a600c9"
    mixpanel          : mixpanel.token

    #--- CLIENT-SIDE BUILD CONFIGURATION ---#

    client            : {watch: yes, version       : version, includesPath:'client', indexMaster: "index-master.html", index: "default.html", useStaticFileServer: no, staticFilesBaseUrl: "#{customDomain.public}:#{customDomain.port}"}

  #-------- runtimeOptions: PROPERTIES SHARED WITH BROWSER --------#
  KONFIG.client.runtimeOptions =
    kites             : require './kites.coffee'           # browser passes this version information to kontrol, so it connects to correct version of the kite.
    algolia           : algolia
    logToExternal     : no                                 # rollbar, mixpanel etc.
    suppressLogs      : no
    logToInternal     : no                                 # log worker
    authExchange      : "auth"
    environment       : environment                        # this is where browser knows what kite environment to query for
    version           : version
    resourceName      : socialQueueName
    userSitesDomain   : userSitesDomain
    logResourceName   : logQueueName
    socialApiUri      : "/xhr"
    apiUri            : "/"
    mainUri           : "/"
    sourceMapsUri     : "/sourcemaps"
    broker            : uri  : "/subscribe"
    appsUri           : "/appsproxy"
    uploadsUri        : 'https://koding-uploads.s3.amazonaws.com'
    uploadsUriForGroup: 'https://koding-groups.s3.amazonaws.com'
    fileFetchTimeout  : 1000 * 15
    userIdleMs        : 1000 * 60 * 5
    embedly           : {apiKey       : "94991069fb354d4e8fdb825e52d4134a"     }
    github            : {clientId     : "f8e440b796d953ea01e5" }
    newkontrol        : {url          : "#{kontrol.url}"}
    sessionCookie     : {maxAge       : 1000 * 60 * 60 * 24 * 14, secure: no   }
    troubleshoot      : {idleTime     : 1000 * 60 * 60          , externalUrl  : "https://s3.amazonaws.com/koding-ping/healthcheck.json"}
    externalProfiles  :
      google          : {nicename: 'Google'  }
      linkedin        : {nicename: 'LinkedIn'}
      twitter         : {nicename: 'Twitter' }
      odesk           : {nicename: 'oDesk'   , urlLocation: 'info.profile_url' }
      facebook        : {nicename: 'Facebook', urlLocation: 'link'             }
      github          : {nicename: 'GitHub'  , urlLocation: 'html_url'         }

      # END: PROPERTIES SHARED WITH BROWSER #


  #--- RUNTIME CONFIGURATION: WORKERS AND KITES ---#
  GOBIN = "#{projectRoot}/go/bin"


  # THESE COMMANDS WILL EXECUTE IN PARALLEL.

  KONFIG.workers =
    kontrol             : command : "#{GOBIN}/rerun koding/kites/kontrol -c #{configName} -r #{region} -m #{etcd}"
    kloud               : command : "#{GOBIN}/kloud                      -c #{configName} -r #{region} -env dev -port #{KONFIG.kloud.port} -public-key #{kontrol.publicKeyFile} -private-key #{kontrol.privateKeyFile} -kontrol-url #{kontrol.url}  -register-url #{KONFIG.kloud.registerUrl}"
    broker              : command : "#{GOBIN}/rerun koding/broker        -c #{configName}"
    rerouting           : command : "#{GOBIN}/rerun koding/rerouting     -c #{configName}"
    reverseProxy        : command : "#{GOBIN}/reverseproxy               -port 1234 -env production -region #{publicHostname}PublicEnvironment -publicHost proxy-#{publicHostname}.ngrok.com -publicPort 80"

    socialapi           : command : "cd #{projectRoot}/go/src/socialapi && make develop -j config=#{socialapi.configFilePath} && cd #{projectRoot}"

    authworker          : command : "./watch-node #{projectRoot}/workers/auth/index.js               -c #{configName} --disable-newrelic"
    sourcemaps          : command : "./watch-node #{projectRoot}/servers/sourcemaps/index.js         -c #{configName} -p #{KONFIG.sourcemaps.port} --disable-newrelic"
    emailsender         : command : "./watch-node #{projectRoot}/workers/emailsender/index.js        -c #{configName} --disable-newrelic"
    appsproxy           : command : "./watch-node #{projectRoot}/servers/appsproxy/web.js            -c #{configName} -p #{KONFIG.appsproxy.port} --disable-newrelic"
    webserver           : command : "./watch-node #{projectRoot}/servers/index.js                    -c #{configName} -p #{KONFIG.webserver.port}   --disable-newrelic"
    socialworker        : command : "./watch-node #{projectRoot}/workers/social/index.js             -c #{configName} -p #{KONFIG.social.port} -r #{region} --disable-newrelic --kite-port=13020"

    clientWatcher       : command : "ulimit -n 1024 && coffee #{projectRoot}/build-client.coffee    --watch --sourceMapsUri /sourcemaps --verbose true"

    ngrokProxy          : command : "coffee #{projectRoot}/ngrokProxy --user #{publicHostname}"
    guestCleaner        : command : "#{GOBIN}/rerun koding/workers/guestcleanerworker -c #{configName}"



































  #-------------------------------------------------------------------------#
  #---- SECTION: AUTO GENERATED CONFIGURATION FILES ------------------------#
  #---- DO NOT CHANGE ANYTHING BELOW. IT'S GENERATED FROM WHAT'S ABOVE  ----#
  #-------------------------------------------------------------------------#

  KONFIG.JSON = JSON.stringify KONFIG

  #---- SUPERVISOR CONFIG ----#

  generateEnvVariables = (KONFIG)->
    conf = {}
    travis = traverse(KONFIG)
    travis.paths().forEach (path) -> conf["KONFIG_#{path.join("_")}".toUpperCase()] = travis.get(path) unless typeof travis.get(path) is 'object'
    return conf

  generateSupervisorConf = (KONFIG)->
    supervisorEnvironmentStr = ''
    supervisorEnvironmentStr += "#{key}='#{val}'," for key,val of KONFIG.ENV
    conf = """
      [supervisord]
      environment=#{supervisorEnvironmentStr}\n
      [inet_http_server]
      port=*:9001\n\n"""
    conf +="""
      [program:#{key}]
      command=#{val.command}\n
    """ for key,val of KONFIG.workers
    return conf

  nginxConf = """

    worker_processes  1;

    #error_log  logs/error.log;
    #error_log  logs/error.log  notice;
    #error_log  logs/error.log  info;

    #pid        logs/nginx.pid;



    events {
        worker_connections  1024;
    }
    http {
    upstream webs       { server 127.0.0.1:#{KONFIG.webserver.port}  ;}
    upstream social     { server 127.0.0.1:#{KONFIG.social.port}     ;}
    upstream subscribe  { server 127.0.0.1:#{KONFIG.broker.port}     ;}
    upstream kloud      { server 127.0.0.1:#{KONFIG.kloud.port}      ;}
    upstream kontrol    { server 127.0.0.1:#{KONFIG.kontrol.port}    ;}
    upstream appsproxy  { server 127.0.0.1:#{KONFIG.appsproxy.port}  ;}
    upstream sourcemaps { server 127.0.0.1:#{KONFIG.sourcemaps.port} ;}

    map $http_upgrade $connection_upgrade { default upgrade; '' close; }

    gzip on;
    gzip_disable "msie6";

    gzip_vary on;
    gzip_proxied any;
    gzip_comp_level 6;
    gzip_buffers 16 8k;
    gzip_http_version 1.1;
    gzip_types text/plain text/css application/json application/x-javascript text/xml application/xml application/xml+rss text/javascript;

    server {
      listen 8090 default_server;
      listen [::]:8090 default_server ipv6only=on;

      root /usr/share/nginx/html;
      index index.html index.htm;

      # Make site accessible from http://localhost/
      server_name localhost;

      server_name #{hostname};
      location / {
        proxy_pass            http://webs;
        proxy_set_header      X-Real-IP       $remote_addr;
        proxy_set_header      X-Forwarded-For $proxy_add_x_forwarded_for;
        proxy_next_upstream   error timeout   invalid_header http_500;
        proxy_connect_timeout 1;
      }

      location /xhr {
        proxy_pass            http://social;
        proxy_set_header      X-Real-IP       $remote_addr;
        proxy_set_header      X-Forwarded-For $proxy_add_x_forwarded_for;
        proxy_next_upstream   error timeout   invalid_header http_500;
        proxy_connect_timeout 1;
      }

      location /appsproxy {
        proxy_pass            http://appsproxy;
        proxy_set_header      X-Real-IP       $remote_addr;
        proxy_set_header      X-Forwarded-For $proxy_add_x_forwarded_for;
        proxy_next_upstream   error timeout   invalid_header http_500;
        proxy_connect_timeout 1;
      }

      location /sourcemaps {
        proxy_pass            http://sourcemaps;
        proxy_set_header      X-Real-IP       $remote_addr;
        proxy_set_header      X-Forwarded-For $proxy_add_x_forwarded_for;
        proxy_next_upstream   error timeout   invalid_header http_500;
        proxy_connect_timeout 1;
      }


      location ~^/kloud/.* {
        proxy_pass            http://kloud;
        proxy_http_version    1.1;
        proxy_set_header      Upgrade         $http_upgrade;
        proxy_set_header      Connection      "upgrade";
        proxy_set_header      Host            $host;
        proxy_set_header      X-Real-IP       $remote_addr;
        proxy_set_header      X-Forwarded-For $proxy_add_x_forwarded_for;
        proxy_next_upstream   error timeout   invalid_header http_500;
        proxy_connect_timeout 1;
      }

      location ~^/kontrol/.* {
        proxy_pass            http://kontrol;
        proxy_http_version    1.1;
        proxy_set_header      Upgrade         $http_upgrade;
        proxy_set_header      Connection      "upgrade";
        proxy_set_header      Host            $host;
        proxy_set_header      X-Real-IP       $remote_addr;
        proxy_set_header      X-Forwarded-For $proxy_add_x_forwarded_for;
        proxy_next_upstream   error timeout   invalid_header http_500;
        proxy_connect_timeout 1;
      }


      location ~^/subscribe/.* {
        proxy_pass http://subscribe;

        proxy_http_version 1.1;
        proxy_set_header      Upgrade         $http_upgrade;
        proxy_set_header      Connection      "upgrade";
        proxy_set_header      Host            $host;
        proxy_set_header      X-Real-IP       $remote_addr;
        proxy_set_header      X-Forwarded-For $proxy_add_x_forwarded_for;
        proxy_next_upstream   error timeout   invalid_header http_500;
        proxy_connect_timeout 1;
      }

      location /websocket {
        proxy_pass http://subscribe;

        proxy_http_version 1.1;
        proxy_set_header      Upgrade         $http_upgrade;
        proxy_set_header      Connection      "upgrade";
        proxy_set_header      Host            $host;
        proxy_set_header      X-Real-IP       $remote_addr;
        proxy_set_header      X-Forwarded-For $proxy_add_x_forwarded_for;
        proxy_next_upstream   error timeout   invalid_header http_500;
        proxy_connect_timeout 1;
      }
    }
  }
  """
  fs.writeFileSync "./.dev.nginx.conf",nginxConf

  generateRunFile = (KONFIG) ->

    killlist = ->
      str = "kill -KILL "
      str += "$#{key}pid " for key,val of KONFIG.workers
      str += " $$" #kill self

      return str

    envvars = ->
      env = """
      export GOPATH=#{projectRoot}/go
      export GOBIN=#{projectRoot}/go/bin
      export KONFIG_JSON='#{KONFIG.JSON}'

      """
      env += "export #{key}='#{val}'\n" for key,val of KONFIG.ENV
      return env

    workerList = (separator=" ")->
      (key for key,val of KONFIG.workers).join separator

    workersRunList = ->
      workers = ""
      for key,val of KONFIG.workers

        workers += """

        function worker_daemon_#{key} {

          #------------- worker: #{key} -------------#
          #{val.command} &>#{projectRoot}/.logs/#{key}.log &
          #{key}pid=$!
          echo [#{key}] started with pid: $#{key}pid


        }

        function worker_#{key} {

          #------------- worker: #{key} -------------#
          #{val.command}

        }

        """
      return workers

    installScript = """

        echo '#---> BUILDING CLIENT (@gokmen) <---#'
        cd #{projectRoot}
        chmod +x ./build-client.coffee
        ./build-client.coffee --watch false  --verbose
        git submodule init
        git submodule update

        # Disabled for now, if any of installed globally with sudo
        # this overrides them and broke developers machine ~
        # npm i gulp stylus coffee-script -g --silent

        npm i --unsafe-perm --silent



        echo '#---> BUILDING GO WORKERS (@farslan) <---#'
        #{projectRoot}/go/build.sh

        echo '#---> BUILDING SOCIALAPI (@cihangir) <---#'
        cd #{projectRoot}/go/src/socialapi
        make configure
        # make install
        cd #{projectRoot}

        echo '#---> AUTHORIZING THIS COMPUTER WITH MATCHING KITE.KEY (@farslan) <---#'
        mkdir $HOME/.kite &>/dev/null
        echo copying #{KONFIG.newkites.keyFile} to $HOME/.kite/kite.key
        cp -f #{KONFIG.newkites.keyFile} $HOME/.kite/kite.key

        echo '#---> BUILDING BROKER-CLIENT @chris <---#'
        echo "building koding-broker-client."
        cd #{projectRoot}/node_modules_koding/koding-broker-client
        cake build
        cd #{projectRoot}


        echo
        echo
        echo 'ALL DONE. Enjoy! :)'
        echo
        echo
    """

    run = """
      #!/bin/bash

      # ------ THIS FILE IS AUTO-GENERATED ON EACH BUILD ----- #\n
      mkdir #{projectRoot}/.logs &>/dev/null

      SERVICES="mongo redis postgres rabbitmq etcd"

      #{envvars()}

      trap ctrl_c INT

      function ctrl_c () {
        echo "ctrl_c detected. killing all processes..."
        kill_all
      }

      nginxrun () {

        echo "starting nginx"
        nginx -s quit
        nginx -c #{projectRoot}/.dev.nginx.conf


      }

      function run () {
        check
        #{projectRoot}/go/build.sh
        cd #{projectRoot}/go/src/socialapi
        make configure
        cd #{projectRoot}

        nginxrun

        #{("worker_daemon_"+key+"\n" for key,val of KONFIG.workers).join(" ")}

        tail -fq ./.logs/*.log

      }

      #{workersRunList()}


      function printHelp (){

        echo "Usage: "
        echo ""
        echo "  run                    : to start koding"
        echo "  run killall            : to kill every process started by run script"
        echo "  run install            : to compile/install client and "
        echo "  run buildclient        : to see of specified worker logs only"
        echo "  run logs               : to see all workers logs"
        echo "  run log [worker]       : to see of specified worker logs only"
        echo "  run buildservices      : to initialize and start services"
        echo "  run services           : to stop and restart services"
        echo "  run worker             : to list workers"
        echo "  run worker [worker]    : to run a single worker"
        echo "  run help               : to show this list"
        echo ""

      }

      function check (){

        check_service_dependencies

        if [ -z "$DOCKER_HOST" ]; then
          echo "You need to export DOCKER_HOST, run 'boot2docker up' and follow the instructions."
          exit 1
        fi

        mongo #{mongo} --eval "db.stats()"  # do a simple harmless command of some sort

        RESULT=$?   # returns 0 if mongo eval succeeds

        if [ $RESULT -ne 0 ]; then
            echo "cant talk to mongodb at #{mongo}, is it not running? exiting."
            exit 1
        else
            echo "mongodb running!"
        fi


      }

      function check_service_dependencies () {
        echo "checking required services: nginx, docker, mongo..."
        command -v go           >/dev/null 2>&1 || { echo >&2 "I require go but it's not installed.  Aborting."; exit 1; }
        command -v docker       >/dev/null 2>&1 || { echo >&2 "I require docker but it's not installed.  Aborting."; exit 1; }
        command -v nginx        >/dev/null 2>&1 || { echo >&2 "I require nginx but it's not installed. (brew install nginx maybe?)  Aborting."; exit 1; }
        command -v boot2docker  >/dev/null 2>&1 || { echo >&2 "I require boot2docker but it's not installed.  Aborting."; exit 1; }
        command -v mongorestore >/dev/null 2>&1 || { echo >&2 "I require mongorestore but it's not installed.  Aborting."; exit 1; }
        command -v node         >/dev/null 2>&1 || { echo >&2 "I require node but it's not installed.  Aborting."; exit 1; }
        command -v npm          >/dev/null 2>&1 || { echo >&2 "I require npm but it's not installed.  Aborting."; exit 1; }

      }

      function build_services () {

        boot2docker up

        echo "Stopping services: $SERVICES"
        docker stop $SERVICES

        echo "Removing services: $SERVICES"
        docker rm   $SERVICES

        # Build Mongo service
        cd #{projectRoot}/install/docker-mongo
        docker build -t koding_localbuild/mongo .

        # Build rabbitMQ service
        cd #{projectRoot}/install/docker-rabbitmq
        docker build -t koding_localbuild/rabbitmq .

        # Build postgres
        cd #{projectRoot}/go/src/socialapi/db/sql
        docker build -t koding_localbuild/postgres .

        docker run -d -p 27017:27017              --name=mongo    koding_localbuild/mongo --dbpath /data/db --smallfiles --nojournal
        docker run -d -p 5672:5672 -p 15672:15672 --name=rabbitmq koding_localbuild/rabbitmq

        docker run -d -p 6379:6379                --name=redis    redis
        docker run -d -p 5432:5432                --name=postgres koding_localbuild/postgres
        docker run -d -p 4001:4001 -p 7001:7001   --name=etcd     coreos/etcd -peer-addr #{boot2dockerbox}:7001 -addr #{boot2dockerbox}:4001

        echo '#---> UPDATING MONGO DATABASE ACCORDING TO LATEST CHANGES IN CODE (UPDATE PERMISSIONS @chris) <---#'
        cd #{projectRoot}
        node #{projectRoot}/scripts/permission-updater  -c #{socialapi.configFilePath} --hard >/dev/null

        echo '#---> UPDATING MONGO DB TO WORK WITH SOCIALAPI @cihangir <---#'
        mongo #{mongo} --eval='db.jAccounts.update({},{$unset:{socialApiId:0}},{multi:true}); db.jGroups.update({},{$unset:{socialApiChannelId:0}},{multi:true});'

        echo '#---> CREATING VANILLA KODING DB @gokmen <---#'

        cd #{projectRoot}/install/docker-mongo
        tar jxvf #{projectRoot}/install/docker-mongo/default-db-dump.tar.bz2
        mongorestore -h#{boot2dockerbox} -dkoding dump/koding
        rm -rf ./dump

      }

      function services () {

        boot2docker up
        EXISTS=$(docker inspect --format="{{ .State.Running }}" $SERVICES 2> /dev/null)
        if [ $? -eq 1 ]; then
          echo ""
          echo "Some of containers are missing, please do ./run buildservices"
          exit 1
        fi

        echo "Stopping services: $SERVICES"
        docker stop $SERVICES

        echo "Starting services: $SERVICES"
        docker start $SERVICES

        echo "starting nginx"
        nginx -s quit
        nginx -c `pwd`/.dev.nginx.conf

      }


      function kill_all () {
        rm -rf #{projectRoot}/.logs
        #{killlist()}
        ps aux | grep koding | grep -E 'node|go/bin' | awk '{ print $2 }' | xargs kill -9
      }

      if [[ "$1" == "killall" ]]; then

        kill_all

      elif [ "$1" == "install" ]; then

        #{installScript}

      elif [[ "$1" == "log" || "$1" == "logs" ]]; then

        if [ "$2" == "" ]; then
          tail -fq ./.logs/*.log
        else
          tail -fq ./.logs/$2.log
        fi

      elif [ "$1" == "cleanup" ]; then

        ./cleanup @$

      elif [ "$1" == "buildclient" ]; then

        ./build-client.coffee --watch false  --verbose

      elif [ "$1" == "services" ]; then
        check_service_dependencies
        services

      elif [ "$1" == "buildservices" ]; then
        check_service_dependencies

        read -p "This will destroy existing images, do you want to continue? (y/N)" -n 1 -r
        echo ""
        if [[ ! $REPLY =~ ^[Yy]$ ]]
        then
            exit 1
        fi

        build_services

      elif [ "$1" == "help" ]; then
        printHelp

      elif [ "$1" == "worker" ]; then

        if [ "$2" == "" ]; then
          echo Available workers:
          echo "-------------------"
          echo '#{workerList "\n"}'
        else
          eval "worker_$2"
        fi

      elif [ "$#" == "0" ]; then

        run

      else
        echo "Unknown command: $1"
        printHelp

      fi
      # ------ THIS FILE IS AUTO-GENERATED BY ./configure ----- #\n
      """
    return run

  KONFIG.ENV            = generateEnvVariables   KONFIG
  KONFIG.supervisorConf = generateSupervisorConf KONFIG
  KONFIG.runFile        = generateRunFile        KONFIG
  return KONFIG

module.exports = Configuration<|MERGE_RESOLUTION|>--- conflicted
+++ resolved
@@ -1,12 +1,8 @@
-<<<<<<< HEAD
 zlib                  = require 'compress-buffer'
 traverse              = require 'traverse'
 log                   = console.log
-
-=======
-traverse            = require 'traverse'
-fs                  = require 'fs'
->>>>>>> 0c1bba7a
+fs                    = require 'fs'
+
 Configuration = (options={}) ->
 
   boot2dockerbox      = "192.168.59.103"
@@ -18,9 +14,9 @@
   environment         = options.environment    or "dev"
   projectRoot         = options.projectRoot    or __dirname
   version             = options.version        or "2.0" # TBD
-
   branch              = options.branch         or "cake-rewrite"
   build               = options.build          or "1111"
+  githubuser          = options.githubuser     or "koding"
 
   mongo               = "#{boot2dockerbox}:27017/koding"
 
@@ -130,7 +126,7 @@
     port     : 5432
     username : "socialapplication"
     password : "socialapplication"
-    dbname   : "social2"
+    dbname   : "social"
 
   # configuration for socialapi, order will be the same with
   # ./go/src/socialapi/config/configtypes.go
@@ -187,7 +183,6 @@
 
     webserver         : {port          : 3000                        , useCacheHeader: no}
     authWorker        : {login         : "#{rabbitmq.login}"         , queueName : socialQueueName+'auth', authExchange      : "auth"             , authAllExchange : "authAll"}
-<<<<<<< HEAD
     mq                : mq
     emailWorker       :
       cronInstant     : '*/10 * * * * *'
@@ -208,22 +203,8 @@
     kloud             : {port          : 5500, privateKeyFile: kontrol.privateKeyFile, publicKeyFile: kontrol.publicKeyFile, kontrolUrl: "http://kontrol-#{publicHostname}.ngrok.com/kite"  }
     emailConfirmationCheckerWorker     : {enabled: no, login : "#{rabbitmq.login}", queueName: socialQueueName+'emailConfirmationCheckerWorker',cronSchedule: '0 * * * * *',usageLimitInMinutes  : 60}
 
+    kontrol           : kontrol
     newkontrol        : kontrol
-=======
-    mq                : {host          : "#{rabbitmq.host}"          , port      : rabbitmq.port         , apiAddress        : "#{rabbitmq.host}" , apiPort         : "#{rabbitmq.apiPort}", login:"#{rabbitmq.login}",componentUser:"#{rabbitmq.login}",password: "#{rabbitmq.password}",heartbeat: 0, vhost: "#{rabbitmq.vhost}"}
-    emailWorker       : {cronInstant   : '*/10 * * * * *'            , cronDaily : '0 10 0 * * *'        , run               : no                 , forcedRecipient : undefined, maxAge: 3}
-    elasticSearch     : {host          : "#{boot2dockerbox}"         , port      : 9200                  , enabled           : no                 , queue           : "elasticSearchFeederQueue"}
-    social            : {port          : 3030                        , login     : "#{rabbitmq.login}"   , queueName         : socialQueueName    , kitePort        : 8765 }
-    email             : {host          : "#{customDomain.public_}"   , protocol  : 'http:'               , defaultFromAddress: 'hello@koding.com' }
-    newkites          : {useTLS        : no                          , certFile  : ""                    , keyFile: "#{projectRoot}/kite_home/koding/kite.key"}
-    log               : {login         : "#{rabbitmq.login}"         , queueName : logQueueName}
-    kloud             : {port          : 5500                        , privateKeyFile: kontrol.privateKeyFile, publicKeyFile: kontrol.publicKeyFile, kontrolUrl: "#{kontrol.url}", registerUrl: "#{customDomain.public}/kloud/kite"  }
-    kontrol           : kontrol
-    newkontrol        : kontrol #deprecate this kontrol is now one.
-    emailConfirmationCheckerWorker     : {enabled: no, login : "#{rabbitmq.login}", queueName: socialQueueName+'emailConfirmationCheckerWorker',cronSchedule: '0 * * * * *',usageLimitInMinutes  : 60}
-    appsproxy         : {port          : 3500 }
-    sourcemaps        : {port          : 3526 }
->>>>>>> 0c1bba7a
 
     # -- MISC SERVICES --#
     recurly           : {apiKey        : '4a0b7965feb841238eadf94a46ef72ee'            , loggedRequests: "/^(subscriptions|transactions)/"}
@@ -312,41 +293,8 @@
     socialworker        : command : "./watch-node #{projectRoot}/workers/social/index.js             -c #{configName} -p #{KONFIG.social.port} -r #{region} --disable-newrelic --kite-port=13020"
 
     clientWatcher       : command : "ulimit -n 1024 && coffee #{projectRoot}/build-client.coffee    --watch --sourceMapsUri /sourcemaps --verbose true"
-
     ngrokProxy          : command : "coffee #{projectRoot}/ngrokProxy --user #{publicHostname}"
     guestCleaner        : command : "#{GOBIN}/rerun koding/workers/guestcleanerworker -c #{configName}"
-
-
-
-
-
-
-
-
-
-
-
-
-
-
-
-
-
-
-
-
-
-
-
-
-
-
-
-
-
-
-
-
 
 
 
