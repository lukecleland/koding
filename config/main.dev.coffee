traverse              = require 'traverse'
log                   = console.log
fs                    = require 'fs'
os                    = require 'os'
path                  = require 'path'

Configuration = (options={}) ->

  boot2dockerbox      = if os.type() is "Darwin" then "192.168.59.103" else "localhost"

  publicPort          = options.publicPort     or "8090"
  hostname            = options.hostname       or "lvh.me"
  protocol            = options.protocol       or "http:"
  publicHostname      = options.publicHostname or "http://#{options.hostname}"
  region              = options.region         or "dev"
  configName          = options.configName     or "dev"
  environment         = options.environment    or "dev"
  projectRoot         = options.projectRoot    or path.join __dirname, '/..'
  version             = options.version        or "2.0" # TBD
  branch              = options.branch         or "cake-rewrite"
  build               = options.build          or "1111"
  githubuser          = options.githubuser     or "koding"

  mongo               = "#{boot2dockerbox}:27017/koding"
  etcd                = "#{boot2dockerbox}:4001"

  redis               = { host:     "#{boot2dockerbox}"                           , port:               "6379"                                  , db:                 0                         }
  redis.url           = "#{redis.host}:#{redis.port}"

  rabbitmq            = { host:     "#{boot2dockerbox}"                           , port:               5672                                    , apiPort:            15672                       , login:           "guest"                              , password: "guest"                     , vhost:         "/"                                    }
  mq                  = { host:     "#{rabbitmq.host}"                            , port:               rabbitmq.port                           , apiAddress:         "#{rabbitmq.host}"          , apiPort:         "#{rabbitmq.apiPort}"                , login:    "#{rabbitmq.login}"         , componentUser: "#{rabbitmq.login}"                      , password:       "#{rabbitmq.password}"                   , heartbeat:       0           , vhost:        "#{rabbitmq.vhost}" }

  if options.ngrok
    scheme = 'https'
    host   = "koding-#{process.env.USER}.ngrok.com"
  else
    scheme = 'http'
    _port  = if publicPort is '80' then '' else publicPort
    host   = options.host or "#{options.hostname}:#{_port}"

  local = "127.0.0.1"
  if publicPort isnt '80'
    local = "#{local}:#{publicPort}"

  customDomain        = { public: "#{scheme}://#{host}", public_: host, local: "http://#{local}", local_: "#{local}", host: "http://lvh.me", port: 8090 }

  email               = { host:     "#{customDomain.public_}"                     , defaultFromMail:    'hello@koding.com'                      , defaultFromName:    'Koding'                    , forcedRecipient: "foome@koding.com"                       }
  kontrol             = { url:      "#{customDomain.public}/kontrol/kite"         , port:               3000                                    , useTLS:             no                          , certFile:        ""                                   , keyFile:  ""                          , publicKeyFile: "./certs/test_kontrol_rsa_public.pem"    , privateKeyFile: "./certs/test_kontrol_rsa_private.pem"}
  broker              = { name:     "broker"                                      , serviceGenericName: "broker"                                , ip:                 ""                          , webProtocol:     "http:"                              , host:     "#{customDomain.public}"    , port:          8008                                     , certFile:       ""                                       , keyFile:         ""          , authExchange: "auth"                , authAllExchange: "authAll" , failoverUri: "#{customDomain.public}" }
  regions             = { kodingme: "#{configName}"                               , vagrant:            "vagrant"                               , sj:                 "sj"                        , aws:             "aws"                                , premium:  "vagrant"                 }
  algolia             = { appId:    'DYVV81J2S1'                                  , indexSuffix:        ".#{ os.hostname() }"                 }
  algoliaSecret       = { appId:    "#{algolia.appId}"                            , apiKey:             "303eb858050b1067bcd704d6cbfb977c"      , indexSuffix:        algolia.indexSuffix         , apiSecretKey:    '041427512bcdcd0c7bd4899ec8175f46'   , apiTokenKey: "d15cab2a1bcead494e38cc33d32c4621" }
  mixpanel            = { token:    "a57181e216d9f713e19d5ce6d6fb6cb3"            , enabled:            no                                    }
  postgres            = { host:     "#{boot2dockerbox}"                           , port:               "5432"                                  , username:           "socialapplication"         , password:        "socialapplication"                  , dbname:   "social"                  }
  kontrolPostgres     = { host:     "#{boot2dockerbox}"                           , port:               5432                                    , username:           "kontrolapplication"        , password:        "kontrolapplication"                 , dbname:   "social"                  }
  kiteHome            = "#{projectRoot}/kite_home/koding"
  pubnub              = { publishkey: "pub-c-ed2a8027-1f8a-4070-b0ec-d4ad535435f6", subscribekey: "sub-c-00d2be66-8867-11e4-9b60-02ee2ddab7fe"  , secretkey: "sec-c-Mzg5ZTMzOTAtYjQxOC00YTc5LWJkNWEtZmI3NTk3ODA5YzAx"                                     , serverAuthKey: "689b3039-439e-4ca6-80c2-3b0b17e3f2f3b3736a37-554c-44a1-86d4-45099a98c11a"       , origin: "pubsub.pubnub.com"                              , enabled:  yes                         }
  gatekeeper          = { host:     "localhost"                                   , port:               "7200"                                  , pubnub: pubnub                                }
  paymentwebhook      = { port : "6600", debug : true }
  tokbox              = { apiKey: '45082272', apiSecret: 'fb232a623fa9936ace8d8f9826c3e4a942d457b8' }

  # configuration for socialapi, order will be the same with
  # ./go/src/socialapi/config/configtypes.go

  kloudPort           = 5500
  kloud               = { port : kloudPort, privateKeyFile : kontrol.privateKeyFile , publicKeyFile: kontrol.publicKeyFile, kontrolUrl: kontrol.url, registerUrl : "#{customDomain.public}/kloud/kite", secretKey :  "J7suqUXhqXeiLchTrBDvovoJZEBVPxncdHyHCYqnGfY4HirKCe", address : "http://localhost:#{kloudPort}/kite"}

  googleapiServiceAccount = {clientId       :  "753589381435-irpve47dabrj9sjiqqdo2k9tr8l1jn5v.apps.googleusercontent.com", clientSecret : "1iNPDf8-F9bTKmX8OWXlkYra" , serviceAccountEmail    : "753589381435-irpve47dabrj9sjiqqdo2k9tr8l1jn5v@developer.gserviceaccount.com", serviceAccountKeyFile : "#{projectRoot}/keys/googleapi-privatekey.pem"}

  segment                 = 'kb2hfdgf20'

  socialapi =
    proxyUrl                : "#{customDomain.local}/api/social"
    port                    : "7000"
    configFilePath          : "#{projectRoot}/go/src/socialapi/config/dev.toml"
    postgres                : postgres
    mq                      : mq
    redis                   :  url: redis.url
    mongo                   : mongo
    environment             : environment
    region                  : region
    hostname                : host
    protocol                : protocol
    email                   : email
    sitemap                 : { redisDB: 0, updateInterval:  "1m" }
    algolia                 : algoliaSecret
    mixpanel                : mixpanel
    limits                  : { messageBodyMinLen: 1, postThrottleDuration: "15s", postThrottleCount: 30 }
    eventExchangeName       : "BrokerMessageBus"
    disableCaching          : no
    debug                   : no
    stripe                  : { secretToken : "sk_test_2ix1eKPy8WtfWTLecG9mPOvN" }
    paypal                  : { username: 'senthil+1_api1.koding.com', password: 'JFH6LXW97QN588RC', signature: 'AFcWxV21C7fd0v3bYYYRCpSSRl31AjnvzeXiWRC89GOtfhnGMSsO563z', returnUrl: "#{customDomain.public}/-/payments/paypal/return", cancelUrl: "#{customDomain.public}/-/payments/paypal/cancel", isSandbox: yes }
    gatekeeper              : gatekeeper
    customDomain            : customDomain
    kloud                   : { secretKey: kloud.secretKey, address: kloud.address }
    paymentwebhook          : paymentwebhook
    googleapiServiceAccount : googleapiServiceAccount
    segment                 : segment

  userSitesDomain     = "dev.koding.io"
  socialQueueName     = "koding-social-#{configName}"
  logQueueName        = socialQueueName+'log'
  autoConfirmAccounts = yes

  KONFIG              =
    configName                     : configName
    environment                    : environment
    regions                        : regions
    region                         : region
    hostname                       : host
    protocol                       : protocol
    publicPort                     : publicPort
    publicHostname                 : publicHostname
    version                        : version
    broker                         : broker
    uri                            : address: customDomain.public
    userSitesDomain                : userSitesDomain
    autoConfirmAccounts            : autoConfirmAccounts
    projectRoot                    : projectRoot
    socialapi                      : socialapi
    mongo                          : mongo
    kiteHome                       : kiteHome
    redis                          : redis.url
    monitoringRedis                : redis.url
    misc                           : {claimGlobalNamesForUsers: no , updateAllSlugs : no , debugConnectionErrors: yes}

    # -- WORKER CONFIGURATION -- #

    vmwatcher                      : {port          : "6400"              , awsKey    : "AKIAI6KPPX7WUT3XAYIQ"     , awsSecret         : "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"                                                                 , kloudSecretKey : kloud.secretKey                                           , kloudAddr : kloud.address, connectToKlient: true, debug: false, mongo: mongo, redis: redis.url }
    gowebserver                    : {port          : 6500}
    webserver                      : {port          : 8080                , useCacheHeader: no                     , kitePort          : 8860}
    authWorker                     : {login         : "#{rabbitmq.login}" , queueName : socialQueueName+'auth'     , authExchange      : "auth"                                  , authAllExchange : "authAll"                                      , port  : 9530 }
    mq                             : mq
    emailWorker                    : {cronInstant   : '*/10 * * * * *'    , cronDaily : '0 10 0 * * *'             , run               : no                                      , forcedRecipient: email.forcedRecipient                           , maxAge: 3      , port  : 9540 }
    elasticSearch                  : {host          : "#{boot2dockerbox}" , port      : 9200                       , enabled           : no                                      , queue           : "elasticSearchFeederQueue"}
    social                         : {port          : 3030                , login     : "#{rabbitmq.login}"        , queueName         : socialQueueName                         , kitePort        : 8760 }
    email                          : email
    newkites                       : {useTLS        : no                  , certFile  : ""                         , keyFile: "#{projectRoot}/kite_home/koding/kite.key"}
    log                            : {login         : "#{rabbitmq.login}" , queueName : logQueueName}
    boxproxy                       : {port          : 8090 }
    sourcemaps                     : {port          : 3526 }
    appsproxy                      : {port          : 3500 }
    rerouting                      : {port          : 9500 }
    kloud                          : kloud
    emailConfirmationCheckerWorker : {enabled: no                         , login : "#{rabbitmq.login}"            , queueName: socialQueueName+'emailConfirmationCheckerWorker' , cronSchedule: '0 * * * * *'                                      , usageLimitInMinutes  : 60}

    kontrol                        : kontrol
    newkontrol                     : kontrol
    gatekeeper                     : gatekeeper

    # -- MISC SERVICES --#
    recurly                        : {apiKey        : "4a0b7965feb841238eadf94a46ef72ee"             , loggedRequests: "/^(subscriptions|transactions)/"}
    opsview                        : {push          : no                                             , host          : ''                                           , bin: null                                                                             , conf: null}
    github                         : {clientId      : "f8e440b796d953ea01e5"                         , clientSecret  : "b72e2576926a5d67119d5b440107639c6499ed42"}
    odesk                          : {key           : "639ec9419bc6500a64a2d5c3c29c2cf8"             , secret        : "549b7635e1e4385e"                           , request_url: "https://www.odesk.com/api/auth/v1/oauth/token/request"                  , access_url: "https://www.odesk.com/api/auth/v1/oauth/token/access" , secret_url: "https://www.odesk.com/services/api/auth?oauth_token=" , version: "1.0"                                                    , signature: "HMAC-SHA1" , redirect_uri : "#{customDomain.host}:#{customDomain.port}/-/oauth/odesk/callback"}
    facebook                       : {clientId      : "475071279247628"                              , clientSecret  : "65cc36108bb1ac71920dbd4d561aca27"           , redirectUri  : "#{customDomain.host}:#{customDomain.port}/-/oauth/facebook/callback"}
    google                         : {client_id     : "1058622748167.apps.googleusercontent.com"     , client_secret : "vlF2m9wue6JEvsrcAaQ-y9wq"                   , redirect_uri : "#{customDomain.host}:#{customDomain.port}/-/oauth/google/callback"}
    twitter                        : {key           : "aFVoHwffzThRszhMo2IQQ"                        , secret        : "QsTgIITMwo2yBJtpcp9sUETSHqEZ2Fh7qEQtRtOi2E" , redirect_uri : "#{customDomain.host}:#{customDomain.port}/-/oauth/twitter/callback"   , request_url  : "https://twitter.com/oauth/request_token"           , access_url   : "https://twitter.com/oauth/access_token"            , secret_url: "https://twitter.com/oauth/authenticate?oauth_token=" , version: "1.0"         , signature: "HMAC-SHA1"}
    linkedin                       : {client_id     : "f4xbuwft59ui"                                 , client_secret : "fBWSPkARTnxdfomg"                           , redirect_uri : "#{customDomain.host}:#{customDomain.port}/-/oauth/linkedin/callback"}
    slack                          : {token         : "xoxp-2155583316-2155760004-2158149487-a72cf4" , channel       : "C024LG80K"}
    datadog                        : {api_key       : "6d3e00fb829d97cb6ee015f80063627c"             , app_key       : "c9be251621bc75acf4cd040e3edea17fff17a13a"}
    statsd                         : {use           : false                                          , ip            : "#{customDomain.public}"                       , port: 8125}
    graphite                       : {use           : false                                          , host          : "#{customDomain.public}"                       , port: 2003}
    sessionCookie                  : {maxAge        : 1000 * 60 * 60 * 24 * 14                       , secure        : no}
    logLevel                       : {neo4jfeeder   : "notice"                                       , oskite: "info"                                               , terminal: "info"                                                                      , kontrolproxy  : "notice"                                           , kontroldaemon : "notice"                                           , userpresence  : "notice"                                          , vmproxy: "notice"      , graphitefeeder: "notice"                                                           , sync: "notice" , topicModifier : "notice" , postModifier  : "notice" , router: "notice" , rerouting: "notice" , overview: "notice" , amqputil: "notice" , rabbitMQ: "notice" , ldapserver: "notice" , broker: "notice"}
    aws                            : {key           : "AKIAJSUVKX6PD254UGAA"                         , secret        : "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"}
    embedly                        : {apiKey        : "94991069fb354d4e8fdb825e52d4134a" }
    troubleshoot                   : {recipientEmail: "can@koding.com" }
    rollbar                        : "71c25e4dc728431b88f82bd3e7a600c9"
    recaptcha                      : '6LdLAPcSAAAAAJe857OKXNdYzN3C1D55DwGW0RgT'
    mixpanel                       : mixpanel.token
    segment                        : segment
    googleapiServiceAccount        : googleapiServiceAccount
    siftScience                    : 'a41deacd57929378'
    prerenderToken                 : 'St4CU4a5hvfYCEOboftc'
    tokbox                         : tokbox

    collaboration :
      timeout     : 1 * 60 * 1000

    #--- CLIENT-SIDE BUILD CONFIGURATION ---#

    client                         : {watch: yes , version       : version , includesPath:'client' , indexMaster: "index-master.html" , index: "default.html" , useStaticFileServer: no , staticFilesBaseUrl: "#{customDomain.public}:#{customDomain.port}"}

  #-------- runtimeOptions: PROPERTIES SHARED WITH BROWSER --------#
  # NOTE: when you add to runtime options below, be sure to modify
  # `RuntimeOptions` struct in `go/src/koding/tools/config/config.go`

  KONFIG.client.runtimeOptions =
    kites                : require './kites.coffee'           # browser passes this version information to kontrol , so it connects to correct version of the kite.
    algolia              : algolia
    logToExternal        : no                                 # rollbar                                            , mixpanel etc.
    suppressLogs         : no
    logToInternal        : no                                 # log worker
    authExchange         : "auth"
    environment          : environment                        # this is where browser knows what kite environment to query for
    version              : version
    resourceName         : socialQueueName
    userSitesDomain      : userSitesDomain
    logResourceName      : logQueueName
    socialApiUri         : "/xhr"
    apiUri               : null
    sourceMapsUri        : "/sourcemaps"
    mainUri              : null
    broker               : uri  : "/subscribe"
    appsUri              : "/appsproxy"
    uploadsUri           : 'https://koding-uploads.s3.amazonaws.com'
    uploadsUriForGroup   : 'https://koding-groups.s3.amazonaws.com'
    fileFetchTimeout     : 1000 * 15
    userIdleMs           : 1000 * 60 * 5
    embedly              : {apiKey       : "94991069fb354d4e8fdb825e52d4134a"     }
    github               : {clientId     : "f8e440b796d953ea01e5" }
    newkontrol           : {url          : "#{kontrol.url}"}
    sessionCookie        : {maxAge       : 1000 * 60 * 60 * 24 * 14 , secure: no   }
    troubleshoot         : {idleTime     : 1000 * 60 * 60           , externalUrl  : "https://s3.amazonaws.com/koding-ping/healthcheck.json"}
    recaptcha            : '6LdLAPcSAAAAAG27qiKqlnowAM8FXfKSpW1wx_bU'
    stripe               : { token: 'pk_test_S0cUtuX2QkSa5iq0yBrPNnJF' }
    externalProfiles     :
      google             : {nicename: 'Google'  }
      linkedin           : {nicename: 'LinkedIn'}
      twitter            : {nicename: 'Twitter' }
      odesk              : {nicename: 'oDesk'   , urlLocation: 'info.profile_url' }
      facebook           : {nicename: 'Facebook', urlLocation: 'link'             }
      github             : {nicename: 'GitHub'  , urlLocation: 'html_url'         }
    entryPoint           : {slug:'koding'       , type:'group'}
    siftScience          : 'f270274999'
    paypal               : { formUrl: 'https://www.sandbox.paypal.com/incontext' }
    pubnub               : { subscribekey: pubnub.subscribekey , ssl: no,  enabled: yes     }
    collaboration        : KONFIG.collaboration
    paymentBlockDuration : 2 * 60 * 1000 # 2 minutes
    tokbox               : { apiKey: tokbox.apiKey }

    # NOTE: when you add to runtime options above, be sure to modify
    # `RuntimeOptions` struct in `go/src/koding/tools/config/config.go`

    # END: PROPERTIES SHARED WITH BROWSER #


  #--- RUNTIME CONFIGURATION: WORKERS AND KITES ---#
  GOBIN = "#{projectRoot}/go/bin"
  GOPATH= "#{projectRoot}/go"


  # THESE COMMANDS WILL EXECUTE IN PARALLEL.

  KONFIG.workers =
    gowebserver         :
      group             : "webserver"
      ports             :
         incoming       : "#{KONFIG.gowebserver.port}"
      supervisord       :
        command         : "#{GOBIN}/watcher -run koding/go-webserver -c #{configName}"
      nginx             :
        locations       : [ location: "~^/IDE/.*" ]
      healthCheckURL    : "http://localhost:#{KONFIG.gowebserver.port}/healthCheck"
      versionURL        : "http://localhost:#{KONFIG.gowebserver.port}/version"

    kontrol             :
      group             : "environment"
      ports             :
        incoming        : "#{kontrol.port}"
      supervisord       :
        command         : "#{GOBIN}/kontrol -region #{region} -machines #{etcd} -environment #{environment} -mongourl #{KONFIG.mongo} -port #{kontrol.port} -privatekey #{kontrol.privateKeyFile} -publickey #{kontrol.publicKeyFile} -storage postgres -postgres-dbname #{kontrolPostgres.dbname} -postgres-host #{kontrolPostgres.host} -postgres-port #{kontrolPostgres.port} -postgres-username #{kontrolPostgres.username} -postgres-password #{kontrolPostgres.password}"
      nginx             :
        disableLocation : yes
      healthCheckURL    : "http://localhost:#{KONFIG.kontrol.port}/healthCheck"
      versionURL        : "http://localhost:#{KONFIG.kontrol.port}/version"

    kloud               :
      group             : "environment"
      ports             :
        incoming        : "#{KONFIG.kloud.port}"
      supervisord       :
        command         : "#{GOBIN}/kloud -networkusageendpoint http://localhost:#{KONFIG.vmwatcher.port} -planendpoint #{socialapi.proxyUrl}/payments/subscriptions  -hostedzone #{userSitesDomain} -region #{region} -environment #{environment} -port #{KONFIG.kloud.port} -publickey #{kontrol.publicKeyFile} -privatekey #{kontrol.privateKeyFile} -kontrolurl #{kontrol.url}  -registerurl #{KONFIG.kloud.registerUrl} -mongourl #{KONFIG.mongo} -prodmode=#{configName is "prod"}"
      nginx             :
        websocket       : yes
        locations       : [ location: "~^/kloud/.*" ]
      healthCheckURL    : "http://localhost:#{KONFIG.kloud.port}/healthCheck"
      versionURL        : "http://localhost:#{KONFIG.kloud.port}/version"

    ngrokProxy          :
      group             : "environment"
      supervisord       :
        command         : "coffee #{projectRoot}/ngrokProxy --user #{process.env.USER}"

    broker              :
      group             : "webserver"
      ports             :
        incoming        : "#{KONFIG.broker.port}"
      supervisord       :
        command         : "#{GOBIN}/watcher -run koding/broker -c #{configName}"
      nginx             :
        websocket       : yes
        locations       : [
          { location    : "/websocket" }
          { location    : "~^/subscribe/.*" }
        ]
      healthCheckURL    : "http://localhost:#{KONFIG.broker.port}/info"
      versionURL        : "http://localhost:#{KONFIG.broker.port}/version"

    rerouting           :
      group             : "webserver"
      supervisord       :
        command         : "#{GOBIN}/watcher -run koding/rerouting -c #{configName}"
      healthCheckURL    : "http://localhost:#{KONFIG.rerouting.port}/healthCheck"
      versionURL        : "http://localhost:#{KONFIG.rerouting.port}/version"

    authworker          :
      group             : "webserver"
      supervisord       :
        command         : "./watch-node #{projectRoot}/workers/auth/index.js -c #{configName} -p #{KONFIG.authWorker.port} --disable-newrelic"
      healthCheckURL    : "http://localhost:#{KONFIG.authWorker.port}/healthCheck"
      versionURL        : "http://localhost:#{KONFIG.authWorker.port}/version"

    sourcemaps          :
      group             : "webserver"
      ports             :
        incoming        : "#{KONFIG.sourcemaps.port}"
      supervisord       :
        command         : "./watch-node #{projectRoot}/servers/sourcemaps/index.js -c #{configName} -p #{KONFIG.sourcemaps.port} --disable-newrelic"

    appsproxy           :
      group             : "webserver"
      ports             :
        incoming        : "#{KONFIG.appsproxy.port}"
      supervisord       :
        command         : "./watch-node #{projectRoot}/servers/appsproxy/web.js -c #{configName} -p #{KONFIG.appsproxy.port} --disable-newrelic"

    webserver           :
      group             : "webserver"
      ports             :
        incoming        : "#{KONFIG.webserver.port}"
        outgoing        : "#{KONFIG.webserver.kitePort}"
      supervisord       :
        command         : "./watch-node #{projectRoot}/servers/index.js -c #{configName} -p #{KONFIG.webserver.port}                 --disable-newrelic --kite-port=#{KONFIG.webserver.kitePort} --kite-key=#{kiteHome}/kite.key"
      nginx             :
        locations       : [ location: "/" ]

    socialworker        :
      group             : "webserver"
      ports             :
        incoming        : "#{KONFIG.social.port}"
        outgoing        : "#{KONFIG.social.kitePort}"
      supervisord       :
        command         : "./watch-node #{projectRoot}/workers/social/index.js -c #{configName} -p #{KONFIG.social.port} -r #{region} --disable-newrelic --kite-port=#{KONFIG.social.kitePort} --kite-key=#{kiteHome}/kite.key"
      nginx             :
        locations       : [ location: "/xhr" ]
      healthCheckURL    : "http://localhost:#{KONFIG.social.port}/healthCheck"
      versionURL        : "http://localhost:#{KONFIG.social.port}/version"

    socialapi:
      group             : "socialapi"
      instances         : 1
      ports             :
        incoming        : "#{socialapi.port}"
      supervisord       :
        command         : "cd #{projectRoot}/go/src/socialapi && make develop -j config=#{socialapi.configFilePath} && cd #{projectRoot}"
      healthCheckURL    : "#{socialapi.proxyUrl}/healthCheck"
      versionURL        : "#{socialapi.proxyUrl}/version"
      nginx             :
        locations       : [
          # location ordering is important here. if you are going to need to change it or
          # add something new, thoroughly test it in sandbox. Most of the problems are not occuring
          # in dev environment
          {
            location    : "~ /api/social/channel/(.*)/history/count"
            proxyPass   : "http://socialapi/channel/$1/history/count$is_args$args"
          }
          {
            location    : "~ /api/social/channel/(.*)/history"
            proxyPass   : "http://socialapi/channel/$1/history$is_args$args"
          }
          {
            location    : "~ /api/social/collaboration/ping"
            proxyPass   : "http://socialapi/collaboration/ping$1$is_args$args"
          }
          {
            location    : "~ /api/social/search-key"
            proxyPass   : "http://socialapi/search-key$1$is_args$args"
          }
          {
            location    : "~ /api/social/moderation/(.*)"
            proxyPass   : "http://socialapi/moderation/$1$is_args$args"
          }
          {
            location    : "~ /api/social/(.*)"
            proxyPass   : "http://socialapi/$1$is_args$args"
            internalOnly: yes
          }
          {
            location    : "~ /sitemap(.*).xml"
            proxyPass   : "http://socialapi/sitemap$1.xml"
          }
        ]

    gatekeeper          :
      group             : "socialapi"
      ports             :
        incoming        : "#{gatekeeper.port}"
      supervisord       :
        command         : "cd #{projectRoot}/go/src/socialapi && make gatekeeperdev config=#{socialapi.configFilePath} && cd #{projectRoot}"
      healthCheckURL    : "#{customDomain.local}/api/gatekeeper/healthCheck"
      versionURL        : "#{customDomain.local}/api/gatekeeper/version"
      nginx             :
        locations       : [
          location      : "~ /api/gatekeeper/(.*)"
          proxyPass     : "http://gatekeeper/$1$is_args$args"
        ]

    dispatcher          :
      group             : "socialapi"
      supervisord       :
        command         : "cd #{projectRoot}/go/src/socialapi && make dispatcherdev config=#{socialapi.configFilePath} && cd #{projectRoot}"

    paymentwebhook      :
      group             : "socialapi"
      ports             :
        incoming        : paymentwebhook.port
      supervisord       :
        command         : "cd #{projectRoot}/go/src/socialapi && make paymentwebhookdev config=#{socialapi.configFilePath} && cd #{projectRoot}"
      healthCheckURL    : "http://localhost:#{paymentwebhook.port}/healthCheck"
      versionURL        : "http://localhost:#{paymentwebhook.port}/version"
      nginx             :
        locations       : [
          { location    : "= /-/payments/stripe/webhook" },
        ]

    vmwatcher           :
      group             : "environment"
      instances         : 1
      ports             :
        incoming        : "#{KONFIG.vmwatcher.port}"
      supervisord       :
        command         : "#{GOBIN}/watcher -run koding/vmwatcher"
      healthCheckURL    : "http://localhost:#{KONFIG.vmwatcher.port}/healthCheck"
      versionURL        : "http://localhost:#{KONFIG.vmwatcher.port}/version"

  #-------------------------------------------------------------------------#
  #---- SECTION: AUTO GENERATED CONFIGURATION FILES ------------------------#
  #---- DO NOT CHANGE ANYTHING BELOW. IT'S GENERATED FROM WHAT'S ABOVE  ----#
  #-------------------------------------------------------------------------#

  KONFIG.JSON = JSON.stringify KONFIG

  #---- SUPERVISOR CONFIG ----#

  generateRunFile = (KONFIG) ->

    killlist = ->
      str = "kill -KILL "
      str += "$#{key}pid " for key,val of KONFIG.workers

      return str

    envvars = (options={})->
      options.exclude or= []

      env = """
      export GOPATH=#{projectRoot}/go
      export GOBIN=#{projectRoot}/go/bin
      export KONFIG_JSON='#{KONFIG.JSON}'

      """
      env += "export #{key}='#{val}'\n" for key,val of KONFIG.ENV when key not in options.exclude
      return env

    workerList = (separator=" ")->
      (key for key,val of KONFIG.workers).join separator

    workersRunList = ->
      workers = ""
      for key,val of KONFIG.workers

        workers += """

        function worker_daemon_#{key} {

          #------------- worker: #{key} -------------#
          #{val.supervisord.command} &>#{projectRoot}/.logs/#{key}.log &
          #{key}pid=$!
          echo [#{key}] started with pid: $#{key}pid


        }

        function worker_#{key} {

          #------------- worker: #{key} -------------#
          #{val.supervisord.command}

        }

        """
      return workers

    installScript = """
        cd #{projectRoot}
        git submodule update --init

        npm install --unsafe-perm

        echo '#---> BUILDING CLIENT <---#'
        sh -c "scripts/install-npm.sh -d client/landing -u"
        sh -c "scripts/install-npm.sh -d client/builder -u"
        sh -c "scripts/install-npm.sh -d client -u -p"
        make -C #{projectRoot}/client dist

        echo '#---> BUILDING GO WORKERS (@farslan) <---#'
        #{projectRoot}/go/build.sh

        echo '#---> BUILDING SOCIALAPI (@cihangir) <---#'
        cd #{projectRoot}/go/src/socialapi
        make configure
        # make install
        cd #{projectRoot}
        cleanchatnotifications

        echo '#---> AUTHORIZING THIS COMPUTER WITH MATCHING KITE.KEY (@farslan) <---#'
        mkdir $HOME/.kite &>/dev/null
        echo copying #{KONFIG.newkites.keyFile} to $HOME/.kite/kite.key
        cp -f #{KONFIG.newkites.keyFile} $HOME/.kite/kite.key

        echo '#---> BUILDING BROKER-CLIENT @chris <---#'
        echo "building koding-broker-client."
        cd #{projectRoot}/node_modules_koding/koding-broker-client
        cake build
        cd #{projectRoot}


        echo
        echo
        echo 'ALL DONE. Enjoy! :)'
        echo
        echo
    """

    run = """
      #!/bin/bash

      # ------ THIS FILE IS AUTO-GENERATED ON EACH BUILD ----- #\n
      mkdir #{projectRoot}/.logs &>/dev/null

      SERVICES="mongo redis postgres rabbitmq"

      NGINX_CONF="#{projectRoot}/.dev.nginx.conf"
      NGINX_PID="#{projectRoot}/.dev.nginx.pid"

      #{envvars()}

      trap ctrl_c INT

      function ctrl_c () {
        echo "ctrl_c detected. killing all processes..."
        kill_all
      }

      function kill_all () {
        #{killlist()}

        echo "killing hung processes"
        # there is race condition, that killlist() can not kill all process
        sleep 3


        # both of them are  required
        ps aux | grep koding | grep -E 'node|go/bin' | awk '{ print $2 }' | xargs kill -9
        pkill -9 koding-
      }

      function nginxstop () {
        if [ -a $NGINX_PID ]; then
          echo "stopping nginx"
          nginx -c $NGINX_CONF -g "pid $NGINX_PID;" -s quit
        fi
      }

      function nginxrun () {
        nginxstop
        echo "starting nginx"
        nginx -c $NGINX_CONF -g "pid $NGINX_PID;"
      }

      function checkrunfile () {

        checkpackagejsonfile

        if [ "#{projectRoot}/run" -ot "#{projectRoot}/config/main.dev.coffee" ]; then
            echo your run file is older than your config file. doing ./configure.
            sleep 1
            ./configure

            echo -e "\n\nPlease do ./run again\n"
            exit 1;
        fi

        if [ "#{projectRoot}/run" -ot "#{projectRoot}/configure" ]; then
            echo your run file is older than your configure file. doing ./configure.
            sleep 1
            ./configure

            echo -e "\n\nPlease do ./run again\n"
            exit 1;
        fi
      }

      function checkpackagejsonfile () {
        if [ "#{projectRoot}/run" -ot "#{projectRoot}/package.json" ]; then
            echo your run file is older than your package json. doing npm i.
            sleep 1
            npm i

            echo -e "\n\nPlease do ./configure and  ./run again\n"
            exit 1;
        fi

        if [ "#{projectRoot}/run" -ot "#{projectRoot}/client/package.json" ]; then
            sleep 1
            sh -c "scripts/install-npm.sh -d client -s"
        fi

        if [ "#{projectRoot}/run" -ot "#{projectRoot}/client/builder/package.json" ]; then
            sleep 1
            sh -c "scripts/install-npm.sh -d client/builder -s"
        fi

        if [ "#{projectRoot}/run" -ot "#{projectRoot}/client/landing/package.json" ]; then
            sleep 1
            sh -c "scripts/install-npm.sh -d client/landing -s"
        fi

        OLD_COOKIE=$(npm list tough-cookie -s | grep 0.9.15 | wc -l | awk \'{printf "%s", $1}\')
        if [  $OLD_COOKIE -ne 0 ]; then
            echo "You have tough-cookie@0.9.15 installed on your system, please remove node_modules directory and do npm i again";
            exit 1;
        fi
      }


      function testendpoints () {

        EP=("lvh.me:8090/" "lvh.me:8090/xhr" "lvh.me:8090/subscribe/info" "lvh.me:8090/kloud/kite" "lvh.me:8090/kontrol/kite" "lvh.me:8090/appsproxy" "lvh.me:8090/sourcemaps")

        while [ 1==1 ];
        do
        for i in "${EP[@]}"
          do

             curl $i -s -f -o /dev/null || echo "DOWN $i" # | mail -s "Website is down" admin@thesite.com

          done
        sleep 1
        done
      }



      function chaosmonkey () {

        while [ 1==1 ]; do
          for i in mongo redis postgres
            do
              echo stopping $i
              docker stop $i
              echo starting $i
              docker start $i
              sleep 10
            done
        done

        echo now do "run services" again to make sure everything is back to normal..
      }

      function printconfig () {
        if [ "$2" == "" ]; then
          cat << EOF
          #{envvars(exclude:["KONFIG_JSON"])}EOF
        elif [ "$2" == "--json" ]; then

          echo '#{KONFIG.JSON}'

        else
          echo ""
        fi

      }

      function run () {

        # Check if PG DB schema update required
        go run go/src/socialapi/tests/pg-update.go #{postgres.host} #{postgres.port}
        RESULT=$?

        if [ $RESULT -ne 0 ]; then
          exit 1
        fi

        # Check everything else
        check

        # Do npm i incase of packages.json changes
        npm i --silent

        # this is a temporary adition, normally file watcher should delete the created file later on
        cd #{projectRoot}/go/bin

        # Remove old watcher files (do we still need this?)
        rm -rf goldorf-main-*
        rm -rf watcher-*

        # Run Go builder
        #{projectRoot}/go/build.sh

        # Run Social Api builder
        cd #{projectRoot}/go/src/socialapi
        make configure

        cd #{projectRoot}

        # Do PG Migration if necessary
        migrate up

        # a temporary migration line (do we still need this?)
        env PGPASSWORD=#{postgres.password} psql -tA -h #{postgres.host} #{postgres.dbname} -U #{postgres.username} -c "ALTER TYPE \"api\".\"channel_type_constant_enum\" ADD VALUE IF NOT EXISTS 'collaboration';"
<<<<<<< HEAD
        env PGPASSWORD=#{postgres.password} psql -tA -h #{postgres.host} #{postgres.dbname} -U #{postgres.username} -c "ALTER TYPE \"api\".\"channel_participant_status_constant_enum\" ADD VALUE IF NOT EXISTS 'blocked';"
=======
        env PGPASSWORD=#{postgres.password} psql -tA -h #{postgres.host} #{postgres.dbname} -U #{postgres.username} -c "ALTER TYPE \"api\".\"channel_type_constant_enum\" ADD VALUE IF NOT EXISTS 'linkedtopic';"
>>>>>>> 390c056c

        # Create default workspaces
        node scripts/create-default-workspace

        # Run all the worker daemons in KONFIG.workers
        #{("worker_daemon_"+key+"\n" for key,val of KONFIG.workers).join(" ")}

        # Check backend option, if it's then bypass client build
        if [ "$1" == "backend" ] ; then

          echo
          echo '---------------------------------------------------------------'
          echo '>>> CLIENT BUILD DISABLED! DO "make -C client" MANUALLY <<<'
          echo '---------------------------------------------------------------'
          echo

        else
          sh -c "scripts/install-npm.sh -d client -u -p -s"
          make -C #{projectRoot}/client
        fi

        # Show the all logs of workers
        tail -fq ./.logs/*.log

      }

      #{workersRunList()}


      function printHelp (){

        echo "Usage: "
        echo ""
        echo "  run                       : to start koding"
        echo "  run backend               : to start only backend of koding"
        echo "  run killall               : to kill every process started by run script"
        echo "  run install               : to compile/install client and "
        echo "  run buildclient           : to see of specified worker logs only"
        echo "  run logs                  : to see all workers logs"
        echo "  run log [worker]          : to see of specified worker logs only"
        echo "  run buildservices         : to initialize and start services"
        echo "  run buildservices sandbox : to initialize and start services on sandbox"
        echo "  run resetdb               : to reset databases"
        echo "  run services              : to stop and restart services"
        echo "  run worker                : to list workers"
        echo "  run chaosmonkey           : to restart every service randomly to test resilience."
        echo "  run testendpoints         : to test every URL endpoint programmatically."
        echo "  run printconfig           : to print koding config environment variables (output in json via --json flag)"
        echo "  run worker [worker]       : to run a single worker"
        echo "  run supervisor [env]      : to show status of workers in that environment"
        echo "  run migrate [command]     : to apply/revert database changes (command: [create|up|down|version|reset|redo|to|goto])"
        echo "  run help                  : to show this list"
        echo ""

      }

      function migrate () {
        params=(create up down version reset redo to goto)
        param=$1

        case "${params[@]}" in  *"$param"*)
          ;;
        *)
          echo "Error: Command not found: $param"
          echo "Usage: run migrate COMMAND [arg]"
          echo ""
          echo "Commands:  "
          echo "  create [filename] : create new migration file in path"
          echo "  up                : apply all available migrations"
          echo "  down              : roll back all migrations"
          echo "  redo              : roll back the most recently applied migration, then run it again"
          echo "  reset             : run down and then up command"
          echo "  version           : show the current migration version"
          echo "  to   [n]          : (+n) apply the next n / (-n) roll back the previous n migrations"
          echo "  goto [n]          : go to specific migration"

          echo ""
          exit 1
        ;;
        esac

        if [ "$param" == "to" ]; then
          param="migrate"
        elif [ "$param" == "create" ] && [ -z "$2" ]; then
          echo "Please choose a migration file name. (ex. add_created_at_column_account)"
          echo "Usage: run migrate create [filename]"
          echo ""
          exit 1
        fi

        #{GOBIN}/migrate -url "postgres://#{postgres.host}:#{postgres.port}/#{postgres.dbname}?user=social_superuser&password=social_superuser" -path "#{projectRoot}/go/src/socialapi/db/sql/migrations" $param $2

        if [ "$param" == "create" ]; then
          echo "Please edit created script files and add them to your repository."
        fi

      }

      function check (){

        check_service_dependencies

        if [[ `uname` == 'Darwin' ]]; then
          if [ -z "$DOCKER_HOST" ]; then
            echo "You need to export DOCKER_HOST, run 'boot2docker up' and follow the instructions."
            exit 1
          fi
        fi

        mongo #{mongo} --eval "db.stats()" > /dev/null  # do a simple harmless command of some sort

        RESULT=$?   # returns 0 if mongo eval succeeds

        if [ $RESULT -ne 0 ]; then
            echo ""
            echo "Can't talk to mongodb at #{mongo}, is it not running? exiting."
            exit 1
        fi

        EXISTS=$(PGPASSWORD=kontrolapplication psql -tA -h #{boot2dockerbox} social -U kontrolapplication -c "Select 1 from pg_tables where tablename = 'kite' AND schemaname = 'kite';")
        if [[ $EXISTS != '1' ]]; then
          echo ""
          echo "You don't have the new Kontrol Postgres. Please call ./run buildservices."
          exit 1
        fi

      }

      function check_psql () {
        command -v psql          >/dev/null 2>&1 || { echo >&2 "I require psql but it's not installed. (brew install postgresql)  Aborting."; exit 1; }
      }

      function check_service_dependencies () {
        echo "checking required services: nginx, docker, mongo, graphicsmagick..."
        command -v go            >/dev/null 2>&1 || { echo >&2 "I require go but it's not installed.  Aborting."; exit 1; }
        command -v docker        >/dev/null 2>&1 || { echo >&2 "I require docker but it's not installed.  Aborting."; exit 1; }
        command -v nginx         >/dev/null 2>&1 || { echo >&2 "I require nginx but it's not installed. (brew install nginx maybe?)  Aborting."; exit 1; }
        command -v mongorestore  >/dev/null 2>&1 || { echo >&2 "I require mongorestore but it's not installed.  Aborting."; exit 1; }
        command -v node          >/dev/null 2>&1 || { echo >&2 "I require node but it's not installed.  Aborting."; exit 1; }
        command -v npm           >/dev/null 2>&1 || { echo >&2 "I require npm but it's not installed.  Aborting."; exit 1; }
        command -v gulp          >/dev/null 2>&1 || { echo >&2 "I require gulp but it's not installed. (npm i gulp -g)  Aborting."; exit 1; }
        # command -v stylus      >/dev/null 2>&1 || { echo >&2 "I require stylus  but it's not installed. (npm i stylus -g)  Aborting."; exit 1; }
        command -v coffee        >/dev/null 2>&1 || { echo >&2 "I require coffee-script but it's not installed. (npm i coffee-script -g)  Aborting."; exit 1; }
        check_psql

        if [[ `uname` == 'Darwin' ]]; then
          brew info graphicsmagick >/dev/null 2>&1 || { echo >&2 "I require graphicsmagick but it's not installed.  Aborting."; exit 1; }
          command -v boot2docker   >/dev/null 2>&1 || { echo >&2 "I require boot2docker but it's not installed.  Aborting."; exit 1; }
        elif [[ `uname` == 'Linux' ]]; then
          command -v gm >/dev/null 2>&1 || { echo >&2 "I require graphicsmagick but it's not installed.  Aborting."; exit 1; }


        fi
        check_gulp_version
      }

      function check_gulp_version () {
           VERSION=$(npm info gulp version 2> /dev/null)

           while IFS=".", read MAJOR MINOR REVISION; do
              if [[ $MAJOR -lt 3 ]]; then
                  MISMATCH=1
              elif [[ $MAJOR -eq 3 && $MINOR -lt 7 ]]; then
                  MISMATCH=1
              fi
          done < <(echo $VERSION)

          if [[ -n $MISMATCH ]]; then
              echo 'Installed gulp version must be >= 3.7.0'
              exit 1
          fi
      }

      function build_services () {

        if [[ `uname` == 'Darwin' ]]; then
          boot2docker up
        fi

        echo "Stopping services: $SERVICES"
        docker stop $SERVICES

        echo "Removing services: $SERVICES"
        docker rm   $SERVICES

        # Build Mongo service
        cd #{projectRoot}/install/docker-mongo
        docker build -t koding/mongo .

        # Build rabbitMQ service
        cd #{projectRoot}/install/docker-rabbitmq
        docker build -t koding/rabbitmq .

        # Build postgres
        cd #{projectRoot}/go/src/socialapi/db/sql

        # Include this to dockerfile before we continute with building
        mkdir -p kontrol
        cp #{projectRoot}/go/src/github.com/koding/kite/kontrol/*.sql kontrol/
        sed -i -e 's/somerandompassword/kontrolapplication/' kontrol/001-schema.sql

        docker build -t koding/postgres .

        docker run -d -p 27017:27017              --name=mongo    koding/mongo --dbpath /data/db --smallfiles --nojournal
        docker run -d -p 5672:5672 -p 15672:15672 --name=rabbitmq koding/rabbitmq

        docker run -d -p 6379:6379                --name=redis    redis
        docker run -d -p 5432:5432                --name=postgres koding/postgres

        restoredefaultmongodump

        echo "#---> CLEARING ALGOLIA INDEXES: @chris <---#"
        cd #{projectRoot}
        ./scripts/clear-algolia-index.sh -i "accounts$KONFIG_SOCIALAPI_ALGOLIA_INDEXSUFFIX"
        ./scripts/clear-algolia-index.sh -i "topics$KONFIG_SOCIALAPI_ALGOLIA_INDEXSUFFIX"
        ./scripts/clear-algolia-index.sh -i "messages$KONFIG_SOCIALAPI_ALGOLIA_INDEXSUFFIX"

        migrate up
      }

      function services () {

        if [[ `uname` == 'Darwin' ]]; then
          boot2docker up
        fi
        EXISTS=$(docker inspect --format="{{ .State.Running }}" $SERVICES 2> /dev/null)
        if [ $? -eq 1 ]; then
          echo ""
          echo "Some of containers are missing, please do ./run buildservices"
          exit 1
        fi

        echo "Stopping services: $SERVICES"
        docker stop $SERVICES

        echo "Starting services: $SERVICES"
        docker start $SERVICES

        nginxrun
      }


      function importusers () {

        cd #{projectRoot}
        node #{projectRoot}/scripts/user-importer

        migrateusers

      }

      function migrateusers () {

        echo '#---> UPDATING MONGO DB TO WORK WITH SOCIALAPI @cihangir <---#'
        mongo #{mongo} --eval='db.jAccounts.update({},{$unset:{socialApiId:0}},{multi:true}); db.jGroups.update({},{$unset:{socialApiChannelId:0}},{multi:true});'

        go run ./go/src/socialapi/workers/cmd/migrator/main.go -c #{socialapi.configFilePath}

        # Required step for guestuser
        mongo #{mongo} --eval='db.jAccounts.update({"profile.nickname":"guestuser"},{$set:{type:"unregistered", socialApiId:0}});'

      }

      function restoredefaultmongodump () {

        echo '#---> CREATING VANILLA KODING DB @gokmen <---#'

        mongo #{mongo} --eval "db.dropDatabase()"

        cd #{projectRoot}/install/docker-mongo
        tar jxvf #{projectRoot}/install/docker-mongo/default-db-dump.tar.bz2
        mongorestore -h#{boot2dockerbox} -dkoding dump/koding
        rm -rf ./dump

        echo '#---> UPDATING MONGO DATABASE ACCORDING TO LATEST CHANGES IN CODE (UPDATE PERMISSIONS @chris) <---#'
        cd #{projectRoot}
        node #{projectRoot}/scripts/permission-updater  -c #{socialapi.configFilePath} --hard >/dev/null

      }

      function updateusers () {

        cd #{projectRoot}
        node #{projectRoot}/scripts/user-updater

      }

      function create_default_workspace () {

        node #{projectRoot}/scripts/create-default-workspace

      }

      function cleanchatnotifications () {
        cd #{GOBIN}
        ./notification -c #{socialapi.configFilePath} -h
      }

      function sandbox_buildservices () {
        SANDBOX_SERVICES=54.165.122.100
        SANDBOX_WEB_1=54.165.177.88
        SANDBOX_WEB_2=54.84.179.170

        echo "cd /opt/koding; ./run buildservices" | ssh root@$SANDBOX_SERVICES @/bin/bash

        echo "sudo supervisorctl restart all"      | ssh ec2-user@$SANDBOX_WEB_1 /bin/bash
        echo "sudo supervisorctl restart all"      | ssh ec2-user@$SANDBOX_WEB_2 /bin/bash
      }

      if [[ "$1" == "killall" ]]; then

        kill_all

      elif [ "$1" == "install" ]; then
        check_service_dependencies
        #{installScript}

      elif [ "$1" == "printconfig" ]; then

        printconfig $@

      elif [[ "$1" == "log" || "$1" == "logs" ]]; then

        trap - INT
        trap

        if [ "$2" == "" ]; then
          tail -fq ./.logs/*.log
        else
          tail -fq ./.logs/$2.log
        fi

      elif [ "$1" == "cleanup" ]; then

        ./cleanup $@

      elif [ "$1" == "buildclient" ]; then

        sh -c "scripts/install-npm.sh -d client -u -p -s"
        make -C #{projectRoot}/client dist

      elif [ "$1" == "services" ]; then
        check_service_dependencies
        services

      elif [ "$1" == "resetdb" ]; then

        if [ "$2" == "--yes" ]; then

          restoredefaultmongodump
          migrateusers

          exit 0

        fi

        read -p "This will reset current databases, all data will be lost! (y/N)" -n 1 -r
        echo ""
        if [[ ! $REPLY =~ ^[Yy]$ ]]
        then
            exit 1
        fi

        restoredefaultmongodump
        migrateusers

      elif [ "$1" == "buildservices" ]; then

        if [ "$2" == "sandbox" ]; then
          read -p "This will destroy sandbox databases (y/N)" -n 1 -r
          echo ""
          if [[ ! $REPLY =~ ^[Yy]$ ]]
          then
              exit 1
          fi

          sandbox_buildservices
          exit 0
        fi

        check_service_dependencies

        if [ "$2" != "force" ]; then
          read -p "This will destroy existing images, do you want to continue? (y/N)" -n 1 -r
          echo ""
          if [[ ! $REPLY =~ ^[Yy]$ ]]; then
            exit 1
          fi
        fi

        build_services
        importusers

      elif [ "$1" == "help" ]; then
        printHelp

      elif [ "$1" == "chaosmonkey" ]; then
        chaosmonkey

      elif [ "$1" == "testendpoints" ]; then
        testendpoints

      elif [ "$1" == "importusers" ]; then
        importusers

      elif [ "$1" == "updateusers" ]; then
        updateusers

      elif [ "$1" == "create_default_workspace" ]; then
        create_default_workspace

      elif [ "$1" == "cleanchatnotifications" ]; then
        cleanchatnotifications

      elif [ "$1" == "worker" ]; then

        if [ "$2" == "" ]; then
          echo Available workers:
          echo "-------------------"
          echo '#{workerList "\n"}'
        else
          trap - INT
          trap
          eval "worker_$2"
        fi

      elif [ "$1" == "supervisor" ]; then

        SUPERVISOR_ENV=$2
        if [ $SUPERVISOR_ENV == "" ]; then
          SUPERVISOR_ENV="production"
        fi

        go run scripts/supervisor_status.go $SUPERVISOR_ENV
        open supervisor.html

      elif [ "$1" == "migrate" ]; then
        check_psql

        if [ -z "$2" ]; then
          echo "Please choose a migrate command [create|up|down|version|reset|redo|to|goto]"
          echo ""
        else
          cd "#{GOPATH}/src/socialapi"
          make install-migrate
          migrate $2 $3
        fi

      elif [ "$1" == "backend" ] || [ "$#" == "0" ] ; then

        checkrunfile
        sh -c scripts/validate-npm.sh
        run $1

      else
        echo "Unknown command: $1"
        printHelp

      fi
      # ------ THIS FILE IS AUTO-GENERATED BY ./configure ----- #\n
      """
    return run

  KONFIG.ENV            = (require "../deployment/envvar.coffee").create KONFIG
  KONFIG.supervisorConf = (require "../deployment/supervisord.coffee").create KONFIG
  KONFIG.nginxConf      = (require "../deployment/nginx.coffee").create KONFIG, environment
  KONFIG.runFile        = generateRunFile        KONFIG

  return KONFIG

module.exports = Configuration


# -*- mode: coffee -*-
# vi: set ft=coffee nowrap :<|MERGE_RESOLUTION|>--- conflicted
+++ resolved
@@ -722,11 +722,8 @@
 
         # a temporary migration line (do we still need this?)
         env PGPASSWORD=#{postgres.password} psql -tA -h #{postgres.host} #{postgres.dbname} -U #{postgres.username} -c "ALTER TYPE \"api\".\"channel_type_constant_enum\" ADD VALUE IF NOT EXISTS 'collaboration';"
-<<<<<<< HEAD
         env PGPASSWORD=#{postgres.password} psql -tA -h #{postgres.host} #{postgres.dbname} -U #{postgres.username} -c "ALTER TYPE \"api\".\"channel_participant_status_constant_enum\" ADD VALUE IF NOT EXISTS 'blocked';"
-=======
         env PGPASSWORD=#{postgres.password} psql -tA -h #{postgres.host} #{postgres.dbname} -U #{postgres.username} -c "ALTER TYPE \"api\".\"channel_type_constant_enum\" ADD VALUE IF NOT EXISTS 'linkedtopic';"
->>>>>>> 390c056c
 
         # Create default workspaces
         node scripts/create-default-workspace
