zlib                  = require 'compress-buffer'
traverse              = require 'traverse'
log                   = console.log
fs                    = require 'fs'

Configuration = (options={}) ->

  prod_simulation_server = "10.0.0.137"

  hostname            = options.hostname       or "prod-v1_2_4-anna"
  publicHostname      = options.publicHostname or "https://koding.me"
  region              = options.region         or "aws"
  configName          = options.configName     or "sandbox"
  environment         = options.environment    or "sandbox"
  projectRoot         = options.projectRoot    or "/opt/koding"
  version             = options.tag
  tag                 = options.tag
  publicIP            = options.publicIP       or "*"
  githubuser          = options.githubuser     or "koding"

  mongo               = "#{prod_simulation_server}:27017/koding"
  etcd                = "#{prod_simulation_server}:4001"

  redis               = { host:     "#{prod_simulation_server}"              , port:               6379                                  , db:              0                    }
  rabbitmq            = { host:     "#{prod_simulation_server}"              , port:               5672                                  , apiPort:         15672                  , login:           "guest"                              , password: "guest"                , vhost:         "/"                                                 }
  mq                  = { host:     "#{rabbitmq.host}"                       , port:               rabbitmq.port                         , apiAddress:      "#{rabbitmq.host}"     , apiPort:         "#{rabbitmq.apiPort}"                , login:    "#{rabbitmq.login}"    , componentUser: "#{rabbitmq.login}"                                   , password:       "#{rabbitmq.password}"                                , heartbeat:       0           , vhost:        "#{rabbitmq.vhost}" }
  customDomain        = { public:   "http://#{hostname}"                     , public_:            "#{hostname}"                         , local:           "http://localhost"     , local_:          "localhost"                          , port:     80                   }
  sendgrid            = { username: "koding"                                 , password:           "DEQl7_Dr"                          }
  email               = { host:     "#{customDomain.public_}"                , protocol:           'https:'                              , defaultFromMail: 'hello@koding.com'     , defaultFromName: 'koding'                             , username: sendgrid.username      , password:      sendgrid.password                                     , templateRoot:   "workers/sitemap/files/"                              , forcedRecipient: undefined }
  kontrol             = { url:      "#{customDomain.public}/kontrol/kite"    , port:               4000                                  , useTLS:          no                     , certFile:        ""                                   , keyFile:  ""                     , publicKeyFile: "#{projectRoot}/certs/test_kontrol_rsa_public.pem"    , privateKeyFile: "#{projectRoot}/certs/test_kontrol_rsa_private.pem" }
  broker              = { name:     "broker"                                 , serviceGenericName: "broker"                              , ip:              ""                     , webProtocol:     "http:"                              , host:     customDomain.public    , port:          8008                                                  , certFile:       ""                                                    , keyFile:         ""          , authExchange: "auth"                , authAllExchange: "authAll" , failoverUri: customDomain.public }
  regions             = { kodingme: "#{configName}"                          , vagrant:            "vagrant"                             , sj:              "sj"                   , aws:             "aws"                                , premium:  "vagrant"            }
  algolia             = { appId:    'DYVV81J2S1'                             , apiKey:             '303eb858050b1067bcd704d6cbfb977c'    , indexSuffix:     '.sandbox'           }
  algoliaSecret       = { appId:    algolia.appId                            , apiKey:             algolia.apiKey                        , indexSuffix:     algolia.indexSuffix    , apiSecretKey:    '041427512bcdcd0c7bd4899ec8175f46' }
  mixpanel            = { token:    "a57181e216d9f713e19d5ce6d6fb6cb3"       , enabled:            no                                  }
  postgres            = { host:     "#{prod_simulation_server}"              , port:               5432                                  , username:        "socialapplication"    , password:        "socialapplication"                  , dbname:   "social"             }

  # configuration for socialapi, order will be the same with
  # ./go/src/socialapi/config/configtypes.go
  socialapi =
    proxyUrl          : "http://localhost:7000"
    configFilePath    : "#{projectRoot}/go/src/socialapi/config/sandbox.toml"
    postgres          : postgres
    mq                : mq
    redis             : url: "#{redis.host}:#{redis.port}"
    mongo             : mongo
    environment       : environment
    region            : region
    hostname          : hostname
    email             : email
    sitemap           : { redisDB: 0 }
    algolia           : algoliaSecret
    mixpanel          : mixpanel
    limits            : { messageBodyMinLen: 1, postThrottleDuration: "15s", postThrottleCount: "3" }
    eventExchangeName : "BrokerMessageBus"
    disableCaching    : no
    debug             : yes

  userSitesDomain     = "svm.koding.io"
  socialQueueName     = "koding-social-#{configName}"
  logQueueName        = socialQueueName+'log'

  KONFIG              =
    environment                    : environment
    regions                        : regions
    region                         : region
    hostname                       : hostname
    publicHostname                 : publicHostname
    version                        : version
    broker                         : broker
    uri                            : {address: "#{customDomain.public}:#{customDomain.port}"}
    userSitesDomain                : userSitesDomain
    projectRoot                    : projectRoot
    socialapi                      : socialapi
    mongo                          : mongo
    redis                          : "#{redis.host}:#{redis.port}"
    misc                           : {claimGlobalNamesForUsers: no , updateAllSlugs : no , debugConnectionErrors: yes}

    # -- WORKER CONFIGURATION -- #

    webserver                      : {port          : 3000                        , useCacheHeader: no}
    authWorker                     : {login         : "#{rabbitmq.login}"         , queueName : socialQueueName+'auth'      , authExchange      : "auth"                                  , authAllExchange : "authAll"}
    mq                             : mq
    emailWorker                    : {cronInstant   : '*/10 * * * * *'            , cronDaily : '0 10 0 * * *'              , run               : yes                                     , forcedRecipient : email.forcedRecipient               , maxAge: 3 }
    elasticSearch                  : {host          : "#{prod_simulation_server}" , port      : 9200                        , enabled           : no                                      , queue           : "elasticSearchFeederQueue"}
    social                         : {port          : 3030                        , login     : "#{rabbitmq.login}"         , queueName         : socialQueueName                         , kitePort        : 8765 }
    email                          : email
    newkites                       : {useTLS        : no                          , certFile  : ""                          , keyFile: "#{projectRoot}/kite_home/sandbox/kite.key"}
    log                            : {login         : "#{rabbitmq.login}"         , queueName : logQueueName}
    boxproxy                       : {port          : 80 }
    sourcemaps                     : {port          : 3526 }
    appsproxy                      : {port          : 3500 }

    kloud                          : {port          : 5500                        , privateKeyFile : kontrol.privateKeyFile , publicKeyFile: kontrol.publicKeyFile                        , kontrolUrl: "#{kontrol.url}"    , registerUrl: "#{customDomain.public}/kloud/kite"  }
    emailConfirmationCheckerWorker : {enabled: no                                 , login : "#{rabbitmq.login}"             , queueName: socialQueueName+'emailConfirmationCheckerWorker' , cronSchedule: '0 * * * * *'                           , usageLimitInMinutes  : 60}

    kontrol                        : kontrol
    newkontrol                     : kontrol

    # -- MISC SERVICES --#
    recurly                        : {apiKey        : '4a0b7965feb841238eadf94a46ef72ee'             , loggedRequests: "/^(subscriptions|transactions)/"}
    sendgrid                       : sendgrid
    opsview                        : {push          : no                                             , host          : ''                                           , bin: null                                                                             , conf: null}
    github                         : {clientId      : "f8e440b796d953ea01e5"                         , clientSecret  : "b72e2576926a5d67119d5b440107639c6499ed42"}
    odesk                          : {key           : "639ec9419bc6500a64a2d5c3c29c2cf8"             , secret        : "549b7635e1e4385e"                           , request_url: "https://www.odesk.com/api/auth/v1/oauth/token/request"                  , access_url: "https://www.odesk.com/api/auth/v1/oauth/token/access" , secret_url: "https://www.odesk.com/services/api/auth?oauth_token=" , version: "1.0"                                                    , signature: "HMAC-SHA1" , redirect_uri : "#{customDomain.host}:#{customDomain.port}/-/oauth/odesk/callback"}
    facebook                       : {clientId      : "475071279247628"                              , clientSecret  : "65cc36108bb1ac71920dbd4d561aca27"           , redirectUri  : "#{customDomain.host}:#{customDomain.port}/-/oauth/facebook/callback"}
    google                         : {client_id     : "1058622748167.apps.googleusercontent.com"     , client_secret : "vlF2m9wue6JEvsrcAaQ-y9wq"                   , redirect_uri : "#{customDomain.host}:#{customDomain.port}/-/oauth/google/callback"}
    twitter                        : {key           : "aFVoHwffzThRszhMo2IQQ"                        , secret        : "QsTgIITMwo2yBJtpcp9sUETSHqEZ2Fh7qEQtRtOi2E" , redirect_uri : "#{customDomain.host}:#{customDomain.port}/-/oauth/twitter/callback"   , request_url  : "https://twitter.com/oauth/request_token"           , access_url   : "https://twitter.com/oauth/access_token"            , secret_url: "https://twitter.com/oauth/authenticate?oauth_token=" , version: "1.0"         , signature: "HMAC-SHA1"}
    linkedin                       : {client_id     : "f4xbuwft59ui"                                 , client_secret : "fBWSPkARTnxdfomg"                           , redirect_uri : "#{customDomain.host}:#{customDomain.port}/-/oauth/linkedin/callback"}
    slack                          : {token         : "xoxp-2155583316-2155760004-2158149487-a72cf4" , channel       : "C024LG80K"}
    statsd                         : {use           : false                                          , ip            : "#{customDomain.host}"                       , port: 8125}
    graphite                       : {use           : false                                          , host          : "#{customDomain.host}"                       , port: 2003}
    sessionCookie                  : {maxAge        : 1000 * 60 * 60 * 24 * 14                       , secure        : no}
    logLevel                       : {neo4jfeeder   : "notice"                                       , oskite: "info"                                               , terminal: "info"                                                                      , kontrolproxy  : "notice"                                           , kontroldaemon : "notice"                                           , userpresence  : "notice"                                          , vmproxy: "notice"      , graphitefeeder: "notice"                                                           , sync: "notice" , topicModifier : "notice" , postModifier  : "notice" , router: "notice" , rerouting: "notice" , overview: "notice" , amqputil: "notice" , rabbitMQ: "notice" , ldapserver: "notice" , broker: "notice"}
    aws                            : {key           : 'AKIAJSUVKX6PD254UGAA'                         , secret        : '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'}
    embedly                        : {apiKey        : '94991069fb354d4e8fdb825e52d4134a'}
    troubleshoot                   : {recipientEmail: "can@koding.com"}
    rollbar                        : "71c25e4dc728431b88f82bd3e7a600c9"
    mixpanel                       : mixpanel.token
    recapthcha                     : '6LfZL_kSAAAAAIrbAbnMPt9ri79pyHUZ0-QqB6Iz'

    #--- CLIENT-SIDE BUILD CONFIGURATION ---#

    client                         : {watch: yes , version: version , includesPath:'client' , indexMaster: "index-master.html" , index: "default.html" , useStaticFileServer: no , staticFilesBaseUrl: "#{customDomain.public}:#{customDomain.port}"}

  #-------- runtimeOptions: PROPERTIES SHARED WITH BROWSER --------#
  KONFIG.client.runtimeOptions =
    kites             : require './kites.coffee'           # browser passes this version information to kontrol , so it connects to correct version of the kite.
    algolia           : algolia
    logToExternal     : no                                 # rollbar                                            , mixpanel etc.
    suppressLogs      : no
    logToInternal     : no                                 # log worker
    authExchange      : "auth"
    environment       : environment                        # this is where browser knows what kite environment to query for
    version           : version
    resourceName      : socialQueueName
    userSitesDomain   : userSitesDomain
    logResourceName   : logQueueName
    socialApiUri      : "/xhr"
    apiUri            : null
    mainUri           : null
    sourceMapsUri     : "/sourcemaps"
    appsUri           : "/appsproxy"
    uploadsUri        : 'https://koding-uploads.s3.amazonaws.com'
    uploadsUriForGroup: 'https://koding-groups.s3.amazonaws.com'
    fileFetchTimeout  : 1000 * 15
    userIdleMs        : 1000 * 60 * 5
    embedly           : {apiKey       : "94991069fb354d4e8fdb825e52d4134a"     }
    broker            : {uri          : "/subscribe" }
    github            : {clientId     : "f8e440b796d953ea01e5" }
    newkontrol        : {url          : "#{kontrol.url}"}
    sessionCookie     : {maxAge       : 1000 * 60 * 60 * 24 * 14  , secure: no   }
    troubleshoot      : {idleTime     : 1000 * 60 * 60            , externalUrl  : "https://s3.amazonaws.com/koding-ping/healthcheck.json"}
    recaptcha         : '6LfZL_kSAAAAABDrxNU5ZAQk52jx-2sJENXRFkTO'
    externalProfiles  :
      google          : {nicename: 'Google'  }
      linkedin        : {nicename: 'LinkedIn'}
      twitter         : {nicename: 'Twitter' }
      odesk           : {nicename: 'oDesk'   , urlLocation: 'info.profile_url' }
      facebook        : {nicename: 'Facebook', urlLocation: 'link'             }
      github          : {nicename: 'GitHub'  , urlLocation: 'html_url'         }

      # END: PROPERTIES SHARED WITH BROWSER #


  #--- RUNTIME CONFIGURATION: WORKERS AND KITES ---#
  GOBIN = "#{projectRoot}/go/bin"


  # THESE COMMANDS WILL EXECUTE SEQUENTIALLY.

  KONFIG.workers =
<<<<<<< HEAD
    kontrol             :
      group             : "environment"
      supervisord       :
        command : "#{GOBIN}/kontrol -region #{region} -environment #{environment} -mongourl #{mongo} -port #{kontrol.port}      -privatekey #{kontrol.privateKeyFile} -publickey #{kontrol.publicKeyFile} -machines #{etcd}"
      nginx             :
        ports           : ["#{kontrol.port}"]
        websocket       : yes
        locations       : ["~^/kontrol/.*"]

    kloud               :
      group             : "environment"
      supervisord       :
        command         : "#{GOBIN}/kloud   -region #{region} -environment #{environment} -mongourl #{mongo} -port #{KONFIG.kloud.port} -privatekey #{kontrol.privateKeyFile} -publickey #{kontrol.publicKeyFile} -kontrolurl #{kontrol.url} -registerurl #{KONFIG.kloud.registerUrl}"
      nginx             :
        ports           : ["#{KONFIG.kloud.port}"]
        websocket       : yes
        locations       : ["~^/kloud/.*"]

    # ngrokProxy          :
    #   group             : "environment"
    #   supervisord       :
    #     command         : "coffee #{projectRoot}/ngrokProxy --user #{publicHostname}"

    # reverseProxy        :
    #   group             : "environment"
    #   supervisord       :
    #     command         : "#{GOBIN}/reverseproxy -port 1234 -env production -region #{publicHostname}PublicEnvironment -publicHost proxy-#{publicHostname}.ngrok.com -publicPort 80"

    broker              :
      group             : "webserver"
      supervisord       :
        command         : "#{GOBIN}/broker    -c #{configName}"
      nginx             :
        websocket       : yes
        locations       : ["/websocket", "~^/subscribe/.*"]
        ports           : ["#{KONFIG.broker.port}"]

    rerouting           :
      group             : "webserver"
      supervisord       :
        command         : "#{GOBIN}/rerouting -c #{configName}"

    authworker          :
      group             : "webserver"
      supervisord       :
        command         : "node #{projectRoot}/workers/auth/index.js -c #{configName} --disable-newrelic"

    sourcemaps          :
      group             : "webserver"
      supervisord       :
        command         : "./watch-node #{projectRoot}/servers/sourcemaps/index.js -c #{configName} -p #{KONFIG.sourcemaps.port} --disable-newrelic"
      nginx             :
        ports           : ["#{KONFIG.sourcemaps.port}"]

    emailsender         :
      group             : "webserver"
      supervisord       :
        command         : "node #{projectRoot}/workers/emailsender/index.js  -c #{configName} --disable-newrelic"

    appsproxy           :
      group             : "webserver"
      supervisord       :
        command         : "node #{projectRoot}/servers/appsproxy/web.js -c #{configName} -p #{KONFIG.appsproxy.port} --disable-newrelic"
      nginx             :
        ports           : ["#{KONFIG.appsproxy.port}"]

    webserver           :
      group             : "webserver"
      supervisord       :
        command         : "node #{projectRoot}/servers/index.js -c #{configName} -p #{KONFIG.webserver.port}   --disable-newrelic"
      nginx             :
        ports           : ["#{KONFIG.webserver.port}"]
        locations       : ["/"]

    socialworker        :
      group             : "webserver"
      supervisord       :
        command         : "node #{projectRoot}/workers/social/index.js -c #{configName} -p #{KONFIG.social.port} -r #{region} --disable-newrelic --kite-port=13020"
      nginx             :
        ports           : ["#{KONFIG.social.port}"]
        locations       : ["/xhr"]

    guestCleaner        :
      group             : "webserver"
      supervisord       :
        command         : "#{GOBIN}/guestcleanerworker -c #{configName}"


    # Social API workers
    socialapi           :
      group             : "socialapi"
      supervisord       :
        command         : "#{GOBIN}/api  -c #{socialapi.configFilePath}"

    dailyemailnotifier  :
      group             : "socialapi"
      supervisord       :
        command         : "#{GOBIN}/dailyemailnotifier -c #{socialapi.configFilePath}"

    notification        :
      group             : "socialapi"
      supervisord       :
        command         : "#{GOBIN}/notification -c #{socialapi.configFilePath}"

    popularpost         :
      group             : "socialapi"
      supervisord       :
        command         : "#{GOBIN}/popularpost -c #{socialapi.configFilePath}"

    populartopic        :
      group             : "socialapi"
      supervisord       :
        command         : "#{GOBIN}/populartopic -c #{socialapi.configFilePath}"

    pinnedpost          :
      group             : "socialapi"
      supervisord       :
        command         : "#{GOBIN}/pinnedpost -c #{socialapi.configFilePath}"

    realtime            :
      group             : "socialapi"
      supervisord       :
        command         : "#{GOBIN}/realtime  -c #{socialapi.configFilePath}"

    sitemapfeeder       :
      group             : "socialapi"
      supervisord       :
        command         : "#{GOBIN}/sitemapfeeder -c #{socialapi.configFilePath}"

    sitemapgenerator    :
      group             : "socialapi"
      supervisord       :
        command         : "#{GOBIN}/sitemapgenerator -c #{socialapi.configFilePath}"

    emailnotifier       :
      group             : "socialapi"
      supervisord       :
        command         : "#{GOBIN}/emailnotifier -c #{socialapi.configFilePath}"

    topicfeed           :
      group             : "socialapi"
      supervisord       :
        command         : "#{GOBIN}/topicfeed -c #{socialapi.configFilePath}"

    trollmode           :
      group             : "socialapi"
      supervisord       :
        command         : "#{GOBIN}/trollmode -c #{socialapi.configFilePath}"
=======
    kontrol             : command : "#{GOBIN}/kontrol -region #{region} -environment #{environment} -mongourl #{mongo} -port #{kontrol.port}      -privatekey #{kontrol.privateKeyFile} -publickey #{kontrol.publicKeyFile} -machines #{etcd}"
    kloud               : command : "#{GOBIN}/kloud   -region #{region} -environment #{environment} -hostedzone #{userSitesDomain} -mongourl #{mongo} -port #{KONFIG.kloud.port} -privatekey #{kontrol.privateKeyFile} -publickey #{kontrol.publicKeyFile} -kontrolurl #{kontrol.url} -registerurl #{KONFIG.kloud.registerUrl}"

    broker              : command : "#{GOBIN}/broker    -c #{configName}"
    rerouting           : command : "#{GOBIN}/rerouting -c #{configName}"
    reverseProxy        : command : "#{GOBIN}/reverseproxy               -port 1234 -env production -region #{publicHostname}PublicEnvironment -publicHost proxy-#{publicHostname}.ngrok.com -publicPort 80"

    socialapi           : command : "#{GOBIN}/api                -c #{socialapi.configFilePath}"

    authworker          : command : "coffee #{projectRoot}/workers/auth/lib/auth/main.coffee      -c #{configName}"
    sourcemaps          : command : "coffee #{projectRoot}/servers/sourcemaps/main.coffee         -c #{configName} -p #{KONFIG.sourcemaps.port}"
    emailsender         : command : "coffee #{projectRoot}/workers/emailsender/main.coffee        -c #{configName}"
    appsproxy           : command : "node   #{projectRoot}/servers/appsproxy/web.js               -c #{configName} -p #{KONFIG.appsproxy.port}"
    webserver           : command : "coffee #{projectRoot}/servers/lib/server/index.coffee        -c #{configName} -p #{KONFIG.webserver.port}   --disable-newrelic"
    socialworker        : command : "coffee #{projectRoot}/workers/social/lib/social/main.coffee  -c #{configName} -p #{KONFIG.social.port}      -r #{region} --disable-newrelic --kite-port=13020"


    dailyemailnotifier  : command : "#{GOBIN}/dailyemailnotifier -c #{socialapi.configFilePath}"
    notification        : command : "#{GOBIN}/notification       -c #{socialapi.configFilePath}"
    popularpost         : command : "#{GOBIN}/popularpost        -c #{socialapi.configFilePath}"
    populartopic        : command : "#{GOBIN}/populartopic       -c #{socialapi.configFilePath}"
    pinnedpost          : command : "#{GOBIN}/pinnedpost         -c #{socialapi.configFilePath}"
    realtime            : command : "#{GOBIN}/realtime           -c #{socialapi.configFilePath}"
    sitemapfeeder       : command : "#{GOBIN}/sitemapfeeder      -c #{socialapi.configFilePath}"
    sitemapgenerator    : command : "#{GOBIN}/sitemapgenerator   -c #{socialapi.configFilePath}"
    emailnotifier       : command : "#{GOBIN}/emailnotifier      -c #{socialapi.configFilePath}"
    topicfeed           : command : "#{GOBIN}/topicfeed          -c #{socialapi.configFilePath}"
    trollmode           : command : "#{GOBIN}/trollmode          -c #{socialapi.configFilePath}"

>>>>>>> a42c61cf

  #-------------------------------------------------------------------------#
  #---- SECTION: AUTO GENERATED CONFIGURATION FILES ------------------------#
  #---- DO NOT CHANGE ANYTHING BELOW. IT'S GENERATED FROM WHAT'S ABOVE  ----#
  #-------------------------------------------------------------------------#

  KONFIG.JSON = JSON.stringify KONFIG

  b64z = (str,strict=yes,compress=yes)->
    if str
      _b64 = new Buffer(str)
      _b64 = zlib.compress _b64 if compress
      # log "[b64z] before #{str.length} after #{_b64.length}"
      return _b64.toString('base64')
    else
      if strict
        throw "base64 STRING is empty, check main.#{configName}.coffee. this will break the prod machine, exiting."
      else
        return ""

  prodKeys =
    id_rsa          : fs.readFileSync( "./install/keys/prod.ssh/id_rsa"          ,"utf8")
    id_rsa_pub      : fs.readFileSync( "./install/keys/prod.ssh/id_rsa.pub"      ,"utf8")
    authorized_keys : fs.readFileSync( "./install/keys/prod.ssh/authorized_keys" ,"utf8")
    config          : fs.readFileSync( "./install/keys/prod.ssh/config"          ,"utf8")

  generateSupervisorConf = (KONFIG)->
    return (require "../deployment/supervisord.coffee").create KONFIG

  generateRunFile = (KONFIG) ->
    envvars = ->
      env = """
      export GOPATH=#{projectRoot}/go
      export GOBIN=#{projectRoot}/go/bin
      export HOME=/root
      export KONFIG_JSON='#{KONFIG.JSON}'
      \n
      """
      # env += "export #{key}='#{val}'\n" for key,val of KONFIG.ENV
      return env

    workersRunList = ->
      workers = ""
      for key,val of KONFIG.workers
        workers +="#------------- worker: #{key} -------------#\n"
        workers +="#{val.command} &>#{projectRoot}/.logs/#{key}.log & \n"
        workers +="#{key}pid=$! \n"
        workers +="echo [#{key}] started with pid: $#{key}pid \n\n"
      return workers


    runContents = """
      #!/bin/bash
      #{envvars()}

      function install() {
        touch /root/run.install.start

        echo #{b64z prodKeys.id_rsa}          | base64 --decode | gunzip >/root/.ssh/id_rsa
        echo #{b64z prodKeys.id_rsa_pub}      | base64 --decode | gunzip >/root/.ssh/id_rsa.pub
        echo #{b64z prodKeys.authorized_keys} | base64 --decode | gunzip >/root/.ssh/authorized_keys
        echo #{b64z prodKeys.config}          | base64 --decode | gunzip >/root/.ssh/config
        chmod 0600 /root/.ssh/id_rsa

        cd /opt
        git clone --recursive --branch '#{tag}' --depth 1 git@github.com:#{options.githubuser}/koding.git koding

        cd /opt/koding

        # retrieve machine settings from the git tag namely, write nginx and supervisor conf.
        ms=`git tag -l -n1 | grep '#{tag}'`
        ms=${ms##*machine-settings-b64-zip-}  # get the part after the last separator
        echo $ms | base64 --decode | gunzip > #{projectRoot}/machineSettings
        bash #{projectRoot}/machineSettings

        npm i gulp stylus coffee-script -g
        npm i --unsafe-perm
        /usr/local/bin/coffee /opt/koding/build-client.coffee --watch false
        bash #{projectRoot}/go/build.sh
        cd #{projectRoot}/go/src/socialapi
        make install
        cd #{projectRoot}/node_modules_koding/koding-broker-client
        cake build
        mkdir $HOME/.kite
        echo copying #{KONFIG.newkites.keyFile} to $HOME/.kite/kite.key
        cp #{KONFIG.newkites.keyFile} $HOME/.kite/kite.key

        # new relic setup
        echo deb http://apt.newrelic.com/debian/ newrelic non-free >> /etc/apt/sources.list.d/newrelic.list
        wget -O- https://download.newrelic.com/548C16BF.gpg | apt-key add -
        apt-get update
        apt-get install newrelic-sysmond
        nrsysmond-config --set license_key=aa81e308ad9a0d95cf5a90fec9692c80551e8a68
        /etc/init.d/newrelic-sysmond start


        touch /root/run.install.end
      }

      function services() {
        touch /root/run.services.start
        service nginx restart
        service supervisor restart
        touch /root/run.services.end

      }

      if [[ "$1" == "" ]]; then
        install
        services
        exit 0
      elif [ "$1" == "install" ]; then
        install
      elif [ "$1" == "services" ]; then
        services
      else
        echo "unknown argument."
      fi
      """


    run = """
      #cloud-config

      # this file cannot exceed 16k therefore, i'm placing supervisor and nginxConf
      # into git tag message and reading it from there.
      # tl;dr - keep this small.

      disable_root: false
      hostname : #{hostname}

      packages:
        - mc
        - mosh
        - supervisor
        - golang
        - nodejs
        - npm
        - git
        - graphicsmagick
        - mosh
        - nginx
        - mongodb-clients


      write_files:

        - path: /root/run.b64z
          content : #{b64z runContents}
        - path: /root/run
          permissions: '0755'
        - path: /etc/nginx/conf.d/.htpasswd
          content: koding:$apr1$K17a7D.N$vuaxDfc4kJvHAg7Id43wk1

      runcmd:
        - echo 127.0.0.1 `hostname` >> /etc/hosts
        - curl http://169.254.169.254/latest/meta-data/instance-id >/root/instance-id
        - curl -s https://get.docker.io/ubuntu/ | sudo sh
        - ln -sf /usr/bin/nodejs /usr/bin/node
        - ln -sf /usr/bin/supervisorctl /usr/bin/s
        - cat /root/run.b64z | base64 --decode | gunzip > /root/run
        - /root/run
        - echo "deploy done."



    """

    return run

  machineSettings = ->
    return """
        \n
        echo '#{b64z KONFIG.nginxConf}'                      | base64 --decode | gunzip >  /etc/nginx/sites-enabled/default;
        echo "nginx configured."
        echo '#{b64z generateSupervisorConf(KONFIG)}' | base64 --decode | gunzip >  /etc/supervisor/conf.d/koding.conf;
        echo "supervisor configured."
    """


  KONFIG.ENV             = (require "../deployment/envvar.coffee").create KONFIG
  KONFIG.nginxConf       = (require "../deployment/nginx.coffee").create KONFIG.workers
  KONFIG.machineSettings = b64z machineSettings()
  KONFIG.runFile         = generateRunFile KONFIG

  return KONFIG

module.exports = Configuration

# -*- mode: coffee -*-
# vi: set ft=coffee nowrap :<|MERGE_RESOLUTION|>--- conflicted
+++ resolved
@@ -170,7 +170,6 @@
   # THESE COMMANDS WILL EXECUTE SEQUENTIALLY.
 
   KONFIG.workers =
-<<<<<<< HEAD
     kontrol             :
       group             : "environment"
       supervisord       :
@@ -183,7 +182,7 @@
     kloud               :
       group             : "environment"
       supervisord       :
-        command         : "#{GOBIN}/kloud   -region #{region} -environment #{environment} -mongourl #{mongo} -port #{KONFIG.kloud.port} -privatekey #{kontrol.privateKeyFile} -publickey #{kontrol.publicKeyFile} -kontrolurl #{kontrol.url} -registerurl #{KONFIG.kloud.registerUrl}"
+        command         : "#{GOBIN}/kloud   -region #{region} -environment #{environment} -hostedzone #{userSitesDomain} -mongourl #{mongo} -port #{KONFIG.kloud.port} -privatekey #{kontrol.privateKeyFile} -publickey #{kontrol.publicKeyFile} -kontrolurl #{kontrol.url} -registerurl #{KONFIG.kloud.registerUrl}"
       nginx             :
         ports           : ["#{KONFIG.kloud.port}"]
         websocket       : yes
@@ -319,37 +318,6 @@
       group             : "socialapi"
       supervisord       :
         command         : "#{GOBIN}/trollmode -c #{socialapi.configFilePath}"
-=======
-    kontrol             : command : "#{GOBIN}/kontrol -region #{region} -environment #{environment} -mongourl #{mongo} -port #{kontrol.port}      -privatekey #{kontrol.privateKeyFile} -publickey #{kontrol.publicKeyFile} -machines #{etcd}"
-    kloud               : command : "#{GOBIN}/kloud   -region #{region} -environment #{environment} -hostedzone #{userSitesDomain} -mongourl #{mongo} -port #{KONFIG.kloud.port} -privatekey #{kontrol.privateKeyFile} -publickey #{kontrol.publicKeyFile} -kontrolurl #{kontrol.url} -registerurl #{KONFIG.kloud.registerUrl}"
-
-    broker              : command : "#{GOBIN}/broker    -c #{configName}"
-    rerouting           : command : "#{GOBIN}/rerouting -c #{configName}"
-    reverseProxy        : command : "#{GOBIN}/reverseproxy               -port 1234 -env production -region #{publicHostname}PublicEnvironment -publicHost proxy-#{publicHostname}.ngrok.com -publicPort 80"
-
-    socialapi           : command : "#{GOBIN}/api                -c #{socialapi.configFilePath}"
-
-    authworker          : command : "coffee #{projectRoot}/workers/auth/lib/auth/main.coffee      -c #{configName}"
-    sourcemaps          : command : "coffee #{projectRoot}/servers/sourcemaps/main.coffee         -c #{configName} -p #{KONFIG.sourcemaps.port}"
-    emailsender         : command : "coffee #{projectRoot}/workers/emailsender/main.coffee        -c #{configName}"
-    appsproxy           : command : "node   #{projectRoot}/servers/appsproxy/web.js               -c #{configName} -p #{KONFIG.appsproxy.port}"
-    webserver           : command : "coffee #{projectRoot}/servers/lib/server/index.coffee        -c #{configName} -p #{KONFIG.webserver.port}   --disable-newrelic"
-    socialworker        : command : "coffee #{projectRoot}/workers/social/lib/social/main.coffee  -c #{configName} -p #{KONFIG.social.port}      -r #{region} --disable-newrelic --kite-port=13020"
-
-
-    dailyemailnotifier  : command : "#{GOBIN}/dailyemailnotifier -c #{socialapi.configFilePath}"
-    notification        : command : "#{GOBIN}/notification       -c #{socialapi.configFilePath}"
-    popularpost         : command : "#{GOBIN}/popularpost        -c #{socialapi.configFilePath}"
-    populartopic        : command : "#{GOBIN}/populartopic       -c #{socialapi.configFilePath}"
-    pinnedpost          : command : "#{GOBIN}/pinnedpost         -c #{socialapi.configFilePath}"
-    realtime            : command : "#{GOBIN}/realtime           -c #{socialapi.configFilePath}"
-    sitemapfeeder       : command : "#{GOBIN}/sitemapfeeder      -c #{socialapi.configFilePath}"
-    sitemapgenerator    : command : "#{GOBIN}/sitemapgenerator   -c #{socialapi.configFilePath}"
-    emailnotifier       : command : "#{GOBIN}/emailnotifier      -c #{socialapi.configFilePath}"
-    topicfeed           : command : "#{GOBIN}/topicfeed          -c #{socialapi.configFilePath}"
-    trollmode           : command : "#{GOBIN}/trollmode          -c #{socialapi.configFilePath}"
-
->>>>>>> a42c61cf
 
   #-------------------------------------------------------------------------#
   #---- SECTION: AUTO GENERATED CONFIGURATION FILES ------------------------#
@@ -537,7 +505,4 @@
 
   return KONFIG
 
-module.exports = Configuration
-
-# -*- mode: coffee -*-
-# vi: set ft=coffee nowrap :+module.exports = Configuration