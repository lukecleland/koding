--- conflicted
+++ resolved
@@ -83,11 +83,10 @@
     kloud                   : { secretKey: kloud.secretKey, address: kloud.address }
     paymentwebhook          : paymentwebhook
     googleapiServiceAccount : googleapiServiceAccount
-<<<<<<< HEAD
+    
     geoipdbpath             : "#{projectRoot}/go/geoipdb"
-=======
+
     segment                 : segment
->>>>>>> cf69916c
 
   userSitesDomain     = "sandbox.koding.io"
   socialQueueName     = "koding-social-#{configName}"
