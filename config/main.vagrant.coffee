--- conflicted
+++ resolved
@@ -36,11 +36,7 @@
   watchGoBroker : no
   compileGo     : yes
   buildClient   : yes
-<<<<<<< HEAD
-  runOsKite     : yes
-=======
   runOsKite     : no
->>>>>>> 0c9fc226
   runLdapServer : yes
   runProxy      : yes
   misc          :
