prod_simulation_server = "192.168.59.103"

fs                  = require 'fs'
nodePath            = require 'path'
deepFreeze          = require 'koding-deep-freeze'
hat                 = require 'hat'
{argv}              = require 'optimist'
path                = require 'path'
traverse            = require 'traverse'
BLD                 = process.env['KODING_BUILD_DATA_PATH'] or path.join __dirname,"../install/BUILD_DATA"

hostname            = (fs.readFileSync BLD+"/BUILD_HOSTNAME"    , 'utf8').replace("\n","")
region              = (fs.readFileSync BLD+"/BUILD_REGION"      , 'utf8').replace("\n","")
configName          = (fs.readFileSync BLD+"/BUILD_CONFIG"      , 'utf8').replace("\n","")
environment         = (fs.readFileSync BLD+"/BUILD_ENVIRONMENT" , 'utf8').replace("\n","")
projectRoot         = (fs.readFileSync BLD+"/BUILD_PROJECT_ROOT", 'utf8').replace("\n","")
version             = (fs.readFileSync BLD+"/BUILD_VERSION"     , 'utf8').replace("\n","")

mongo               = "#{prod_simulation_server}:27017/koding"
redis               = {host     : "#{prod_simulation_server}"   , port : "6379" }
socialapi           = {proxyUrl : "http://localhost:7000"       , port : 7000 , clusterSize : 5,     configFilePath : "#{projectRoot}/go/src/socialapi/config/prod.toml" }
rabbitmq            = {host     : "#{prod_simulation_server}"   , port : 5672 , apiPort     : 15672, login          : "guest", password : "guest", vhost:"/"}

customDomain        =
  public            : "http://#{hostname}"
  public_           : "#{hostname}"
  local             : "http://localhost"
  local_            : "localhost"
  port              : 80


# KONTROL DEPLOYMENT IS SEPARATED FROM PROD DEPLOY.
kontrol             =
  url               : "https://kontrol.koding.com/kite"
  port              : 443
  useTLS            : no
  certFile          : ""
  keyFile           : ""
  publicKeyFile     : "./certs/test_kontrol_rsa_public.pem"
  privateKeyFile    : "./certs/test_kontrol_rsa_private.pem"


broker              =
  name              : "broker"
  serviceGenericName: "broker"
  ip                : ""
  webProtocol       : "http:"
  host              : customDomain.public
  port              : 8008
  certFile          : ""
  keyFile           : ""
  authExchange      : "auth"
  authAllExchange   : "authAll"
  failoverUri       : customDomain.public

userSitesDomain     = "#{customDomain.public_}"                 # this is for domain settings on environment backend eg. kd.io

socialQueueName     = "koding-social-#{configName}"
logQueueName        = socialQueueName+'log'

regions             =
  kodingme          : "#{configName}"
  vagrant           : "vagrant"
  sj                : "sj"
  aws               : "aws"
  premium           : "vagrant"



KONFIG              =
  environment       : environment
  regions           : regions
  region            : region
  hostname          : hostname
  version           : version
  broker            : broker
  uri               : {address: "#{customDomain.public}:#{customDomain.port}"}
  userSitesDomain   : userSitesDomain
  projectRoot       : projectRoot
  socialapi         : socialapi        # THIS IS WHERE WEBSERVER & SOCIAL WORKER KNOW HOW TO CONNECT TO SOCIALAPI
  mongo             : mongo
  redis             : "#{redis.host}:#{redis.port}"
  misc              : {claimGlobalNamesForUsers: no, updateAllSlugs : no, debugConnectionErrors: yes}

  # -- WORKER CONFIGURATION -- #

  presence          : {exchange      : 'services-presence'}
  webserver         : {port          : 3000                        , useCacheHeader: no}
  authWorker        : {login         : "#{rabbitmq.login}"         , queueName : socialQueueName+'auth', authExchange      : "auth"             , authAllExchange : "authAll"}
  mq                : {host          : "#{rabbitmq.host}"          , port      : rabbitmq.port         , apiAddress        : "#{rabbitmq.host}" , apiPort         : "#{rabbitmq.apiPort}", login:"#{rabbitmq.login}",componentUser:"#{rabbitmq.login}",password: "#{rabbitmq.password}",heartbeat: 0, vhost: "#{rabbitmq.vhost}"}
  emailWorker       : {cronInstant   : '*/10 * * * * *'            , cronDaily : '0 10 0 * * *'        , run               : no                 , forcedRecipient : undefined, maxAge: 3}
  elasticSearch     : {host          : "#{prod_simulation_server}" , port      : 9200                  , enabled           : no                 , queue           : "elasticSearchFeederQueue"}
  social            : {port          : 3030                        , login     : "#{rabbitmq.login}"   , queueName         : socialQueueName    , kitePort        : 8765 }
  email             : {host          : "#{customDomain.public}"    , protocol  : 'http:'               , defaultFromAddress: 'hello@koding.com' }
  newkites          : {useTLS        : no                          , certFile  : ""                    , keyFile: "#{projectRoot}/kite_home/production/kite.key"}
  log               : {login         : "#{rabbitmq.login}"         , queueName : logQueueName}
  boxproxy          : {port          : 8090 }
  sourcemaps        : {port          : 3526 }
  emailConfirmationCheckerWorker     : {enabled: no, login : "#{rabbitmq.login}", queueName: socialQueueName+'emailConfirmationCheckerWorker',cronSchedule: '0 * * * * *',usageLimitInMinutes  : 60}

  newkontrol        : kontrol

  # -- MISC SERVICES --#
  recurly           : {apiKey        : '4a0b7965feb841238eadf94a46ef72ee'            , loggedRequests: /^(subscriptions|transactions)/}
  opsview           : {push          : no                                            , host          : '', bin: null, conf: null}
  github            : {clientId      : "f8e440b796d953ea01e5"                        , clientSecret  : "b72e2576926a5d67119d5b440107639c6499ed42"}
  odesk             : {key           : "639ec9419bc6500a64a2d5c3c29c2cf8"            , secret        : "549b7635e1e4385e",request_url: "https://www.odesk.com/api/auth/v1/oauth/token/request",access_url: "https://www.odesk.com/api/auth/v1/oauth/token/access",secret_url: "https://www.odesk.com/services/api/auth?oauth_token=",version: "1.0",signature: "HMAC-SHA1",redirect_uri : "#{customDomain.host}:#{customDomain.port}/-/oauth/odesk/callback"}
  facebook          : {clientId      : "475071279247628"                             , clientSecret  : "65cc36108bb1ac71920dbd4d561aca27", redirectUri  : "#{customDomain.host}:#{customDomain.port}/-/oauth/facebook/callback"}
  google            : {client_id     : "1058622748167.apps.googleusercontent.com"    , client_secret : "vlF2m9wue6JEvsrcAaQ-y9wq",redirect_uri : "#{customDomain.host}:#{customDomain.port}/-/oauth/google/callback"}
  twitter           : {key           : "aFVoHwffzThRszhMo2IQQ"                       , secret        : "QsTgIITMwo2yBJtpcp9sUETSHqEZ2Fh7qEQtRtOi2E",redirect_uri : "#{customDomain.host}:#{customDomain.port}/-/oauth/twitter/callback",    request_url  : "https://twitter.com/oauth/request_token",    access_url   : "https://twitter.com/oauth/access_token",secret_url: "https://twitter.com/oauth/authenticate?oauth_token=",version: "1.0",signature: "HMAC-SHA1"}
  linkedin          : {client_id     : "f4xbuwft59ui"                                , client_secret : "fBWSPkARTnxdfomg", redirect_uri : "#{customDomain.host}:#{customDomain.port}/-/oauth/linkedin/callback"}
  slack             : {token         : "xoxp-2155583316-2155760004-2158149487-a72cf4", channel       : "C024LG80K"}
  statsd            : {use           : false                                         , ip            : "#{customDomain.host}", port: 8125}
  graphite          : {use           : false                                         , host          : "#{customDomain.host}", port: 2003}
  sessionCookie     : {maxAge        : 1000 * 60 * 60 * 24 * 14                      , secure        : no}
  logLevel          : {neo4jfeeder   : "notice", oskite: "info", terminal: "info"    , kontrolproxy  : "notice", kontroldaemon : "notice",userpresence  : "notice", vmproxy: "notice", graphitefeeder: "notice", sync: "notice", topicModifier : "notice",  postModifier  : "notice", router: "notice", rerouting: "notice", overview: "notice", amqputil: "notice",rabbitMQ: "notice",ldapserver: "notice",broker: "notice"}
  aws               : {key           : 'AKIAJSUVKX6PD254UGAA'                        , secret        : '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'}
  embedly           : {apiKey        : '94991069fb354d4e8fdb825e52d4134a'}
  troubleshoot      : {recipientEmail: "can@koding.com"}
  rollbar           : "71c25e4dc728431b88f82bd3e7a600c9"
  mixpanel          : "a57181e216d9f713e19d5ce6d6fb6cb3"

  #--- CLIENT-SIDE BUILD CONFIGURATION ---#

  client            : {watch: yes, version       : version, includesPath:'client', indexMaster: "index-master.html", index: "default.html", useStaticFileServer: no, staticFilesBaseUrl: "#{customDomain.public}:#{customDomain.port}"}

#-------- runtimeOptions: PROPERTIES SHARED WITH BROWSER --------#
KONFIG.client.runtimeOptions =
  kites             : require './kites.coffee'           # browser passes this version information to kontrol, so it connects to correct version of the kite.
  logToExternal     : no                                 # rollbar, mixpanel etc.
  suppressLogs      : no
  logToInternal     : no                                 # log worker
  authExchange      : "auth"
  environment       : environment                        # this is where browser knows what kite environment to query for
  version           : version
  resourceName      : socialQueueName
  userSitesDomain   : userSitesDomain
  logResourceName   : logQueueName
  socialApiUri      : "#{customDomain.public}/xhr"
  logApiUri         : "#{customDomain.public}:4030/xhr"
  apiUri            : "#{customDomain.public}"
  mainUri           : "#{customDomain.public}"
  appsUri           : "https://rest.kd.io"
  uploadsUri        : 'https://koding-uploads.s3.amazonaws.com'
  uploadsUriForGroup: 'https://koding-groups.s3.amazonaws.com'
  sourceMapsUri     : "#{customDomain.public}/sourcemaps"
  fileFetchTimeout  : 1000 * 15
  userIdleMs        : 1000 * 60 * 5
  embedly           : {apiKey       : "94991069fb354d4e8fdb825e52d4134a"     }
  broker            : {uri          : "#{customDomain.public}/subscribe" }
  github            : {clientId     : "f8e440b796d953ea01e5" }
  newkontrol        : {url          : "#{kontrol.url}"}
  sessionCookie     : {maxAge       : 1000 * 60 * 60 * 24 * 14, secure: no   }
  troubleshoot      : {idleTime     : 1000 * 60 * 60          , externalUrl  : "https://s3.amazonaws.com/koding-ping/healthcheck.json"}
  externalProfiles  :
    google          : {nicename: 'Google'  }
    linkedin        : {nicename: 'LinkedIn'}
    twitter         : {nicename: 'Twitter' }
    odesk           : {nicename: 'oDesk'   , urlLocation: 'info.profile_url' }
    facebook        : {nicename: 'Facebook', urlLocation: 'link'             }
    github          : {nicename: 'GitHub'  , urlLocation: 'html_url'         }

    # END: PROPERTIES SHARED WITH BROWSER #


#--- RUNTIME CONFIGURATION: WORKERS AND KITES ---#
GOBIN = "#{projectRoot}/go/bin"


# THESE COMMANDS WILL EXECUTE SEQUENTIALLY.
KONFIG.workers =
  rerouting           : command : "#{GOBIN}/rerouting          -c #{configName}"
  cron                : command : "#{GOBIN}/cron               -c #{configName}"
  broker              : command : "#{GOBIN}/broker             -c #{configName}"
  socialapi           : command : "#{GOBIN}/api                -c #{socialapi.configFilePath} -port #{socialapi.port}"
  dailyemailnotifier  : command : "#{GOBIN}/dailyemailnotifier -c #{socialapi.configFilePath}"
  notification        : command : "#{GOBIN}/notification       -c #{socialapi.configFilePath}"
  popularpost         : command : "#{GOBIN}/popularpost        -c #{socialapi.configFilePath}"
  populartopic        : command : "#{GOBIN}/populartopic       -c #{socialapi.configFilePath}"
  realtime            : command : "#{GOBIN}/realtime           -c #{socialapi.configFilePath}"
  sitemapfeeder       : command : "#{GOBIN}/sitemapfeeder      -c #{socialapi.configFilePath}"
  topicfeed           : command : "#{GOBIN}/topicfeed          -c #{socialapi.configFilePath}"
  trollmode           : command : "#{GOBIN}/trollmode          -c #{socialapi.configFilePath}"
  webserver           : command : "node   #{projectRoot}/server/index.js                   -c #{configName} -p #{KONFIG.webserver.port}   --disable-newrelic"
  socialworker        : command : "node   #{projectRoot}/workers/social/index.js           -c #{configName} -p #{KONFIG.social.port}      -r #{region} --disable-newrelic --kite-port=13020"
  sourcemaps          : command : "node   #{projectRoot}/server/lib/source-server/index.js -c #{configName} -p #{KONFIG.sourcemaps.port}"
  authworker          : command : "node   #{projectRoot}/workers/auth/index.js             -c #{configName}"
  emailsender         : command : "node   #{projectRoot}/workers/emailsender/index.js      -c #{configName}"
  boxproxy            : command : "coffee #{projectRoot}/server/boxproxy.coffee            -c #{configName}"
  clientWatcher       : command : "coffee #{projectRoot}/build-client.coffee               --watch --sourceMapsUri #{hostname}"

  # guestcleaner        : command : "node #{projectRoot}/workers/guestcleaner/index.js     -c #{configName}"

  # kloud               : command : "#{GO_BIN}/kloud   --port 3000 -env prod -public-key $PBKEY -private-key $PVKEY"
  # kontrol             : command : "#{GO_BIN}/kontrol --port 3000 -env prod -public-key $PBKEY -private-key $PVKEY"




#-------------------------------------------------------------------------#
#---- SECTION: AUTO GENERATED CONFIGURATION FILES ------------------------#
#---- DO NOT CHANGE ANYTHING BELOW. IT'S GENERATED FROM WHAT'S ABOVE  ----#
#-------------------------------------------------------------------------#

KONFIG.JSON = JSON.stringify KONFIG

#---- SUPERVISOR CONFIG ----#

generateEnvVariables = (KONFIG)->
  conf = {}
  travis = traverse(KONFIG)
  travis.paths().forEach (path) -> conf["KONFIG_#{path.join("_")}".toUpperCase()] = travis.get(path) unless typeof travis.get(path) is 'object'
  return conf

generateSupervisorConf = (KONFIG)->
  supervisorEnvironmentStr = ''
  supervisorEnvironmentStr += "#{key}='#{val}'," for key,val of KONFIG.ENV
  conf = """
    [supervisord]
    environment=#{supervisorEnvironmentStr}\n
    [inet_http_server]
    port=*:9001\n\n"""
  conf +="""
    [program:#{key}]
    command=#{val.command}\n
  """ for key,val of KONFIG.workers
  return conf

generateRunFile = (KONFIG) ->

  killlist = ->
    str = "kill -KILL "
    str += "$#{key}pid " for key,val of KONFIG.workers


    return str

  envvars = ->
    env = ''
    env += "export #{key}='#{val}'\n" for key,val of KONFIG.ENV
    return env

  workersRunList = ->
    workers = ""
    for key,val of KONFIG.workers
      workers +="#------------- worker: #{key} -------------#\n"
      workers +="#{val.command} &>./.logs/#{key}.log & \n"
      workers +="#{key}pid=$! \n"
      workers +="echo [#{key}] started with pid: $#{key}pid \n\n"
    return workers

  run = """
    #/bin/bash
    # ------ THIS FILE IS AUTO-GENERATED ON EACH BUILD ----- #\n
    mkdir .logs &>/dev/null

    #{envvars()}

    trap ctrl_c INT

    function ctrl_c () {
      echo "ctrl_c detected. killing all processes..."
      kill_all
    }

    function kill_all () {
    #{killlist()}
    }
    if [[ "$1" == "" ]]; then

      #{workersRunList()}

      tail -fq ./.logs/*.log

    elif [ "$1" == "killall" ]; then

      kill_all

    elif [ "$1" == "install" ]; then

      echo '#---> BUILDING CLIENT (@gokmen) <---#'
      chmod +x ./build-client.coffee
      NO_UGLIFYJS=true ./build-client.coffee --watch false

      echo '#---> BUILDING GO WORKERS (@farslan) <---#'
      #{projectRoot}/go/build.sh

      echo '#---> BUILDING SOCIALAPI (@cihangir) <---#'
      cd #{projectRoot}/go/src/socialapi
      make install

      echo '#---> UPDATING MONGO DATABASE ACCORDING TO LATEST CHANGES IN CODE (UPDATE PERMISSIONS @chris) <---#'
      cd #{projectRoot}
      node #{projectRoot}/scripts/permission-updater  -c #{socialapi.configFilePath} --hard >/dev/null

      echo '#---> AUTHORIZING THIS COMPUTER WITH MATCHING KITE.KEY (@farslan) <---#'
      mkdir $HOME/.kite &>/dev/null
      echo copying #{KONFIG.newkites.keyFile} to $HOME/.kite/kite.key
      cp #{KONFIG.newkites.keyFile} $HOME/.kite/kite.key

      echo '#---> BUILDING BROKER-CLIENT @chris <---#'
      echo "building koding-broker-client."
      cd #{projectRoot}/node_modules_koding/koding-broker-client
      cake build


      echo '#---> AUTHORIZING THIS COMPUTER TO DOCKER HUB (@devrim) <---#'
      echo adding you to docker-hub..
      if grep -q ZGV2cmltOm45czQvV2UuTWRqZWNq "$HOME/.dockercfg"; then
        echo 'you seem to have correct docker config file - dont forget to install docker.'
      else
        echo 'added ~/.dockercfg - dont forget to install docker.'
        echo '{"https://index.docker.io/v1/":{"auth":"ZGV2cmltOm45czQvV2UuTWRqZWNq","email":"devrim@koding.com"}}' >> $HOME/.dockercfg
      fi


      echo '#---> AUTHORIZING THIS COMPUTER TO NGROK (@gokmen) <---#'
      if grep -q UsZMWdx586A3tA0U "$HOME/.ngrok"; then
        echo you seem to have correct .ngrok file.
      else
        echo 'created ~/.ngrok file (you still need to download the client)'
        echo auth_token: CMY-UsZMWdx586A3tA0U >> $HOME/.ngrok
      fi


      echo
      echo
      echo 'ALL DONE. Enjoy! :)'
      echo
      echo


    elif [ "$1" == "log" ]; then

      if [ "$2" == "" ]; then
        tail -fq ./.logs/*.log
      else
        tail -fq ./.logs/$2.log
      fi

    elif [ "$1" == "cleanup" ]; then

      ./cleanup @$

    elif [ "$1" == "services" ]; then
      docker run -d --net=host --name=mongo    koding/mongo    --dbpath /root/data/db --smallfiles --nojournal
<<<<<<< HEAD
      docker run -d --net=host --name=redis    koding/redis     
      docker run -d --net=host --name=postgres koding/postgres 
      docker run -d --net=host --name=rabbitmq koding/rabbitmq
=======
      docker run -d --net=host --name=redis    koding/redis    redis-server
      docker run -d --net=host --name=postgres koding/postgres
      docker run -d --net=host --name=rabbitmq koding/rabbitmq\n
>>>>>>> f2f53d72
    else
      echo "unknown argument. use ./run [killall]"
    fi
    # ------ THIS FILE IS AUTO-GENERATED ON EACH BUILD ----- #\n
    """
  return run

KONFIG.ENV            = generateEnvVariables   KONFIG
KONFIG.supervisorConf = generateSupervisorConf KONFIG
KONFIG.runFile        = generateRunFile        KONFIG

# console.log KONFIG.runFile

module.exports = KONFIG


<|MERGE_RESOLUTION|>--- conflicted
+++ resolved
@@ -344,15 +344,9 @@
 
     elif [ "$1" == "services" ]; then
       docker run -d --net=host --name=mongo    koding/mongo    --dbpath /root/data/db --smallfiles --nojournal
-<<<<<<< HEAD
-      docker run -d --net=host --name=redis    koding/redis     
-      docker run -d --net=host --name=postgres koding/postgres 
-      docker run -d --net=host --name=rabbitmq koding/rabbitmq
-=======
       docker run -d --net=host --name=redis    koding/redis    redis-server
       docker run -d --net=host --name=postgres koding/postgres
       docker run -d --net=host --name=rabbitmq koding/rabbitmq\n
->>>>>>> f2f53d72
     else
       echo "unknown argument. use ./run [killall]"
     fi
