fs               = require 'fs'
nodePath         = require 'path'
deepFreeze       = require 'koding-deep-freeze'

<<<<<<< HEAD
version = "0.9.13b" #fs.readFileSync nodePath.join(__dirname, '../.revision'), 'utf-8'

# PROD
mongo = 'PROD-koding:34W4BXx595ib3J72k5Mh@localhost:27017/beta_koding'

projectRoot = nodePath.join __dirname, '..'

# rabbitPrefix = (
#   try fs.readFileSync nodePath.join(projectRoot, '.rabbitvhost'), 'utf8'
#   catch e then ""
# ).trim()

socialQueueName = "koding-social-prod"

module.exports =
=======
version          = (fs.readFileSync nodePath.join(__dirname, '../VERSION'), 'utf-8').trim()
projectRoot      = nodePath.join __dirname, '..'
mongo            = 'PROD-koding:34W4BXx595ib3J72k5Mh@localhost:27017/beta_koding'
rabbitPrefix     = require("#{projectRoot}/utils/rabbitPrefix").get()
socialQueueName  = "koding-social-#{version}"
webPort          = 3040
brokerPort       = 8010 + (version % 10)
sourceServerPort = 1300 + (version % 10)
dynConfig        = JSON.parse(fs.readFileSync("#{projectRoot}/config/.dynamic-config.json"))

module.exports = deepFreeze
  haproxy:
    webPort     : webPort
>>>>>>> 5185b117
  aws           :
    key         : 'AKIAJSUVKX6PD254UGAA'
    secret      : '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'
  uri           :
    address     : "https://koding.com"
  projectRoot   : projectRoot
  version       : version
  webserver     :
    login       : 'prod-webserver'
    port        : dynConfig.webInternalPort
    clusterSize : 10
    queueName   : socialQueueName+'web'
    watch       : no
  sourceServer  :
    enabled     : yes
    port        : sourceServerPort
  mongo         : mongo
  runGoBroker   : yes
  compileGo     : yes
  buildClient   : yes
  runOsKite     : no
  runProxy      : no
  misc          :
    claimGlobalNamesForUsers: no
    updateAllSlugs : no
    debugConnectionErrors: yes
  uploads       :
    enableStreamingUploads: no
    distribution: 'https://d2mehr5c6bceom.cloudfront.net'
    s3          :
      awsAccountId        : '616271189586'
      awsAccessKeyId      : 'AKIAJO74E23N33AFRGAQ'
      awsSecretAccessKey  : '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'
      bucket              : 'koding-uploads'
  # loadBalancer  :
  #   port        : 3000
  #   heartbeat   : 5000
    # httpRedirect:
    #   port      : 80 # don't forget port 80 requires sudo
  bitly :
    username  : "kodingen"
    apiKey    : "R_677549f555489f455f7ff77496446ffa"
  authWorker    :
    login       : 'prod-authworker'
    queueName   : socialQueueName+'auth'
<<<<<<< HEAD
    numberOfWorkers: 1
=======
    authResourceName: 'auth'
    numberOfWorkers: 2
>>>>>>> 5185b117
    watch       : no
  cacheWorker   :
    login       : 'prod-social'
    watch       : no
    queueName   : socialQueueName+'cache'
    run         : yes
  social        :
    login       : 'prod-social'
    numberOfWorkers: 10
    watch       : no
    queueName   : socialQueueName
  feeder        :
    queueName   : "koding-feeder"
    exchangePrefix: "followable-"
    numberOfWorkers: 2
  presence      :
    exchange    : 'services-presence'
  client        :
    version     : version
    watch       : no
    includesPath: 'client'
    websitePath : 'website'
    js          : "js/kd.#{version}.js"
    css         : "css/kd.#{version}.css"
    indexMaster : "index-master.html"
    index       : "default.html"
    useStaticFileServer: no
    staticFilesBaseUrl: 'https://koding.com'
    runtimeOptions:
      resourceName: socialQueueName
      suppressLogs: yes
      version   : version
      mainUri   : 'https://koding.com'
      broker    :
        sockJS  : "https://mq.koding.com:#{brokerPort}/subscribe"
      apiUri    : 'https://api.koding.com'
      # Is this correct?
      appsUri   : 'https://app.koding.com'
      sourceUri : "http://web-prod.in.koding.com:#{sourceServerPort}"
  mq            :
    host        : 'localhost'
    port        : 5672
    apiAddress  : "web-prod.in.koding.com"
    apiPort     : 55672
    login       : 'PROD-k5it50s4676pO9O'
    componentUser: "prod-<component>"
    password    : 'Dtxym6fRJXx4GJz'
    heartbeat   : 10
    vhost       : '/'
  broker        :
    ip          : ""
    port        : brokerPort
    certFile    : "/etc/nginx/ssl/server_new.crt"
    keyFile     : "/etc/nginx/ssl/server_new.key"
  kites:
    disconnectTimeout: 3e3
    vhost       : '/'
  email         :
    host        : 'koding.com'
    protocol    : 'https:'
    defaultFromAddress: 'hello@koding.com'
  emailWorker   :
    cronInstant : '*/10 * * * * *'
    cronDaily   : '0 10 0 * * *'
    run         : yes
    defaultRecepient : undefined
  emailSender   :
    run         : yes
  guests        :
    # define this to limit the number of guset accounts
    # to be cleaned up per collection cycle.
    poolSize        : 1e4
    batchSize       : undefined
    cleanupCron     : '*/10 * * * * *'
  pidFile       : '/tmp/koding.server.pid'
  loggr:
    push: yes
    url: "http://post.loggr.net/1/logs/koding/events"
    apiKey: "eb65f620b72044118015d33b4177f805"
  librato:
    push: yes
    email: "devrim@koding.com"
    token: "3f79eeb972c201a6a8d3461d4dc5395d3a1423f4b7a2764ec140572e70a7bce0"
    interval: 60000<|MERGE_RESOLUTION|>--- conflicted
+++ resolved
@@ -2,23 +2,6 @@
 nodePath         = require 'path'
 deepFreeze       = require 'koding-deep-freeze'
 
-<<<<<<< HEAD
-version = "0.9.13b" #fs.readFileSync nodePath.join(__dirname, '../.revision'), 'utf-8'
-
-# PROD
-mongo = 'PROD-koding:34W4BXx595ib3J72k5Mh@localhost:27017/beta_koding'
-
-projectRoot = nodePath.join __dirname, '..'
-
-# rabbitPrefix = (
-#   try fs.readFileSync nodePath.join(projectRoot, '.rabbitvhost'), 'utf8'
-#   catch e then ""
-# ).trim()
-
-socialQueueName = "koding-social-prod"
-
-module.exports =
-=======
 version          = (fs.readFileSync nodePath.join(__dirname, '../VERSION'), 'utf-8').trim()
 projectRoot      = nodePath.join __dirname, '..'
 mongo            = 'PROD-koding:34W4BXx595ib3J72k5Mh@localhost:27017/beta_koding'
@@ -32,7 +15,6 @@
 module.exports = deepFreeze
   haproxy:
     webPort     : webPort
->>>>>>> 5185b117
   aws           :
     key         : 'AKIAJSUVKX6PD254UGAA'
     secret      : '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'
@@ -53,8 +35,6 @@
   runGoBroker   : yes
   compileGo     : yes
   buildClient   : yes
-  runOsKite     : no
-  runProxy      : no
   misc          :
     claimGlobalNamesForUsers: no
     updateAllSlugs : no
@@ -75,15 +55,14 @@
   bitly :
     username  : "kodingen"
     apiKey    : "R_677549f555489f455f7ff77496446ffa"
+  goConfig:
+    HomePrefix:   "/Users/"
+    UseLVE:       true
   authWorker    :
     login       : 'prod-authworker'
     queueName   : socialQueueName+'auth'
-<<<<<<< HEAD
-    numberOfWorkers: 1
-=======
     authResourceName: 'auth'
     numberOfWorkers: 2
->>>>>>> 5185b117
     watch       : no
   cacheWorker   :
     login       : 'prod-social'
@@ -109,7 +88,7 @@
     js          : "js/kd.#{version}.js"
     css         : "css/kd.#{version}.css"
     indexMaster : "index-master.html"
-    index       : "default.html"
+    index       : "index.html"
     useStaticFileServer: no
     staticFilesBaseUrl: 'https://koding.com'
     runtimeOptions:
@@ -126,7 +105,6 @@
   mq            :
     host        : 'localhost'
     port        : 5672
-    apiAddress  : "web-prod.in.koding.com"
     apiPort     : 55672
     login       : 'PROD-k5it50s4676pO9O'
     componentUser: "prod-<component>"
@@ -150,8 +128,6 @@
     cronDaily   : '0 10 0 * * *'
     run         : yes
     defaultRecepient : undefined
-  emailSender   :
-    run         : yes
   guests        :
     # define this to limit the number of guset accounts
     # to be cleaned up per collection cycle.
@@ -167,4 +143,4 @@
     push: yes
     email: "devrim@koding.com"
     token: "3f79eeb972c201a6a8d3461d4dc5395d3a1423f4b7a2764ec140572e70a7bce0"
-    interval: 60000+    interval: 60000
