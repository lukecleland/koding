--- conflicted
+++ resolved
@@ -548,7 +548,6 @@
       supervisord       :
         command         : "#{GOBIN}/team -c #{socialapi.configFilePath}"
 
-<<<<<<< HEAD
     integration         :
       group             : "socialapi"
       ports             :
@@ -582,7 +581,6 @@
       supervisord       :
         command         : "#{GOBIN}/eventsender -c #{socialapi.configFilePath}"
 
-=======
     contentrotator      :
       nginx             :
         locations       : [
@@ -592,7 +590,6 @@
           }
         ]
 
->>>>>>> a4200d72
     # these are unnecessary on production machines.
     # ------------------------------------------------------------------------------------------
     # reverseProxy        : command : "#{GOBIN}/rerun koding/kites/reverseproxy -port 1234 -env production -region #{publicHostname}PublicEnvironment -publicHost proxy-#{publicHostname}.ngrok.com -publicPort 80"
