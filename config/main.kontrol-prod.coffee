--- conflicted
+++ resolved
@@ -25,16 +25,12 @@
   sourceServer  :
     enabled     : yes
     port        : 1337
-<<<<<<< HEAD
   neo4j         :
     enabled     : no
     host        : "http://kgraphdb1.in.koding.com"
     port        : 7474
   mongo         : 'dev:k9lc4G1k32nyD72@kmongodb1.in.koding.com:27017/koding2'
   runNeo4jFeeder: no
-=======
-  mongo         : 'dev:k9lc4G1k32nyD72@kmongodb1.in.koding.com:27017/koding2'
->>>>>>> 94b2d3d8
   runGoBroker   : no
   runKontrol    : yes
   runRerouting  : no
@@ -116,11 +112,7 @@
       apiUri    : 'https://dev-api.koding.com'
       # Is this correct?
       appsUri   : 'https://dev-app.koding.com'
-<<<<<<< HEAD
-      sourceUri : 'http://webserver-build-koding-#{version}.in.koding.com:1337'
-=======
       sourceUri : "http://webserver-build-koding-#{version}.in.koding.com:1337"
->>>>>>> 94b2d3d8
   mq            :
     host        : 'internal-VPC-AQMP-LB-513118248.us-east-1.elb.amazonaws.com'
     port        : 5672
