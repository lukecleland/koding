fs = require 'fs'
nodePath = require 'path'

deepFreeze = require 'koding-deep-freeze'

version = fs.readFileSync nodePath.join(__dirname, '../.revision'), 'utf-8'

mongo = 'dev:633939V3R6967W93A@alex.mongohq.com:10065/koding_copy?auto_reconnect'

projectRoot = nodePath.join __dirname, '..'

rabbitVhost = fs.readFileSync nodePath.join(projectRoot, '.rabbitvhost'), 'utf8'

module.exports = deepFreeze
<<<<<<< HEAD
  projectRoot             : nodePath.join __dirname, '..'
  version                 : version
  webPort                 : 3000
  mongo                   : mongo
  runBroker               : no
  configureBroker         : no
  buildClient             : yes
  social                  :
    numberOfWorkers       : 1
    watch                 : yes
  client                  :
    version               : version
    minify                : no
    watch                 : yes
    js                    : "./website/js/kd.#{version}.js"
    css                   : "./website/css/kd.#{version}.css"
    indexMaster           : "./client/index-master.html"
    index                 : "./website/index.html"
    closureCompilerPath   : "./builders/closure/compiler.jar"
    includesFile          : '../CakefileIncludes.coffee'
    useStaticFileServer   : no
    staticFilesBaseUrl    : 'http://localhost:3020'
    runtimeOptions        :
      version             : version
      mainUri             : 'http://localhost:3000'
      broker              :
        apiKey            : 'a19c8bf6d2cad6c7a006'
        sockJS            : 'http://zb.koding.com:8008/subscribe'
        auth              : 'http://localhost:3000/auth'
      apiUri              : 'https://dev-api.koding.com'
      appsUri             : 'https://dev-apps.koding.com'

  mq                      :
    host                  : 'zb.koding.com'
    login                 : 'guest'
    password              : 's486auEkPzvUjYfeFTMQ'
    vhost                 : '/'
    pidFile               : '/var/run/broker.pid'
  email                   :
    host                  : 'localhost'
    protocol              : 'http:'
    defaultFromAddress    : 'hello@koding.com'
  guests                  :
    # define this to limit the number of guset accounts
    # to be cleaned up per collection cycle.
    poolSize              : 1e4
    batchSize             : undefined
    cleanupCron           : '*/10 * * * * *'
  logger                  :
    mq                    :
      host                : 'zb.koding.com'
      login               : 'guest'
      password            : 's486auEkPzvUjYfeFTMQ'
      vhost               : '/'
  pidFile                 : '/tmp/koding.server.pid'
=======
  projectRoot   : projectRoot
  version       : version
  webPort       : 3000
  mongo         : mongo
  runBroker     : no
  configureBroker: no
  buildClient   : yes
  social        :
    numberOfWorkers: 1
    watch       : yes
  client        :
    version     : version
    minify      : no
    watch       : yes
    js          : "./website/js/kd.#{version}.js"
    css         : "./website/css/kd.#{version}.css"
    indexMaster: "./client/index-master.html"
    index       : "./website/index.html"
    closureCompilerPath: "./builders/closure/compiler.jar"
    includesFile: '../CakefileIncludes.coffee'
    useStaticFileServer: no
    staticFilesBaseUrl: 'http://localhost:3020'
    runtimeOptions:
      version   : version
      mainUri   : 'http://localhost:3000'
      broker    :
        apiKey  : 'a19c8bf6d2cad6c7a006'
        sockJS  : 'http://zb.koding.com:8008/subscribe'
        auth    : 'http://localhost:3000/auth'
        vhost   : rabbitVhost
      apiUri    : 'https://dev-api.koding.com'
      appsUri   : 'https://dev-apps.koding.com'

  mq            :
    host        : 'zb.koding.com'
    login       : 'guest'
    password    : 's486auEkPzvUjYfeFTMQ'
    vhost       : rabbitVhost
    pidFile     : '/var/run/broker.pid'
  email         :
    host        : 'localhost'
    protocol    : 'http:'
    defaultFromAddress: 'hello@koding.com'
  guests        :
    # define this to limit the number of guset accounts
    # to be cleaned up per collection cycle.
    poolSize        : 1e4
    batchSize       : undefined
    cleanupCron     : '*/10 * * * * *'
  logger            :
    mq              :
      host          : 'zb.koding.com'
      login         : 'guest'
      password      : 's486auEkPzvUjYfeFTMQ'
      vhost         : rabbitVhost
  pidFile           : '/tmp/koding.server.pid'
>>>>>>> 57b8d1e1
<|MERGE_RESOLUTION|>--- conflicted
+++ resolved
@@ -12,63 +12,6 @@
 rabbitVhost = fs.readFileSync nodePath.join(projectRoot, '.rabbitvhost'), 'utf8'
 
 module.exports = deepFreeze
-<<<<<<< HEAD
-  projectRoot             : nodePath.join __dirname, '..'
-  version                 : version
-  webPort                 : 3000
-  mongo                   : mongo
-  runBroker               : no
-  configureBroker         : no
-  buildClient             : yes
-  social                  :
-    numberOfWorkers       : 1
-    watch                 : yes
-  client                  :
-    version               : version
-    minify                : no
-    watch                 : yes
-    js                    : "./website/js/kd.#{version}.js"
-    css                   : "./website/css/kd.#{version}.css"
-    indexMaster           : "./client/index-master.html"
-    index                 : "./website/index.html"
-    closureCompilerPath   : "./builders/closure/compiler.jar"
-    includesFile          : '../CakefileIncludes.coffee'
-    useStaticFileServer   : no
-    staticFilesBaseUrl    : 'http://localhost:3020'
-    runtimeOptions        :
-      version             : version
-      mainUri             : 'http://localhost:3000'
-      broker              :
-        apiKey            : 'a19c8bf6d2cad6c7a006'
-        sockJS            : 'http://zb.koding.com:8008/subscribe'
-        auth              : 'http://localhost:3000/auth'
-      apiUri              : 'https://dev-api.koding.com'
-      appsUri             : 'https://dev-apps.koding.com'
-
-  mq                      :
-    host                  : 'zb.koding.com'
-    login                 : 'guest'
-    password              : 's486auEkPzvUjYfeFTMQ'
-    vhost                 : '/'
-    pidFile               : '/var/run/broker.pid'
-  email                   :
-    host                  : 'localhost'
-    protocol              : 'http:'
-    defaultFromAddress    : 'hello@koding.com'
-  guests                  :
-    # define this to limit the number of guset accounts
-    # to be cleaned up per collection cycle.
-    poolSize              : 1e4
-    batchSize             : undefined
-    cleanupCron           : '*/10 * * * * *'
-  logger                  :
-    mq                    :
-      host                : 'zb.koding.com'
-      login               : 'guest'
-      password            : 's486auEkPzvUjYfeFTMQ'
-      vhost               : '/'
-  pidFile                 : '/tmp/koding.server.pid'
-=======
   projectRoot   : projectRoot
   version       : version
   webPort       : 3000
@@ -124,5 +67,4 @@
       login         : 'guest'
       password      : 's486auEkPzvUjYfeFTMQ'
       vhost         : rabbitVhost
-  pidFile           : '/tmp/koding.server.pid'
->>>>>>> 57b8d1e1
+  pidFile           : '/tmp/koding.server.pid'