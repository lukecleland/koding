Includes =
  changedAt : Math.round(Date.now()/1000)
  order:
    Cake :
      Main    :
        includes        : "./CakefileIncludes.coffee"
    Server:
      Stuff:
        config          : "./config.coffee"
        dependencies    : "./server/dependencies.coffee"
        errors          : "./server/app/errors.coffee"
        initConfig      : "./server/app/initConfig.coffee"
        emailer         : "./server/app/emailer.coffee"
        # base            : "./server/app/base.coffee"
        utils           : "./server/app/utils.coffee"
        jspath          : "./server/app/jspath.coffee"
        # access_control  : "./server/app/access_control.coffee"
        # output_filters  : "./server/app/output_filters.coffee"
        # api             : "./server/app/api.coffee"
        # auth            : "./server/app/auth.coffee"
        # exec            : "./server/app/exec.coffee"
        # ftp             : "./server/app/ftp.coffee"
        # job             : "./server/app/job.coffee"
        # jobq            : "./server/app/jobq.coffee"
        resource        : "./server/app/resource.coffee"
        server          : "./server/app/server.coffee"
        # foreign_auth    : "./server/app/foreign_auth.coffee"
        # shell           : "./server/app/shell.coffee"
        # status          : "./server/app/status.coffee"
        # team            : "./server/app/team.coffee"
        # Irc             : "./server/app/irc.coffee"


        KiteController  : "./server/app/core/KiteController.coffee"
        # archiver        : "./server/app/core/archiver.coffee"
        # limit           : "./server/app/core/limit.coffee"
        # allocation      : "./server/app/core/allocation.coffee"
        register        : "./server/app/core/register.coffee"
        #localization    : "./server/app/core/localization.coffee"
        # relationship    : "./server/app/core/relationship.coffee"
        # permission      : "./server/app/core/permission.coffee"
        # tag             : "./server/app/core/taxonomy.coffee"
        # uniqueid        : "./server/app/core/uniqueid.coffee"
        # module          : "./server/app/core/module.coffee"
        # moduleSelection : "./server/app/core/module.selection.coffee"
        # modulecapsule   : "./server/app/core/modulecapsule.coffee"
        # notifier        : "./server/app/core/notifier.coffee"
        # session         : "./server/app/core/session.coffee"
        # message         : "./server/app/core/message.coffee"
        # messageNotifier : "./server/app/core/message.notifier.coffee"
        # cronJob         : "./server/app/core/cronjob.coffee"

        # flag                        : "./server/app/metadata/flag.coffee"
        # metadata                    : "./server/app/metadata/metadata.coffee"
        # metadataUniqueView          : "./server/app/metadata/metadata.uniqueview.coffee"
        # metadataVote                : "./server/app/metadata/metadata.vote.coffee"
        # metadataInappropriate       : "./server/app/metadata/metadata.inappropriate.coffee"
        # metadataLike                : "./server/app/metadata/metadata.like.coffee"
        # metadataExperiencepoints    : "./server/app/metadata/metadata.experiencepoints.coffee"


      Models :
        jchannel                  : "./server/app/bongo/models/channel.coffee"
        jemailnotification        : "./server/app/bongo/models/emailnotification.coffee"
        jemailconfirmation        : "./server/app/bongo/models/emailconfirmation.coffee"
        # bongo models:
        # jactivity                 : "./server/app/bongo/models/activity/activity.coffee"
        # jreplyactivity            : "./server/app/bongo/models/activity/reply.coffee"
        # jabstractActivity         : "./server/app/bongo/models/activity/abstract.coffee"
        # jstatusactivity           : "./server/app/bongo/models/activity/status.coffee"
        # jcodeactivity             : "./server/app/bongo/models/activity/code.coffee"
        # jquestionactivity         : "./server/app/bongo/models/activity/question.coffee"
        # jdiscussionactivity       : "./server/app/bongo/models/activity/discussion.coffee"
        # jlinkactivity             : "./server/app/bongo/models/activity/link.coffee"

        # activity redo:


        # abstractions
        followable                : "./server/app/bongo/abstractions/followable.coffee"
        filterable                : "./server/app/bongo/abstractions/filterable.coffee"
        taggable                  : "./server/app/bongo/abstractions/taggable.coffee"
        notifying                 : "./server/app/bongo/abstractions/notifying.coffee"
        notifiable                : "./server/app/bongo/abstractions/notifiable.coffee"
        flaggable                 : "./server/app/bongo/abstractions/flaggable.coffee"
        
        
        cactivity                 : "./server/app/bongo/models/activity.coffee"
        cbucket                   : "./server/app/bongo/models/bucket.coffee"
        
        jlimit                    : "./server/app/bongo/models/limit.coffee"
        jmount                    : "./server/app/bongo/models/mount.coffee"
        jrepo                     : "./server/app/bongo/models/repo.coffee"
        jdatabase                 : "./server/app/bongo/models/database.coffee"
        jappstorage               : "./server/app/bongo/models/appStorage.coffee"
        jaccount                  : "./server/app/bongo/models/account.coffee"
        jsession                  : "./server/app/bongo/models/session.coffee"
        juser                     : "./server/app/bongo/models/user.coffee"
        jguest                    : "./server/app/bongo/models/guest.coffee"
        jvisitor                  : "./server/app/bongo/models/visitor.coffee"
        jhyperlink                : "./server/app/bongo/models/hyperlink.coffee"
        
        jregistrationpreferences  : "./server/app/bongo/models/registrationpreferences.coffee"
        
        # jterminal                  : "./server/app/bongo/models/terminal.coffee"

        fsWatcher                  : "./server/app/bongo/models/fsWatcher.coffee"

        jtag                      : "./server/app/bongo/models/tag.coffee"

        jcomment                  : "./server/app/bongo/models/messages/comment.coffee"
        jpost                     : "./server/app/bongo/models/messages/post.coffee"
        jstatusupdate             : "./server/app/bongo/models/messages/status.coffee"
        jcodesnip                 : "./server/app/bongo/models/messages/codesnip.coffee"
        janswer                   : "./server/app/bongo/models/messages/answer.coffee"
        jquestion                 : "./server/app/bongo/models/messages/question.coffee"
        jprivatemessage           : "./server/app/bongo/models/messages/privatemessage.coffee"
        japp                      : "./server/app/bongo/models/app.coffee"

        jinvitation               : "./server/app/bongo/models/invitation.coffee"
        jinvitationrequest        : "./server/app/bongo/models/invitationrequest.coffee"
        jpasswordrecovery         : "./server/app/bongo/models/passwordrecovery.coffee"
<<<<<<< HEAD
        
=======
        jkitecluster              : "./server/app/bongo/models/kitecontroller/kitecluster.coffee"
        jkiteconnection           : "./server/app/bongo/models/kitecontroller/kiteconnection.coffee"
>>>>>>> 577aaa38


      OtherStuff :
        # moduledata            : "./server/app/core/moduledata.coffee"
        # moduledata_deprecated : "./server/app/core/moduledata_deprecated.coffee"
        # defaultAllocations    : "./server/app/defaults/defaultallocations.coffee"
        # defaultProducts       : "./server/app/defaults/defaultproducts.coffee"
        # migrant               : "./server/migrate/migrant.coffee"
        # mysqlMigrant          : "./server/migrate/mysqlmigrant.coffee"
        # ohlohDump             : "./server/migrate/migrants/ohlohdump.coffee"
        # userDump              : "./server/migrate/migrants/userdump.coffee"
        # groupsDump            : "./server/migrate/migrants/groupsdump.coffee"
        # postsDump             : "./server/migrate/migrants/postsdump.coffee"
        # unwrapper             : "./server/migrate/migrants/unwrapper.coffee"
        main                  : "./server/app/main.coffee"

    Client:
      Framework :

        # core
        __utils             : "./client/Framework/core/utils.coffee"
        KD                  : "./client/Framework/core/KD.coffee"
        KDEventEmitter      : "./client/Framework/core/KDEventEmitter.coffee"
        KDObject            : "./client/Framework/core/KDObject.coffee"
        KDView              : "./client/Framework/core/KDView.coffee"
        JView               : "./client/Framework/core/JView.coffee"
        KDCustomHTMLView    : "./client/Framework/core/KDCustomHTMLView.coffee"
        KDScrollView        : "./client/Framework/core/KDScrollView.coffee"
        KDRouter            : "./client/Framework/core/KDRouter.coffee"

        KDController        : "./client/Framework/core/KDController.coffee"
        KDWindowController  : "./client/Framework/core/KDWindowController.coffee"
        KDViewController    : "./client/Framework/core/KDViewController.coffee"

        # components

        # image
        KDImage             : "./client/Framework/components/image/KDImage.coffee"

        # split
        KDSplitView         : "./client/Framework/components/split/KDSplitView.coffee"

        # header
        KDHeaderView        : "./client/Framework/components/header/KDHeaderView.coffee"

        # loader
        KDLoaderView        : "./client/Framework/components/loader/KDLoaderView.coffee"

        #list
        KDListViewController  : "./client/Framework/components/list/KDListViewController.coffee"
        KDListView            : "./client/Framework/components/list/KDListView.coffee"
        KDListItemView        : "./client/Framework/components/list/KDListItemView.coffee"

        #tree
        KDTreeViewController  : "./client/Framework/components/tree/KDTreeViewController.coffee"
        KDTreeView            : "./client/Framework/components/tree/KDTreeView.coffee"
        KDTreeItemView        : "./client/Framework/components/tree/KDTreeItemView.coffee"
        JTreeViewController   : "./client/Framework/components/tree/treeviewcontroller.coffee"
        JTreeView             : "./client/Framework/components/tree/treeview.coffee"
        JTreeItemView         : "./client/Framework/components/tree/treeitemview.coffee"

        #tabs
        KDTabViewController   : "./client/Framework/components/tabs/KDTabViewController.coffee"
        KDTabView             : "./client/Framework/components/tabs/KDTabView.coffee"
        KDTabPaneView         : "./client/Framework/components/tabs/KDTabPaneView.coffee"
        KDTabViewWithForms    : "./client/Framework/components/tabs/KDTabViewWithForms.coffee"

        # menus
        KDContextMenu         : "./client/Framework/components/menus/KDContextMenu.coffee"

        # menus
        JContextMenu          : "./client/Framework/components/contextmenu/contextmenu.coffee"
        JContextMenuTreeViewController : "./client/Framework/components/contextmenu/contextmenutreeviewcontroller.coffee"
        JContextMenuTreeView  : "./client/Framework/components/contextmenu/contextmenutreeview.coffee"
        JContextMenuItem      : "./client/Framework/components/contextmenu/contextmenuitem.coffee"

        # inputs
        KDInputValidator      : "./client/Framework/components/inputs/KDInputValidator.coffee"
        KDLabelView           : "./client/Framework/components/inputs/KDLabelView.coffee"
        KDInputView           : "./client/Framework/components/inputs/KDInputView.coffee"
        KDHitEnterInputView   : "./client/Framework/components/inputs/KDHitEnterInputView.coffee"
        KDInputRadioGroup     : "./client/Framework/components/inputs/KDInputRadioGroup.coffee"
        KDInputSwitch         : "./client/Framework/components/inputs/KDInputSwitch.coffee"
        KDRySwitch            : "./client/Framework/components/inputs/KDRySwitch.coffee"
        KDSelectBox           : "./client/Framework/components/inputs/KDSelectBox.coffee"
        KDSliderView          : "./client/Framework/components/inputs/KDSliderView.coffee"
        KDWmdInput            : "./client/Framework/components/inputs/KDWmdInput.coffee"

        # upload
        KDFileUploadView    : "./client/Framework/components/upload/KDFileUploadView.coffee"
        KDImageUploadView   : "./client/Framework/components/upload/KDImageUploadView.coffee"

        # buttons
        KDButtonView          : "./client/Framework/components/buttons/KDButtonView.coffee"
        KDButtonViewWithMenu  : "./client/Framework/components/buttons/KDButtonViewWithMenu.coffee"
        KDButtonMenu          : "./client/Framework/components/buttons/KDButtonMenu.coffee"
        KDButtonGroupView     : "./client/Framework/components/buttons/KDButtonGroupView.coffee"

        # forms
        KDFormView            : "./client/Framework/components/forms/KDFormView.coffee"
        KDFormViewWithFields  : "./client/Framework/components/forms/KDFormViewWithFields.coffee"

        # modal
        KDModalController     : "./client/Framework/components/modals/KDModalController.coffee"
        KDModalView           : "./client/Framework/components/modals/KDModalView.coffee"
        KDModalViewLoad       : "./client/Framework/components/modals/KDModalViewLoad.coffee"
        KDBlockingModalView   : "./client/Framework/components/modals/KDBlockingModalView.coffee"
        KDModalViewWithForms  : "./client/Framework/components/modals/KDModalViewWithForms.coffee"

        # notification
        KDNotificationView    : "./client/Framework/components/notifications/KDNotificationView.coffee"

        # dialog
        KDDialogView          : "./client/Framework/components/dialog/KDDialogView.coffee"

        #tooltip
        KDToolTipMenu         : "./client/Framework/components/tooltip/KDToolTipMenu.coffee"

        # autocomplete
        KDAutoCompleteController : "./client/Framework/components/autocomplete/KDAutoCompleteController.coffee"

      Applications :
        ApplicationManager    : "./client/app/MainApp/ApplicationManager.coffee"
        AppController         : "./client/app/MainApp/AppController.coffee"
        DocumentManager       : "./client/app/MainApp/DocumentManager.coffee"
        KodingAppsController  : "./client/app/MainApp/kodingappscontroller.coffee"
        AppStorage            : "./client/app/MainApp/AppStorage.coffee"

        Members12345          : "./client/app/Applications/Members.kdapplication/AppController.coffee"
        Account12345          : "./client/app/Applications/Account.kdapplication/AppController.coffee"
        Home12345             : "./client/app/Applications/Home.kdapplication/AppController.coffee"
        Activity12345         : "./client/app/Applications/Activity.kdapplication/AppController.coffee"
        Topics12345           : "./client/app/Applications/Topics.kdapplication/AppController.coffee"
        Feeder12345           : "./client/app/Applications/Feeder.kdapplication/AppController.coffee"
        Environment12345      : "./client/app/Applications/Environment.kdapplication/AppController.coffee"
        Apps12345             : "./client/app/Applications/Apps.kdapplication/AppController.coffee"
        Inbox12345            : "./client/app/Applications/Inbox.kdapplication/AppController.coffee"
        Demos12345            : "./client/app/Applications/Demos.kdapplication/AppController.coffee"
        StartTab12345         : "./client/app/Applications/StartTab.kdapplication/AppController.coffee"

        # new ace
        Ace12345              : "./client/app/Applications/Ace.kdapplication/AppController.coffee"
        AceView               : "./client/app/Applications/Ace.kdapplication/AppView.coffee"
        Ace                   : "./client/app/Applications/Ace.kdapplication/ace.coffee"
        AceSettingsView       : "./client/app/Applications/Ace.kdapplication/acesettingsview.coffee"
        AceSettings           : "./client/app/Applications/Ace.kdapplication/acesettings.coffee"

        # chatter
        Chat                  : "./client/app/Applications/Chat.kdapplication/AppController.coffee"

        # anyterm shell
        Shell12345            :  './client/app/Applications/Shell.kdapplication/AppController.coffee'
        Shell                 :  './client/app/Applications/Shell.kdapplication/Shell.coffee'
        TerminalError         :  './client/app/Applications/Shell.kdapplication/TerminalError.coffee'
        TerminalClient        :  './client/app/Applications/Shell.kdapplication/TerminalClient.coffee'

        # DiffScript            :  './client/app/Applications/Shell.kdapplication/DiffScript.coffee'

        # termlib shell
        # AppRequirements :  './client/app/Applications/Shell.kdapplication/AppRequirements.coffee'
        # term            :  './client/app/Applications/Shell.kdapplication/termlib/src/termlib.js'

        # viewer
        Viewer          : './client/app/Applications/Viewer.kdapplication/AppController.coffee'

      ApplicationPageViews :

        # ACTIVITY VIEWS

        # Activity commons
        actActions                  : "./client/app/Applications/Activity.kdapplication/views/activityactions.coffee"
        activityinnernavigation     : "./client/app/Applications/Activity.kdapplication/views/activityinnernavigation.coffee"
        activitylistheader          : "./client/app/Applications/Activity.kdapplication/views/activitylistheader.coffee"
        activitysplitview           : "./client/app/Applications/Activity.kdapplication/views/activitysplitview.coffee"
        listgroupshowmeitem         : "./client/app/Applications/Activity.kdapplication/views/listgroupshowmeitem.coffee"
        ActivityItemChild           : "./client/app/Applications/Activity.kdapplication/views/activityitemchild.coffee"

        # Activity widgets
        activityWidgetController    : "./client/app/Applications/Activity.kdapplication/widgets/widgetcontroller.coffee"
        activityWidget              : "./client/app/Applications/Activity.kdapplication/widgets/widgetview.coffee"
        activityWidgetButton        : "./client/app/Applications/Activity.kdapplication/widgets/widgetbutton.coffee"
        statusWidget                : "./client/app/Applications/Activity.kdapplication/widgets/statuswidget.coffee"
        questionWidget              : "./client/app/Applications/Activity.kdapplication/widgets/questionwidget.coffee"
        codeSnippetWidget           : "./client/app/Applications/Activity.kdapplication/widgets/codesnippetwidget.coffee"
        linkWidget                  : "./client/app/Applications/Activity.kdapplication/widgets/linkwidget.coffee"
        tutorialWidget              : "./client/app/Applications/Activity.kdapplication/widgets/tutorialwidget.coffee"
        discussionWidget            : "./client/app/Applications/Activity.kdapplication/widgets/discussionwidget.coffee"        
        
        # Activity content displays
        actUpdateDisplay            : "./client/app/Applications/Activity.kdapplication/ContentDisplays/StatusUpdate.coffee"
        actCodeSnippetDisplay       : "./client/app/Applications/Activity.kdapplication/ContentDisplays/CodeSnippet.coffee"
        actQADisplay                : "./client/app/Applications/Activity.kdapplication/ContentDisplays/QA.coffee"
        actLinkDisplay              : "./client/app/Applications/Activity.kdapplication/ContentDisplays/link.coffee"
        # Activity content displays commons
        actContentDisplayController : "./client/app/Applications/Activity.kdapplication/ContentDisplays/ContentDisplayControllerActivity.coffee"
        ContentDisplayAvatar        : "./client/app/Applications/Activity.kdapplication/ContentDisplays/ContentDisplayAuthorAvatar.coffee"
        ContentDisplayMeta          : "./client/app/Applications/Activity.kdapplication/ContentDisplays/ContentDisplayMeta.coffee"
        ContentDisplayMetaTags      : "./client/app/Applications/Activity.kdapplication/ContentDisplays/ContentDisplayTags.coffee"
        ContentDisplayComments      : "./client/app/Applications/Activity.kdapplication/ContentDisplays/ContentDisplayComments.coffee"
        ContentDisplayScoreBoard    : "./client/app/Applications/Activity.kdapplication/ContentDisplays/ContentDisplayScoreBoard.coffee"
        # Activity List Items
        ActListItem                 : "./client/app/Applications/Activity.kdapplication/ListItems/ActivityListItem.coffee"
        ActListItemStatusUpdate     : "./client/app/Applications/Activity.kdapplication/ListItems/ActivityListItemStatusUpdate.coffee"
        ActListItemCodeSnippet      : "./client/app/Applications/Activity.kdapplication/ListItems/ActivityListItemCodeSnippet.coffee"
        ActListItemDiscussion       : "./client/app/Applications/Activity.kdapplication/ListItems/ActivityListItemDiscussion.coffee"
        ActListItemFollow           : "./client/app/Applications/Activity.kdapplication/ListItems/ActivityListItemFollow.coffee"
        ActListItemLink             : "./client/app/Applications/Activity.kdapplication/ListItems/ActivityListItemLink.coffee"
        ActListItemQuestion         : "./client/app/Applications/Activity.kdapplication/ListItems/ActivityListItemQuestion.coffee"
        ActListItemTutorial         : "./client/app/Applications/Activity.kdapplication/ListItems/ActivityListItemTutorial.coffee"

        # TOPICS VIEWS
        topicsAppView                 : "./client/app/Applications/Topics.kdapplication/AppView.coffee"
        topicContentDisplay           : "./client/app/Applications/Topics.kdapplication/ContentDisplays/Topic.coffee"
        TopicSplitViewController      : "./client/app/Applications/Topics.kdapplication/ContentDisplays/TopicSplitViewController.coffee"
        topicsInnerNavigation         : "./client/app/Applications/Topics.kdapplication/Views/TopicsInnerNavigation.coffee"
        topicsListItemView            : "./client/app/Applications/Topics.kdapplication/Views/TopicsListItemView.coffee"

        # APPS VIEWS
        appsAppView                   : "./client/app/Applications/Apps.kdapplication/AppView.coffee"
        appsController                : "./client/app/Applications/Apps.kdapplication/AppController.coffee"

        appsInnerNavigation           : "./client/app/Applications/Apps.kdapplication/Views/AppsInnerNavigation.coffee"
        appslistItemView              : "./client/app/Applications/Apps.kdapplication/Views/AppsListItemView.coffee"
        appSubmissionModal            : "./client/app/Applications/Apps.kdapplication/Views/AppSubmission.coffee"
        appInfoView                   : "./client/app/Applications/Apps.kdapplication/Views/appinfoview.coffee"
        appView                       : "./client/app/Applications/Apps.kdapplication/Views/appview.coffee"
        appScreenshotListItem         : "./client/app/Applications/Apps.kdapplication/Views/appscreenshotlistitem.coffee"
        appScreenshotsView            : "./client/app/Applications/Apps.kdapplication/Views/appscreenshotsview.coffee"
        appDetailsView                : "./client/app/Applications/Apps.kdapplication/Views/appdetailsview.coffee"

        appsDisplay                   : "./client/app/Applications/Apps.kdapplication/ContentDisplays/controller.coffee"
        singleAppNavigation           : "./client/app/Applications/Apps.kdapplication/ContentDisplays/SingleAppNavigation.coffee"

        # MEMBERS VIEWS
        membersAppView                : "./client/app/Applications/Members.kdapplication/AppView.coffee"
        membersCDisplayController     : "./client/app/Applications/Members.kdapplication/ContentDisplays/ContentDisplayControllerMember.coffee"
        ownprofileview                : "./client/app/Applications/Members.kdapplication/ContentDisplays/ownprofileview.coffee"
        profileview                   : "./client/app/Applications/Members.kdapplication/ContentDisplays/profileview.coffee"
        contactlink                   : "./client/app/Applications/Members.kdapplication/ContentDisplays/contactlink.coffee"

        # START TAB VIEWS
        startTabAppView               : "./client/app/Applications/StartTab.kdapplication/AppView.coffee"

        # INBOX CONTROLLERS
        inboxMessageListController    : "./client/app/Applications/Inbox.kdapplication/Controllers/InboxMessageListController.coffee"
        inboxNotificationsController  : "./client/app/Applications/Inbox.kdapplication/Controllers/InboxNotificationsController.coffee"

        # INBOX VIEWS
        inboxAppView                  : "./client/app/Applications/Inbox.kdapplication/AppView.coffee"
        inboxInnerNavigation          : "./client/app/Applications/Inbox.kdapplication/Views/InboxInnerNavigation.coffee"
        inboxMessagesList             : "./client/app/Applications/Inbox.kdapplication/Views/InboxMessagesList.coffee"
        inboxMessageThreadView        : "./client/app/Applications/Inbox.kdapplication/Views/InboxMessageThreadView.coffee"
        inboxNewMessageBar            : "./client/app/Applications/Inbox.kdapplication/Views/InboxNewMessageBar.coffee"
        inboxMessageDetail            : "./client/app/Applications/Inbox.kdapplication/Views/InboxMessageDetail.coffee"
        inboxReplyForm                : "./client/app/Applications/Inbox.kdapplication/Views/InboxReplyForm.coffee"
        inboxReplyMessageView         : "./client/app/Applications/Inbox.kdapplication/Views/InboxReplyMessageView.coffee"
        inboxReplyView                : "./client/app/Applications/Inbox.kdapplication/Views/InboxReplyView.coffee"

        # FEED CONTROLLERS
        FeedController                : "./client/app/Applications/Feeder.kdapplication/FeedController.coffee"
        FeederFacetsController        : "./client/app/Applications/Feeder.kdapplication/Controllers/FeederFacetsController.coffee"
        FeederResultsController        : "./client/app/Applications/Feeder.kdapplication/Controllers/FeederResultsController.coffee"

        # FEED VIEWS
        FeederSplitView               : "./client/app/Applications/Feeder.kdapplication/Views/FeederSplitView.coffee"
        FeederTabView                 : "./client/app/Applications/Feeder.kdapplication/Views/FeederTabView.coffee"


        # HOME VIEWS
        homeAppView                   : "./client/app/Applications/Home.kdapplication/AppView.coffee"

        aboutContentDisplayController : "./client/app/Applications/Home.kdapplication/ContentDisplays/AboutContentDisplayController.coffee"
        aboutView                     : "./client/app/Applications/Home.kdapplication/ContentDisplays/AboutView.coffee"

        footerView                    : "./client/app/Applications/Home.kdapplication/Views/FooterBarContents.coffee"

        #ABOUT VIEWS

        # DEMO VIEWS
        demoAppView                   : "./client/app/Applications/Demos.kdapplication/AppView.coffee"

        # ACCOUNT SETTINGS

        accountPass                   : "./client/app/Applications/Account.kdapplication/account/accSettingsPersPassword.coffee"
        accountUsername               : "./client/app/Applications/Account.kdapplication/account/accSettingsPersUsernameEmail.coffee"
        accountLinked                 : "./client/app/Applications/Account.kdapplication/account/accSettingsPersLinkedAccts.coffee"

        accountDatabases              : "./client/app/Applications/Account.kdapplication/account/accSettingsDevDatabases.coffee"
        accountEditors                : "./client/app/Applications/Account.kdapplication/account/accSettingsDevEditors.coffee"
        accountMounts                 : "./client/app/Applications/Account.kdapplication/account/accSettingsDevMounts.coffee"
        accountRepos                  : "./client/app/Applications/Account.kdapplication/account/accSettingsDevRepos.coffee"
        accountSshKeys                : "./client/app/Applications/Account.kdapplication/account/accSettingsDevSshKeys.coffee"

        accountPayMethods             : "./client/app/Applications/Account.kdapplication/account/accSettingsPaymentHistory.coffee"
        accountPayHistory             : "./client/app/Applications/Account.kdapplication/account/accSettingsPaymentMethods.coffee"
        accountSubs                   : "./client/app/Applications/Account.kdapplication/account/accSettingsSubscriptions.coffee"
        accountMain                   : "./client/app/Applications/Account.kdapplication/AppView.coffee"

        # CONTENT DISPLAY VIEWS
        contentDisplay                : "./client/app/MainApp/ContentDisplay/ContentDisplay.coffee"
        contentDisplayController      : "./client/app/MainApp/ContentDisplay/ContentDisplayController.coffee"

        # KITE CONTROLLER
        KiteController                : "./client/app/MainApp/KiteController.coffee"

        #
        # OLD PAGES
        #
        # pageHome              : "./client/app/MainApp/oldPages/pageHome.coffee"
        # pageRegister          : "./client/app/MainApp/oldPages/pageRegister.coffee"
        pageEnvironment       : "./client/app/MainApp/oldPages/pageEnvironment.coffee"


        # ENVIRONMENT SETTINGS
        # envSideBar            : "./client/app/MainApp/oldPages/environment/envSideBar.coffee"
        # envViewMenu           : "./client/app/MainApp/oldPages/environment/envViewMenu.coffee"
        # envViewSummary        : "./client/app/MainApp/oldPages/environment/envViewSummary.coffee"
        # envViewUsage          : "./client/app/MainApp/oldPages/environment/envViewUsage.coffee"
        # envViewTopProcess     : "./client/app/MainApp/oldPages/environment/envViewTopProcesses.coffee"
        # envViewMounts         : "./client/app/MainApp/oldPages/environment/envViewMounts.coffee"

        # PAYMENT
        # tabs                  : "./client/app/MainApp/oldPages/payment/tabs.coffee"
        # overview              : "./client/app/MainApp/oldPages/payment/overview.coffee"
        # settings              : "./client/app/MainApp/oldPages/payment/settings.coffee"
        # history               : "./client/app/MainApp/oldPages/payment/history.coffee"

        # IRC
        # ircCustomViews        : "./client/app/MainApp/oldPages/irc/customViews.coffee"
        # ircLists              : "./client/app/MainApp/oldPages/irc/lists.coffee"
        # ircTabs               : "./client/app/MainApp/oldPages/irc/tabs.coffee"
        accountMixins             : "./client/app/MainApp/account-mixins.coffee"
        main                      : "./client/app/MainApp/main.coffee"
        routes                    : "./client/app/MainApp/routes.coffee"

      Application :
        bongo_mq                    : "./client/app/MainApp/mq.config.coffee"
        bongojs                     : "./node_modules/bongo-client/browser/bongo.js"
        pistachio                   : "./node_modules/pistachio/browser/pistachio.js"

        # mainapp controllers
        activitycontroller          : "./client/app/MainApp/activitycontroller.coffee"
        notificationcontroller      : "./client/app/MainApp/notificationcontroller.coffee"

        # COMMON VIEWS

        linkView                    : "./client/app/CommonViews/linkviews/linkview.coffee"
        linkGroup                   : "./client/app/CommonViews/linkviews/linkgroup.coffee"
        profileLinkView             : "./client/app/CommonViews/linkviews/profilelinkview.coffee"
        profileTextView             : "./client/app/CommonViews/linkviews/profiletextview.coffee"
        profileTextGroup            : "./client/app/CommonViews/linkviews/profiletextgroup.coffee"
        tagLinkView                 : "./client/app/CommonViews/linkviews/taglinkview.coffee"
        activityTagGroup            : "./client/app/CommonViews/linkviews/activitychildviewtaggroup.coffee"
        autoCompleteProfileTextView : "./client/app/CommonViews/linkviews/autocompleteprofiletextview.coffee"

        avatarView                  : "./client/app/CommonViews/avatarviews/avatarview.coffee"
        avatarStaticView            : "./client/app/CommonViews/avatarviews/avatarstaticview.coffee"
        avatarSwapView              : "./client/app/CommonViews/avatarviews/avatarswapview.coffee"
        autoCompleteAvatarView      : "./client/app/CommonViews/avatarviews/autocompleteavatarview.coffee"

        LinkViews                   : "./client/app/CommonViews/LinkViews.coffee"

        TagGroups                   : "./client/app/CommonViews/Tags/TagViews.coffee"
        FormViews                   : "./client/app/CommonViews/FormViews.coffee"
        messagesList                : "./client/app/CommonViews/messagesList.coffee"
        inputWithButton             : "./client/app/CommonViews/CommonInputWithButton.coffee"
        SplitWithOlderSiblings      : "./client/app/CommonViews/SplitViewWithOlderSiblings.coffee"
        ContentPageSplitBelowHeader : "./client/app/CommonViews/ContentPageSplitBelowHeader.coffee"
        CommonListHeader            : "./client/app/CommonViews/CommonListHeader.coffee"
        CommonInnerNavigation       : "./client/app/CommonViews/CommonInnerNavigation.coffee"
        CommonFeedMessage           : "./client/app/CommonViews/CommonFeedMessage.coffee"
        Headers                     : "./client/app/CommonViews/headers.coffee"
        Logo                        : "./client/app/CommonViews/logo.coffee"
        HelpBox                     : "./client/app/CommonViews/HelpBox.coffee"
        KeyboardHelperView          : "./client/app/CommonViews/KeyboardHelper.coffee"
        Navigation                  : "./client/app/CommonViews/Navigation.coffee"
        TagAutoCompleteController   : "./client/app/CommonViews/Tags/TagAutoCompleteController.coffee"

        CommentView                 : "./client/app/CommonViews/comments/commentview.coffee"
        CommentListViewController   : "./client/app/CommonViews/comments/commentlistviewcontroller.coffee"
        CommentViewHeader           : "./client/app/CommonViews/comments/commentviewheader.coffee"
        CommentListItemView         : "./client/app/CommonViews/comments/commentlistitemview.coffee"
        CommentNewCommentForm       : "./client/app/CommonViews/comments/newcommentform.coffee"

        foreign_auth                : "./client/app/MainApp/foreign_auth.coffee"
        sidebarController           : "./client/app/MainApp/sidebar/sidebarcontroller.coffee"
        sidebar                     : "./client/app/MainApp/sidebar/sidebarview.coffee"
        sidebarResizeHandle         : "./client/app/MainApp/sidebar/sidebarresizehandle.coffee"

        # BOOK
        BookView                    : "./client/app/MainApp/book.coffee"

        #maintabs

        MainTabView                 : "./client/app/MainApp/maintabs/maintabview.coffee"
        MainTabPane                 : "./client/app/MainApp/maintabs/maintabpaneview.coffee"
        MainTabHandleHolder         : "./client/app/MainApp/maintabs/maintabhandleholder.coffee"

        ### SINANS FINDER ###

        NFinderController             : "./client/app/MainApp/filetree/controllers/findercontroller.coffee"
        NFinderTreeController         : "./client/app/MainApp/filetree/controllers/findertreecontroller.coffee"
        NFinderContextMenuController  : "./client/app/MainApp/filetree/controllers/findercontextmenucontroller.coffee"

        NFinderItem                   : "./client/app/MainApp/filetree/itemviews/finderitem.coffee"
        NFileItem                     : "./client/app/MainApp/filetree/itemviews/fileitem.coffee"
        NFolderItem                   : "./client/app/MainApp/filetree/itemviews/folderitem.coffee"
        NMountItem                    : "./client/app/MainApp/filetree/itemviews/mountitem.coffee"
        NSectionItem                  : "./client/app/MainApp/filetree/itemviews/sectionitem.coffee"

        NFinderItemDeleteView         : "./client/app/MainApp/filetree/itemsubviews/finderitemdeleteview.coffee"
        NFinderItemDeleteDialog       : "./client/app/MainApp/filetree/itemsubviews/finderitemdeletedialog.coffee"
        NFinderItemRenameView         : "./client/app/MainApp/filetree/itemsubviews/finderitemrenameview.coffee"
        NSetPermissionsView           : "./client/app/MainApp/filetree/itemsubviews/setpermissionsview.coffee"
        # re-used files
        FinderBottomControlsListItem  : "./client/app/MainApp/filetree/bottomlist/finderbottomlist.coffee"
        FinderBottomControls          : "./client/app/MainApp/filetree/bottomlist/finderbottomlistitem.coffee"

        # fs representation
        FSHelper                  : "./client/app/MainApp/fs/fshelper.coffee"
        FSItem                    : "./client/app/MainApp/fs/fsitem.coffee"
        FSFile                    : "./client/app/MainApp/fs/fsfile.coffee"
        FSFolder                  : "./client/app/MainApp/fs/fsfolder.coffee"
        FSMount                   : "./client/app/MainApp/fs/fsmount.coffee"

        avatarArea                : "./client/app/MainApp/avatararea.coffee"

        # LOGIN VIEWS
        loginView                 : "./client/app/MainApp/login/loginview.coffee"
        loginform                 : "./client/app/MainApp/login/loginform.coffee"
        logininputs               : "./client/app/MainApp/login/logininputs.coffee"
        loginoptions              : "./client/app/MainApp/login/loginoptions.coffee"
        registeroptions           : "./client/app/MainApp/login/registeroptions.coffee"
        registerform              : "./client/app/MainApp/login/registerform.coffee"
        recoverform               : "./client/app/MainApp/login/recoverform.coffee"
        resetform                 : "./client/app/MainApp/login/resetform.coffee"
        requestform               : "./client/app/MainApp/login/requestform.coffee"

        KodingMainView            : "./client/app/MainApp/maincontroller/mainview.coffee"
        KodingMainViewController  : "./client/app/MainApp/maincontroller/mainviewcontroller.coffee"
        KodingMainController      : "./client/app/MainApp/maincontroller/maincontroller.coffee"

        # these are libraries, but adding it here so they are minified properly
        # minifying jquery breaks the code.
        jqueryHash        : "./client/libs/jquery-hashchange.js"
        # jqueryAutoGrow    : "./client/libs/jquery-autogrow.js"
        jqueryTimeAgo     : "./client/libs/jquery-timeago.js"
        jqueryDateFormat  : "./client/libs/date.format.js"
        jqueryCookie      : "./client/libs/jquery.cookie.js"
        jqueryGetCss      : "./client/libs/jquery.getcss.js"
        # jqueryWmd         : "./client/libs/jquery.wmd.js"
        # jqueryJodo        : "./client/libs/jquery.jodo.js"
        # jqueryTipTip      : "./client/libs/jquery.tipTip.min.js"
        # jqueryFieldSelect : "./client/libs/jquery.fieldselection.js"
        # multiselect       : "./client/libs/jquery.multiselect.min.js"
        # log4js            : "./client/libs/log4js.js"
        # jsonh             : "./client/libs/jsonh.js"
        md5               : "./client/libs/md5-min.js"
        # froogaloop        : "./client/libs/frogaloop.min.js"

        bootstrapTwipsy   : "./client/libs/bootstrap-twipsy.js"
        jTipsy            : "./client/libs/jquery.tipsy.js"
        async             : "./client/libs/async.js"
        jMouseWheel       : "./client/libs/jquery.mousewheel.js"
        jMouseWheelIntent : "./client/libs/mwheelIntent.js"
        # underscore        : "./client/libs/underscore.js"
        inflector         : "./client/libs/inflector.js"
        canvasLoader      : "./client/libs/canvas-loader.js"



        # bootstrapPopover  : "./client/libs/bootstrap-popover.js"
        # xml2json          : "./client/libs/xml2json.js"
        # zeroClipboard     : "./client/libs/ZeroClipboard.js"

        jspath             : "./client/app/Helpers/jspath.coffee"

        # Command            : "./client/app/Helpers/Command.coffee"
        # FileEmitter        : "./client/app/Helpers/FileEmitter.coffee"
        # polyfills          : "./client/app/Helpers/polyfills.coffee"
        # command_parser     : "./client/app/Helpers/CommandParser.coffee"

      Libraries :
        #pusher            : "./client/libs/pusher.min.js"
        html_encoder      : "./client/libs/encode.js"
        docwriteNoop      : "./client/libs/docwritenoop.js"
        sha1              : "./client/libs/sha1.encapsulated.coffee"
        # jquery            : "./client/libs/jquery-1.7.1.js"
        # jquery            : "./client/libs/jquery-1.7.1.min.js"
        # jqueryUi          : "./client/libs/jquery-ui-1.8.16.custom.min.js"
        # threeJS           : "./client/libs/three.js" ==> added for testplay, please dont delete
        # jqueryEmit        : "./client/libs/jquery-emit.js"


      StylusFiles  :

        kdfn                : "./client/Framework/themes/default/kdfn.styl"
        appfn               : "./client/stylus/appfn.styl"


        kd                  : "./client/Framework/themes/default/kd.styl"
        kdInput             : "./client/Framework/themes/default/kd.input.styl"
        kdTreeView          : "./client/Framework/themes/default/kd.treeview.styl"
        kdContextMenu       : "./client/Framework/themes/default/kd.contextmenu.styl"
        kdDialog            : "./client/Framework/themes/default/kd.dialog.styl"
        kdButtons           : "./client/Framework/themes/default/kd.buttons.styl"
        kdScrollView        : "./client/Framework/themes/default/kd.scrollview.styl"
        kdModalView         : "./client/Framework/themes/default/kd.modal.styl"
        kdFormView          : "./client/Framework/themes/default/kd.form.styl"
        # kdTipTip            : "./client/stylus/kd.tiptip.styl" => discarded

        app                 : "./client/stylus/app.styl"
        appabout            : "./client/stylus/app.about.styl"
        appcommons          : "./client/stylus/app.commons.styl"
        appeditor           : "./client/stylus/app.editor.styl"
        appfinder           : "./client/stylus/app.finder.styl"
        appaceeditor        : "./client/stylus/app.aceeditor.styl"
        activity            : "./client/stylus/app.activity.styl"
        appcontextmenu      : "./client/stylus/app.contextmenu.styl"
        appchat             : "./client/stylus/app.chat.styl"
        appsettings         : "./client/stylus/app.settings.styl"
        appinbox            : "./client/stylus/app.inbox.styl"
        appenvsettings      : "./client/stylus/app.envsettings.styl"
        appmembers          : "./client/stylus/app.members.styl"
        comments            : "./client/stylus/app.comments.styl"
        bootstrap           : "./client/stylus/app.bootstrap.styl"
        apploginsignup      : "./client/stylus/app.login-signup.styl"
        appkeyboard         : "./client/stylus/app.keyboard.styl"
        appprofile          : "./client/stylus/app.profile.styl"
        appstore            : "./client/stylus/appstore.styl"
        apphome             : "./client/stylus/app.home.styl"
        appTopics           : "./client/stylus/app.topics.styl"
        appContentDisplays  : "./client/stylus/app.contentdisplays.styl"
        starttab            : "./client/stylus/app.starttab.styl"
        terminal            : "./client/stylus/app.terminal.styl"
        viewer              : "./client/stylus/app.viewer.styl"
        book                : "./client/stylus/app.book.styl"

        # group          : "./client/stylus/app.group.styl"
        # responsive     : "./client/stylus/responsive.styl"
        temp             : "./client/stylus/temp.styl"
        # app1           : "./client/stylus/app1.styl"
        # appdiscarded   : "./client/stylus/app.discarded.styl" => junk styles from app.styl seperated.

        # mediaqueries should stay at the bottom
        app1200             : "./client/stylus/app.1200.styl"
        app1024             : "./client/stylus/app.1024.styl"
        app768              : "./client/stylus/app.768.styl"
        app480              : "./client/stylus/app.480.styl"

        toolsdemos          : "./client/stylus/tools.demos.styl"

      CssFiles  :
        reset               : "./client/css/style.css"
        highlightSunburst   : "./client/css/highlight-styles/sunburst.css"
        tipsy               : "./client/css/tipsy.css"
        # termlib             : "./client/app/Applications/Shell.kdapplication/termlib/term_styles.css"
        # deprecated!
        # buttons       : "./client/css/buttons.css"
        # wmd           : "./client/css/wmd.css"
        # terminal      : "./client/css/terminal.css"
        # iconic        : "./client/css/iconic.css"
        # mediaqueries  : "./client/css/mediaqueries.css"
        # multiselect : "./client/css/jquery.multiselect.css"
        # tipTip    : "./client/css/tipTip.css"
        # fonts     : "./client/css/fonts.css"

module.exports = Includes<|MERGE_RESOLUTION|>--- conflicted
+++ resolved
@@ -120,12 +120,8 @@
         jinvitation               : "./server/app/bongo/models/invitation.coffee"
         jinvitationrequest        : "./server/app/bongo/models/invitationrequest.coffee"
         jpasswordrecovery         : "./server/app/bongo/models/passwordrecovery.coffee"
-<<<<<<< HEAD
-        
-=======
         jkitecluster              : "./server/app/bongo/models/kitecontroller/kitecluster.coffee"
         jkiteconnection           : "./server/app/bongo/models/kitecontroller/kiteconnection.coffee"
->>>>>>> 577aaa38
 
 
       OtherStuff :
