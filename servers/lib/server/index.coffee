--- conflicted
+++ resolved
@@ -250,12 +250,8 @@
       return res.send 500, client.message
 
     JUser.convert client, req.body, (err, result) ->
-<<<<<<< HEAD
-      return res.send 400, err.message  if err
-
-=======
       return res.send 400, err.message  if err?
->>>>>>> cdb1bb56
+
       res.cookie 'clientId', result.newToken
       # handle the request as an XHR response:
       return res.send 200, null if req.xhr
