--- conflicted
+++ resolved
@@ -60,13 +60,9 @@
     """
     <h1>This is where the magic happens!</h1>
     <h3>Your VMs</h3>
-<<<<<<< HEAD
     {{> @machineWrapper}}
-=======
-    {{> @vmWrapper}}
     <figure><iframe src="//www.youtube.com/embed/DmjWnmSlSu4?origin=https://koding.com&showinfo=0&rel=0&theme=dark&modestbranding=1&autohide=1&loop=1" width="100%" height="100%" frameborder="0" webkitAllowFullScreen mozallowfullscreen allowFullScreen></iframe></figure>
     <h2>Terminal allows you to interact directly with your VM.</h2>
->>>>>>> ef7c2c2f
     {{> @message}}
     """
 
