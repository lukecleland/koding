--- conflicted
+++ resolved
@@ -43,12 +43,9 @@
     @on "SessionSelected", ({ machine, session })=>
       @createNewTab { machine, session, mode: 'resume' }
 
-<<<<<<< HEAD
-=======
     @on "SessionRemoveRequested", ({ machine, session })=>
       @removeSession { machineId: machine.uid, sessionId: session }
 
->>>>>>> 4b1ee3d6
     @on 'TerminalStarted', ->
       KD.mixpanel "Open new Webterm, success"
 
@@ -278,17 +275,10 @@
     #   title = "Reconnected to Terminal"
     #   Metric.create title, vm
     #   @notify {title}
-<<<<<<< HEAD
 
     #   pane.destroySubViews()
     #   @tabView.removePane pane
 
-=======
-
-    #   pane.destroySubViews()
-    #   @tabView.removePane pane
-
->>>>>>> 4b1ee3d6
     terminalView.once 'TerminalCanceled', ({ machineId }) =>
       @tabView.removePane pane
       unless @dirty[machineId]
@@ -326,13 +316,14 @@
     @updateSessions()
 
     machine = @machines[machineId]
-<<<<<<< HEAD
-    machine.kites.klient.webtermKillSession
+    machine.getBaseKite().webtermKillSession
 
       session: sessionId
 
-    .then (response) ->
-      info 'Terminal session removed from #{machineId} klient kite'
+    .then (response) =>
+
+      info "Terminal session removed from #{machineId} klient kite"
+      @emit 'SessionListChanged'
 
     .catch (err) ->
       warn err
@@ -356,39 +347,6 @@
     # machine = @machines.first
     # @createNewTab { machine, mode:'create' }
 
-=======
-    machine.getBaseKite().webtermKillSession
-
-      session: sessionId
-
-    .then (response) =>
-
-      info "Terminal session removed from #{machineId} klient kite"
-      @emit 'SessionListChanged'
-
-    .catch (err) ->
-      warn err
-
-
-  findPane: (session) ->
-
-    foundPane = null
-    @tabView.panes.forEach (pane) =>
-      { terminalView } = pane.getOptions()
-      return unless terminalView
-      sessionId = terminalView.sessionId ? terminalView.getOption 'session'
-      return foundPane = pane  if session is sessionId
-
-    return foundPane
-
-
-  handlePlusClick:->
-
-    # FIXME ~GG
-    # machine = @machines.first
-    # @createNewTab { machine, mode:'create' }
-
->>>>>>> 4b1ee3d6
 
   pistachio: ->
     """
