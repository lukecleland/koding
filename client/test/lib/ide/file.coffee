--- conflicted
+++ resolved
@@ -161,11 +161,7 @@
     browser.end()
 
 
-<<<<<<< HEAD
-  saveFile: (browser) ->
-=======
   createFileAndOpen: (browser) ->
->>>>>>> 2f9337c6
 
     user = helpers.beginTest(browser)
     helpers.waitForVMRunning(browser)
