--- conflicted
+++ resolved
@@ -712,65 +712,6 @@
       margin-top     8px
       fr()
 
-<<<<<<< HEAD
-      .button-title
-        font-family    inherit
-        font-size      12px
-        text-shadow    1px 1px 1px rgba(0,0,0,.22)
-
-  .close-icon
-    display            none
-
-  .kdmodal-inner
-    margin             0
-    background         transparent
-
-  .kdmodal-content
-    background         transparent
-    padding            24px !important
-    margin             0 !important
-    borderBox()
-
-    .kdlistitemview-sidebar-item
-      display          block
-      width            auto
-      height           35px
-      line-height      35px
-      padding-left     46px
-      color            #5E5E5E
-      font-size        14px
-
-      a
-        text-decoration  none
-        color            #5e5e5e
-
-      & ~ .kdlistitemview-sidebar-item
-        margin-top     8px
-
-      &:before
-        display        block
-        text-align     center
-        abs            0px 0 0 0px
-        size           35px, 35px
-        line-height    38px
-        background     #52A840
-        rounded        5px
-        color          #fff
-        font-size      14px
-
-      .kdbutton.clean-gray
-        font-size      0
-        background     none
-        border         none
-        shadow         none
-        outline        none
-        padding        0
-        r-sprite       'app', '16-cog'
-        margin-top     8px
-        fr()
-
-=======
->>>>>>> 32f2a5da
 .more-vms .kdlistitemview-sidebar-item:before
   content              'K'
 
