



@css {
/*
Admin main styles
*/
}

#content-page-admin > .kdtabview
  padding                   34px 34px 0 0
  overflow                  visible

.AppModal--admin

  #main-tab-view
    overflow                visible
    overflow                hidden!important

  .kdmodal-content
    size                    100% 100%

  .AppModal-content
    height                  500px
    overflow                auto!important

  .group-logo
    figure
      size                    55px, 55px
      rounded                 6px 6px 0 0
    &.default
      figure
        r-sprite              "admin", "group-default-logo-bg"
        background-color      #CACACA !important
  .upload-button
    size                      55px, 25px
    rounded                   0
    padding                   0
    span
      font-size               10px !important
      line-height             25px !important
      text-align              center
      text-transform          uppercase
      width                   55px
      display                 block
    &.save, &.cancel
      margin-top              3px
      rounded                 36px
      margin-right            10px

  .group-image-preview
    vendor                    transform, translate(-50%, -50%)
    abs()
    left                      50%
    top                       50%
    max-width                 120px

  .group-logo-uploader
    size                      100% 110px
    .file-drop
      font-size               14px
      margin-top              -14px

  form
    .formline
      padding            0 17px 0 0
      margin             0 0 16px
      borderBox()

      .input-wrapper
        margin           0

      &.button-field
        clear            both
        border           none
        margin-top       6px

  .kdlabel
    font-size            14px
    color                #8D8D8D
    float                none
    line-height          19px
    margin               0 0 7px
    font-weight          200

  .kdinput.text
    rounded              3px
    background           #fff
    border               1px solid #C9C9C9
    padding              8px 13px 10px
    font-size            14px
    line-height          19px
    color                #4C4C4C
    font-weight          600
    opacity              .99
    margin               0

  .lazy-loader
  .kdloader
    text-align          center
    padding             40px 0

  .loading-text
    text-align          center

  .no-item-found
    color               #878787
    font-size           14px
    padding             24px 0
    text-align          center

  .kdtabpaneview

    &.invitations

      .invitations-tabs
        overflow          visible

      .listview-wrapper > .kdscrollview
        padding-right     34px
        kalc              height, 100vh \- 73px
        kalc              width, 100% \+ 34px
        borderBox()

      .button-bar
        size            auto, auto
        margin          18px 0 0 0
        fr()

        .show-resolved
          size          auto, auto
          padding       3px 18px 0 0
          fl()

          .kdlabel
            fl()

          .kdinput
            margin     1px 0 0 6px
            fr()

        .kdbutton
          fl()

      .kdlistitemview-invitation-request
        padding           23px 0
        border-bottom     1px solid #DEDEDE
        font-size         14px
        line-height       19px
        borderBox()

        .status
          size             38px, 38px
          border           1px solid #EAEAEA
          rounded          3px
          margin           0 18px 0 0
          text-align       center
          line-height      38px
          fl()

          .icon
            display        inline-block
            r-sprite       'account', 'cross-8'

          &.sent .icon
            r-sprite       'account', 'check-8'

        .details
          color             #4c4c4c
          font-weight       600

          .requested-at
          .usage
            color           #7b7b7b
            font-weight     400

        .buttons
          fr()

          .kdbutton
            margin-left     6px
            fr()


    &.permissions
      margin-top                62px

      .permissions-view
        borderBox()
        overflow                visible

        .button-field
          .kdbutton
            margin-right        6px
            fr()

        form > .permissions-header .permissions-header
          height                18px

        form > .permissions-header:first-child
          z-index               99
          width                 730px
          position              fixed
          background            none
          padding               0
          margin-top            -62px
          height                62px
          line-height           62px
          box-shadow            inset 0 -3px 0 #f2f2f2
          border                none
          background            #fff


          .header-item
            text-align          center !important
            border              none
            margin              22px 0 0 0
            background          none
            color               #969696
            opacity             0.99
            font-size           14px
            font-weight         600

        .permissions-form
          overflow              visible

          .switcher
            text-align          center
            float               left
            width               145px

            .koding-on-off
              display           inline-block

          .formline
            borderBox()
            padding             10px 0
            margin              0
            border              none

            &:nth-child(2n+1):not(.permissions-module):not(.permissions-header)
              bg color,         rgba(0,0,0,0.025)
            .input-wrapper
              margin-bottom     0
            .input-wrapper:first-child
              border-left       none
              > .kdview
                borderBox()
                line-height     18px
                display         inline-block
                width           143px
                text-align      left
                padding         0 16px
                overflow        hidden
                text-overflow   ellipsis
                white-space     nowrap
                fl()

            input.kdinput.permission-checkbox
              display           inline
              width             auto
              margin            0 73px
              vertical-align    middle
            .input-wrapper
              borderBox()
              display           inline-block
              width             100%
              vertical-align    top
              > .input-wrapper
                vertical-align  middle

          .permissions-module
            color               white
            bg                  color #323232
            padding             0 10px !important
            font-size           16px

            &:nth-child(2) // Header is first, first subgroup is 2
              padding-top       0

            .input-wrapper:first-child
              text-align        left
              overflow          visible
              > .kdview
                line-height     40px
                overflow        visible
                padding         0 6px!important

    &.membership-policy
      .policy-view-wrapper
        height                95vh

        .koding-on-off
          margin-top          14px
          fl()

        > .kdbutton.edit-link
          size                auto, 33px
          rounded             24px
          bg                  color, #1aaf5d
          margin              14px 0 0 0
          fl()

          span
            line-height       33px
            font-size         12px

      .button-bar
        margin-right          20px

      section.formline
        margin-left           100px
        margin-top            10px
        padding               10px

        h2
          padding-left        0
          padding-bottom      0px
          height              17px
          // font-weight 600
          font-size           14px
          // border none
        h3
          font-size           12px
          padding-bottom      10px

        > div > p
          margin-top          0px
          margin-bottom       15px
          padding-left        0px

        > a
          margin-left         10px

        button
          height              24px
          line-height         8px

        .policylanguage-editor
          width               auto
          display             block
          clear               both
          button
            margin            10px 10px 0 0
          textarea
            width             100%
            min-width         400px
            min-height        100px

        div.formline
          borderBox()
          margin              0
          padding             10px 0
          bg color,           transparent
          border              none

          > span
            margin-left       20px
            display           inline-block
            hidden()

      .policy-overlay
        size                  100%, 100vh
        position              fixed
        top                   0
        margin-left           -34px
        z-index               10
        bg                    color, rgba(255,255,255,.75)

      p.coming-soon
        size              460px, 128px
        rounded           6px
        top               55px
        left              50%
        margin            0 0 0 -230px
        font-size         30px
        color             #1aaf5d
        line-height       128px
        z-index           11
        text-align        center
        background-color  rgba(0,0,0,.05)
        abs()

        .icon
          r-sprite        "admin", "coming-soon"
          display         inline-block
          margin-right    22px
          position        relative
          top             4px

      .policy-language-image-wrapper
        fr()
        width                       auto
        border                      1px solid #e8e8e8
        rounded                     5px
        bg                          color, #fbfbfb
        margin-left                 10px
        img
          width                     auto
          height                    auto
          margin                    3px 3px 0
        span
          border-top                1px solid #e8e8e8
          display                   block
          padding                   10px
          font-size                 11px

.billing-history
.your-subscriptions
  height            auto
  min-height        70px

.subscription-gauges
  position          initial !important

.kdmodal-content
  .billing-link
    padding         10px 50px
    display         block
    color           #999
    text-decoration none
    span
      &.description
        font-style  italic
        font-size   14px
        color       #444

.billing-link
  a
    color                 linkColor1

.vm-description
.alloc-description
.overage-description
  section
    padding-left          95px
    color                 #aaa

.no-title
  span
    display               none

.billing-history-modal
  .labelish
    font-weight       bold
    font-size         12px
    line-height       26px

  span.ttag
    // -webkit-font-smoothing          antialiased
    display           inline-block
    padding           3px 5px 1px 5px
    font-size         9px
    font-weight       bold
    color             white
    text-transform    uppercase
    text-shadow       none
    rounded(3px)

  span.ttag.paid
    bg(color,positiveGreen)
  span.ttag.pending
    bg(color,darkorange)
  span.ttag.cancelled
  span.ttag.declined
    bg(color,crimson)

  .swappable-wrapper
    span,strong,cite
      padding-left        5px
      font-style          normal



// Admin modal specific styling
.AppModal--admin

  .kdmodal-content
    max-height              515px !important // to override computed height


// common tab styling
.AppModal--admin

  .kdtabhandlecontainer
    background              none
    padding                 0
    height                  62px
    line-height             62px
    box-shadow              inset 0 -3px 0 #f2f2f2
    border                  none

    .kdtabhandle-tabs
      size                  auto, auto
      fl()

    .kdtabhandle
      padding               0 23px
      margin                0
      border                none
      line-height           inherit
      height                62px
      background            none
      color                 #969696
      opacity               0.99
      font-size             14px
      font-weight           600

      &.active
        box-shadow          inset 0 -3px 0 #01b05a
        color               #575757 !important
        bg                  color, transparent !important


// outline button styling
.AppModal--admin

  .outline.kdbutton
    background              none
    border                  2px solid #4a4e52
    margin-right            15px

    &:active
      span
        color               #4a4e52

    span
      color                 #4a4e52
      line-height           26px

    &.red
      border-color          #e14a35

      span
        color               #e14a35

      &:hover span
        color               #FFF


// members tab styling
.AppModal--admin .member-related

  .search
    margin                  25px 0

    .label
      font-size             14px
      color                 #727272
      line-height           40px
      margin-right          15px

    .kdselectbox
      size                  180px, 40px
      margin-right          15px
      border-color          #DBDBDB
      borderBox()

      .title
        line-height         40px
        font-size           14px
        color               #727272

      .arrows
        top                 13px

    .kdinput
      size                  230px, 40px
      border-color          #DBDBDB

  .kdlistitemview-member
    padding                 15px 0
    border-top              1px solid #DEDEDE
    font-size               14px
    color                   #4c4c4c

  .avatarview
    margin                  0 12px 0 0
    fl()

  a
    color                   #4c4c4c
    height                  40px
    noTextDeco()

  .details
    fl()
    size                    250px, 40px

  .fullname
    font-size               14px
    color                   #434343

  .nickname
    font-size               14px
    color                   #8D8D8D

  .email
    size                    250px, 40px
    line-height             40px
    color                   #8D8D8D
    fl()
    ellipsis()

  .role
    abs()
    right                   0
    line-height             40px
    height                  40px
    font-size               14px
    color                   #434343
    vendor                  user-select, none
    pointer()

  .role.active
  .settings-visible
    .settings-icon
      vendor                transform, rotate(270deg)
      width                 10px
      margin-left           6px

  .clear
    clear                   both

  .settings-icon
    display                 inline-block
    r-sprite                'app', 'sidebar-toggle'
    vendor                  transform, rotate(180deg)
    margin-left             10px

  .settings
    padding-top             15px


.AppModal--admin .general-settings-view

  fieldset
    margin-top              0

  .warning-text
    position                relative
    font-size               12px
    color                   #afafaf
    top                     -24px

  .kdinput[disabled]
    opacity                 .5

  .kdinput.file
    z-index                 1
    top                     110px
    left                    142px
    line-height             30px
    size                    118px, 30px
    opacity                 0
    pointer()
    abs()

  .AppModal-section.deletion
  .AppModal-section.avatar-upload

    margin-top              30px
    padding-top             30px
    border-top              1px solid #ECECEC

  .AppModal-section.deletion

    .AppModal-sectionDescription
      margin-bottom         14px

    fieldset
      button
        fl()

      p
        margin-left         26px
        width               500px

  .AppModal-section.avatar-upload

    .remove
      hidden()

    &.with-logo

      .avatar
        border-color        transparent !important // override computed

      .upload
        margin-top          40px !important

      .remove
        visible()
        display             inline-block
        margin              80px 0 0 -120px

      .upload-input
        top                 70px

      .avatar
        bg                  size, 106px 110px

    .avatar
      size                  106px, 110px
      rounded               7px
      border                1px inset transparent
      margin-right          35px
      display               inline-block
      borderBox()

    .kdbutton
      width                 120px

      &.upload
        margin-top          80px

      canvas
        margin-top        7px


<<<<<<< HEAD
// Topic tab styling
.AppModal--admin .topic-moderation

  .search
    margin                  25px 0

    .label
      font-size             14px
      color                 #727272
      line-height           40px
      margin-right          15px

    .kdselectbox
      size                  180px, 40px
      margin-right          15px
      border-color          #DBDBDB
      borderBox()

      .title
        line-height         40px
        font-size           14px
        color               #727272

      .arrows
        top                 13px

    .kdinput
      size                  230px, 40px
      border-color          #DBDBDB

  .kdlistitemview-topic
    padding                 5px 0
    border-top              1px solid #DEDEDE
    font-size               14px
    color                   #4c4c4c


  a
    color                   #4c4c4c
    height                  40px
    noTextDeco()

  .details
    fl()
    size                    250px, 40px
    line-height             40px


  .topicname
    font-size               20px
    color                   #434343
    font-weight             400
    
  .type-label
    float                   left
    line-height             40px

  .moderateRole
    abs()
    right                   0
    line-height             40px
    height                  40px
    font-size               14px
    font-weight             bold
    color                   #434343
    vendor                  user-select, none
    pointer()

  .moderateRole.active .settings-icon
    vendor                  transform, rotate(270deg)
    width                   10px
    margin-left             6px

  .clear
    clear                   both

  .settings-icon
    display                 inline-block
    r-sprite                'app', 'sidebar-toggle'
    vendor                  transform, rotate(180deg)
    margin-left             10px

  .settings
    padding-top             15px




=======
.AppModal--admin

  .no-item-view
    text-align              center;
    margin-top              70px
    font-size               15px
    color                   #a1a1a1

  .kdbutton.compact
    .kdloader canvas
      margin-top            5px


.AppModal--admin .invitations

  .kdlistitemview-member
    height                  40px

    &.settings-visible
      height                85px

  .kdbutton
    &.invite
      abs()
      top                   15px
      right                 0

    &.add-more
      height                24px
      bg                    color, #BDC3C7
      display               block
      margin-bottom         50px

      span
        line-height         24px
        font-size           10px
        color               #FFF

    &.cancel
      margin                0 10px 0 440px // hmm


  .information
    font-size               14px
    color                   #3E3E3E
    margin                  20px 0 40px 0

    p
      margin-bottom         15px

  .invite-inputs
    margin-bottom           10px

    .kdinput
      size                  160px, 40px
      margin-right          10px

    .user-email
      width                 240px

    &:hover
      .cancel
        display             inline !important

    .icon
      abs()
      margin-top            12px

      &.cancel
        r-sprite            'app', 'red-close'
        display             none
        pointer()


  .kdlistitemview-member
    &.accepted
      time
        right               0

    &.pending
      time
        pointer()

    .details
      width                 520px
      line-height           40px

      span
        color               #8d8d8d

    time
      display               block
      right                 15px
      line-height           40px
      text-align            right
      size                  auto, 40px
      vendor                user-select, none
      abs()


    .settings-icon
      abs()
      top                   30px
      right                 0
      margin-left           0
      pointer()
>>>>>>> 43529496
<|MERGE_RESOLUTION|>--- conflicted
+++ resolved
@@ -719,7 +719,6 @@
         margin-top        7px
 
 
-<<<<<<< HEAD
 // Topic tab styling
 .AppModal--admin .topic-moderation
 
@@ -808,7 +807,7 @@
 
 
 
-=======
+
 .AppModal--admin
 
   .no-item-view
@@ -914,5 +913,4 @@
       top                   30px
       right                 0
       margin-left           0
-      pointer()
->>>>>>> 43529496
+      pointer()