--- conflicted
+++ resolved
@@ -1,8 +1,7 @@
 class KDTabView extends KDScrollView
 
   constructor:(options = {}, data)->
-<<<<<<< HEAD
-    
+
     options.resizeTabHandles    ?= no
     options.maxHandleWidth      ?= 128
     options.minHandleWidth      ?= 30
@@ -15,32 +14,13 @@
 
     super options, data
 
-=======
-
-    options.resizeTabHandles    ?= no
-    options.maxHandleWidth      ?= 128
-    options.minHandleWidth      ?= 30
-    options.lastTabHandleMargin ?= 0
-    options.sortable            ?= no
-    @handles                     = []
-    @panes                       = []
-    @selectedIndex               = []
-    @tabConstructor              = options.tabClass ? KDTabPaneView
-
-    super options, data
-
     @activePane = null
 
->>>>>>> d63d2219
     @setTabHandleContainer options.tabHandleContainer ? null
 
     @on "PaneRemoved", => @resizeTabHandles type : "PaneRemoved"
     @on "PaneAdded", (pane)=> @resizeTabHandles {type : "PaneAdded", pane}
-<<<<<<< HEAD
-
-=======
     @on "PaneDidShow", @bound "setActivePane"
->>>>>>> d63d2219
     if options.tabNames?
       @on "viewAppended", @createPanes.bind @
 
@@ -55,11 +35,7 @@
 
     @tabHandleContainer.on "mouseenter", => @blockTabHandleResize = yes
 
-<<<<<<< HEAD
-    @tabHandleContainer.on "mouseleave", => 
-=======
     @tabHandleContainer.on "mouseleave", =>
->>>>>>> d63d2219
       @blockTabHandleResize = no
       @resizeTabHandles()
 
@@ -79,27 +55,14 @@
         hidden    : paneInstance.options.hiddenHandle
         view      : paneInstance.options.tabHandleView
         sortable  : @getOptions().sortable
-<<<<<<< HEAD
+        click     : (event)=> @handleMouseDownDefaultAction newTabHandle, event
 
       paneInstance.tabHandle = newTabHandle
-      @listenTo
-        KDEventTypes : "click"
-        listenedToInstance : newTabHandle
-        callback : @handleMouseDownDefaultAction
-=======
-        click     : (event)=> @handleMouseDownDefaultAction newTabHandle, event
-
-      paneInstance.tabHandle = newTabHandle
->>>>>>> d63d2219
       @appendPane paneInstance
       @showPane paneInstance
       @emit "PaneAdded", paneInstance
 
       newTabHandle.$().css maxWidth: @getOptions().maxHandleWidth
-<<<<<<< HEAD
-
-=======
->>>>>>> d63d2219
       newTabHandle.on "HandleIndexHasChanged", @bound "resortTabHandles"
 
       return paneInstance
@@ -117,11 +80,7 @@
       targetIndex = index + 1
     else
       methodName  = 'insertBefore'
-<<<<<<< HEAD
-      targetIndex = index - 1  
-=======
       targetIndex = index - 1
->>>>>>> d63d2219
     @handles[index].$()[methodName] @handles[targetIndex].$()
 
     newIndex       = if dir is 'left' then index - 1 else index + 1
@@ -147,11 +106,7 @@
       @showPane @getPaneByIndex(newIndex) if @getPaneByIndex(newIndex)?
     @emit "PaneRemoved"
 
-<<<<<<< HEAD
-  
-=======
-
->>>>>>> d63d2219
+
   appendHandleContainer:()->
     @addSubView @tabHandleContainer
 
@@ -165,7 +120,7 @@
     @tabHandleContainer.addSubView tabHandle
     # unless tabHandle.options.hidden
     #   tabHandle.$().css {marginTop : @handleHeight}
-    #   tabHandle.$().animate({marginTop : 0},300) 
+    #   tabHandle.$().animate({marginTop : 0},300)
 
   # ADD/REMOVE HANDLES
   addHandle:(handle)->
@@ -179,23 +134,7 @@
 
   removeHandle:()->
 
-<<<<<<< HEAD
-  
-=======
-  # ADD/REMOVE HANDLES
-  addHandle:(handle)->
-    if handle instanceof KDTabHandleView
-      @handles.push handle
-      @appendHandle handle
-      handle.setClass "hidden" if handle.getOptions().hidden
-      return handle
-    else
-      warn "You can't add #{handle.constructor.name if handle?.constructor?.name?} as a pane, use KDTabHandleView instead."
-
-  removeHandle:()->
-
-
->>>>>>> d63d2219
+
   #SHOW/HIDE ELEMENTS
   showPane:(pane)=>
     return unless pane
@@ -208,11 +147,7 @@
     @emit "PaneDidShow", pane
     pane
 
-<<<<<<< HEAD
-  
-=======
-
->>>>>>> d63d2219
+
   hideAllPanes:()->
     for pane in @panes
       pane.hide()
@@ -235,15 +170,9 @@
   showHandleCloseIcons:()->
     @tabHandleContainer.$().removeClass "hide-close-icons"
 
-<<<<<<< HEAD
-  handleMouseDownDefaultAction:(clickedTabHandle,event)->
-    for handle, index in @handles when clickedTabHandle is handle
-      @handleClicked index, event      
-=======
   handleMouseDownDefaultAction:(clickedTabHandle, event)->
     for handle, index in @handles when clickedTabHandle is handle
       @handleClicked index, event
->>>>>>> d63d2219
 
   # DEFAULT ACTIONS
   handleClicked:(index,event)=>
@@ -284,17 +213,9 @@
       paneInstance = pane if pane.id is id
     paneInstance
 
-<<<<<<< HEAD
-  getActivePane:()->
-    @activePane = undefined if @panes.length is 0
-    for pane in @panes
-      @activePane = pane if pane.active
-    @activePane
-=======
   getActivePane:-> @activePane
 
   setActivePane:(@activePane)->
->>>>>>> d63d2219
 
   getPaneByIndex:(index)-> @panes[index]
   getHandleByIndex:(index)-> @handles[index]
