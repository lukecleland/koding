--- conflicted
+++ resolved
@@ -152,11 +152,7 @@
   position    fixed
 
 headerFont()
-<<<<<<< HEAD
-  font-family               "Bree Serif",Helvetica,sans-serif
-=======
   font-family               Ubuntu,"Bree Serif",Helvetica,sans-serif
 
 pointer()
   cursor     pointer
->>>>>>> 0c9fc226
