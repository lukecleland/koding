--- conflicted
+++ resolved
@@ -6,9 +6,7 @@
 
     super options, data
 
-<<<<<<< HEAD
     @hash = KD.utils.generatePassword 64, no
-=======
 
-  setFocus: (state) ->
->>>>>>> e0f059a5
+
+  setFocus: (state) ->