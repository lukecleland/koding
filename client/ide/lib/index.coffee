--- conflicted
+++ resolved
@@ -556,10 +556,6 @@
     @setActiveTabView targetPanel.subViews.first.tabView
     @doResize()
 
-<<<<<<< HEAD
-    tabView.detachInProgress = no
-=======
->>>>>>> 419e4ed3
 
   moveTabUp: -> @moveTab 'north'
 
