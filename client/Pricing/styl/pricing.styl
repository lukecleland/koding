@import "../../Framework/themes/default/kdfn"
@import "../../Main/styl/appfn"

@css {
/*
Pricing stylesheet
pricing.styl
*/
}
body.pricing.flow
  #main-header
    shadow              none

    .inner-container
      background        transparent

      >*:not(#koding-logo)
        hidden()

.content-page.pricing
  margin                55px auto 0
  width                 auto
  max-width             100%
  padding               0

  .payment-workflow
    min-height            600px

    .kdview.kdloader
      top                 160px
      left                50%
      margin              0 0 0 -20px
      z-index             10
      abs()

  h3.pricing-title
    text-align          center
    display             block
    font-size           28px
    font-weight         200
    color               #666666
    margin              56px 0 8px

  h6.pricing-subtitle
    text-align          center
    display             block
    font-size           18px
    font-weight         400
    color               #666666
    opacity             .5
    margin-bottom       55px


.pricing .product-form
  size                  100%, auto
  min-height            100vh
  background            #e4e4e4
  padding               142px 0 87px
  borderBox()

<<<<<<< HEAD
=======
  h1
    font-size       32px

  h2
    font-size       28px

  h3
    font-size       24px

  h1
  h2
  h3
    font-weight     200
    color           #1c2021
    margin-bottom   8px

>>>>>>> ca6799c1
  .inner-container
    max-width           1096px
    margin              0 auto

    >header
      padding-bottom    41px
      border-bottom     1px solid #d4d4d4

<<<<<<< HEAD
      h2
        font-size       28px
        font-weight     200
        color           #1c2021
        margin-bottom   8px

      p
        font-size       20px
        color           #757575
        font-weight     200px
=======
      p
        font-size       20px
        color           #757575
        font-weight     200
>>>>>>> ca6799c1
        line-height     26px
        width           702px
        fl()

      .pricing-toggle
        font-family     inherit
        rounded         12px
        background      emphasized
        size            302px, 59px
        shadow          inset 0 0 13px rgba(0, 0, 0, .36)
        fr()

        a
          background    transparent
          border        none
          shadow        none
          height        55px
          kalc          width, 50% \- 2px
          margin        2px 2px 0 0
          padding       0
          line-height   55px
          text-shadow   none
          color         #fff
          font-size     16px
          font-weight   200

          &:first-child
            margin      2px 0 0 2px

        a.active
          background    #27ae60
          color         emphasized
          rounded       10px
          font-weight   400


    .plan-selection
      .developer-plan
      .team-plan
<<<<<<< HEAD
        overflow        visible
=======
        height          300px
        overflow        visible

>>>>>>> ca6799c1
    .plan-selection-box
      width           715px
      padding-top     42px
      position        relative
      fl()

      &:nth-of-type(2)
        margin-left   70px

      h4
        font-size     28px
        color         #1c2021
        font-weight   200
        line-height   34px
        display       inline-block
        position      relative

        cite
          display     block
          abs         -4px -53px 0 0
          size        43px, 43px
          line-height 43px
          text-align  center
          font-size   18px
          background  emphasized
          rounded     50%
          color       #fff

      h5
        font-size     22px
        font-weight   400
        color         #757575
        margin        4px 0 0

      .sliderbar-container
        width         100% !important
        background    #dadada
        shadow        inset 1px 1px 0 rgba(0, 0, 0, .16)
        height        7px
        border        none
        margin        67px auto 0

        .handle
          size        26px, 26px
          shadow      none
          border      none
          rounded     50%
          background  #00ba4e
          shadow      inset 0 -1px 2px 1px rgba(0, 0, 0, .1) \,
                      inset 0 -8px 17px #00ba4e \,
                      inset 0  0 0 1px #00ba4e \,
                      inset 0 1px 0 2px rgba(255, 255, 255, .3)
          top         -10px
          margin      0 0 0 -12px

          &:after
          &:before
            hidden()

        .sliderbar-label
          color           transparent
          margin-top      -45px
          margin-bottom   0

          &:after
            size          2px, 14px
            background    #bababa

      .description
        display           block
        font-size         12px
        font-weight       400
        color             #727575
        line-height       23px
        margin            20px 0 0
        span
          color           #999
        cite
          bg              color, #d3d3d3
          rounded         12px
          font-size       10px
          display         inline-block
          min-width       33px
          height          23px
          line-height     23px
          text-align      center
          padding         0 5px
          margin          0 5px 0 15px
          borderBox()

<<<<<<< HEAD
=======
      a.pricing-show-details
        font-size         12px
        font-weight       200
        color             #747474
        abs               174px -30px 0 0

>>>>>>> ca6799c1
      &.selected
        margin              0
        padding             40px 0 0 50px
        width               275px
        border-left         1px solid #d4d4d4
        fr()

        h5
          font-size         24px
          color             #27ae60
          margin            16px 0
          cite
            font-size       18px
            font-style      italic
            font-weight     200

        .description
          min-height        18px
          margin            0
          color             rgba(242, 242, 242, .3)

        .kdbutton.solid.buy-now
          size              126px, 48px
          line-height       48px
          font-size         18px
          color             #056233
          padding           0
          rounded           6px
          font-weight       600
          margin            29px 0 0
          text-align        center
          text-transform    uppercase
          fl()

          .button-title
            line-height     inherit
            color           inherit
            font-size       inherit
            font-weight     inherit

    .team-plan
      .plan-selection-box
        width                 323px

        .description
          max-width           340px
          text-align          right
          abs                 200px 0px 0 0
          line-height         2
          margin              0

<<<<<<< HEAD
=======
        .pricing-show-details
          abs                 274px 0px 0 0

>>>>>>> ca6799c1
    .developer-plan

      .sliderbar-container
        shadow                inset 1px 1px 0 rgba(0, 0, 0, .16) !important
        background            -webkit-linear-gradient(left, #00c052 0%, #ffd800 50%, #fe0000 100%) !important

        .opposite.bar
          background          #dadada
          shadow              inset 1px 1px 0 rgba(0, 0, 0, .16) \,
                              0 0 0 1px #dadada

<<<<<<< HEAD
=======
      .pricing-show-details
          abs                 174px -30px 0 0

  .how-it-works
    bg                        color, #f1f1f1
    border                    1px solid #d3d3d3
    border-radius             12px
    max-width                 913px
    padding                   24px
    color                     #747474
    vendor                    column-count, 3
    vendor                    column-gap, 24px
    position                  relative
    margin-top                -88px
    borderBox()

    &:after
      content                 ""
      display                 block
      border                  11px solid transparent
      border-bottom-color     #f1f1f1
      abs                     -22px 192px 0 0

    &:before
      content                 ""
      display                 block
      border                  11px solid transparent
      border-bottom-color     #d3d3d3
      abs                     -23px 192px 0 0

    &.team
      margin-top              0

      &:before
      &:after
        right                 612px

    .item
      font-size               12px
      font-weight             200

      &:not(.cpu)
        vendor                column-break-inside, avoid

      h4
        font-size             18px
        font-weight           400
        margin                0 0 24px

      p
        margin-bottom         24px
        line-height           1.2em

>>>>>>> ca6799c1
.pricing-horizontal-divider
  size                656px, 1px
  background          -moz-linear-gradient(left, rgba(0,0,0,0) 0%, rgb(207,207,207) 50%, rgba(0,0,0,0) 100%)
  background          -webkit-linear-gradient(left, rgba(0,0,0,0) 0%,rgb(207,207,207) 50%,rgba(0,0,0,0) 100%)
  display             block
  margin              13px auto
  position            relative

  &:after
    content           ""
    size              13px, 13px
    abs               50% 0 0 50%
    background        #cfcfcf
    rounded           50%
    display           block
    vendor            transform, translateX(-50%) translateY(-50%)

/* Pricing sign-in - register */
section.pricing-sign-in
  kalc                padding-left, \(100% \- 1030px\)/2
  kalc                padding-right, \(100% \- 1030px\)/2
  margin-bottom       56px

  .pricing-title
    margin-bottom     54px !important

  .kdformview
    size              521px, 49px
    borderBox()
    fl()

    &~.kdformview
      width           418px

    >div
      overflow        visible
      fl()

      >div
        bg            color, #fff
        size          auto, auto
        margin        0
        rounded       6px
        margin-right  8px

    .kdinput
      size            200px, 49px
      rounded         6px
      border-color    #bcbcbc
      min-width       0

      &[name="email"]
        width         310px
        text-align    center
        background    transparent

        &::-webkit-input-placeholder
          font-size   14px
          color       #666666
        &:-moz-placeholder
          font-size   14px
          color       #666666

    .placeholder-helper
      top             17px
      font-size       14px
      color           #666666

    .kdbutton
      size            98px, 47px
      line-height     47px
      font-size       14px
<<<<<<< HEAD
      margin          1px 0 0 0
      rounded         6px
      background      #1aaf5d
      margin-left     2px
=======
      margin          1px 0 0 2px
      rounded         6px
      background      #1aaf5d
>>>>>>> ca6799c1

      .button-title
        line-height   inherit
        font-size     inherit

    .formline
      margin          0
      padding         0

  .divider
    size              91px, 49px
    line-height       49px
    text-align        center
    font-size         14px
    color             #666666
    fl()

/* Pricing - choose a payment method */
.pricing-payment-choice
  .billing-link
    pre:first-child
      font-size       26px
      text-align      center
      margin-left     0
      margin-bottom   20px

  .payment-methods
    max-width         810px
    margin            0 auto

  .payment-method
    size            384px, 251px
    rounded         12px
    background      #fff
    padding-top     91px
    margin          0 0 42px 42px
    cursor          pointer
    -webkit-transition -webkit-transform .1s ease \,
                              box-shadow .1s ease
    -moz-transition    -moz-transform .1s ease \,
                           box-shadow .1s ease
    borderBox()
    fl()

    &:hover
      vendor        transform, scale(1.02) translateY(-2px)
      shadow        0 2px 4px rgba(0, 0, 0, .2)

    &:nth-of-type(2n-1)
      margin-left   0

    &:not(.new):before
      content       ""
      abs           43px 0 0 0px
      size          100%, 48px
      background    #b4b4b4

    &:not(.new):after
      content       ""
      abs           49px 5px 0 0
      rounded       12px
      bg            color, #828282

    &.new
      color         #858585
      background    #f2f2f2
      font-size     17px
      font-weight   400
      text-align    center
      padding-top   138px
      position      relative

      &:after
        content     ""
        r-sprite    "pricing", "plus"
        display     block
        abs         96px 0 0 50%
        vendor      transform, translateX(-50%)

    &.american-express:after
      r-sprite      "pricing", "amex"

    &.cirrus:after
      r-sprite      "pricing", "cirrus"

    &.discover:after
      r-sprite      "pricing", "discover"

    &.mastercard:after
      r-sprite      "pricing", "mastercard"

    &.paypal:after
      r-sprite      "pricing", "paypal"

    &.visa:after
      r-sprite      "pricing", "visa"

    .billing-link
      margin        46px 0 0

    pre
      font-family   "Courier"
      font-size     16px
      font-weight   400
      margin        0 0 14px 40px

/* Pricing add payment method form */
.payment-method-entry-form
  size                538px, auto
  rounded             12px
  padding             28px
  bg                  color, #fff
  margin              50px auto
  borderBox()

  .input-wrapper
    margin-bottom     16px

  input.kdinput.text
  textarea.kdinput.text
    size              100%, 50px
    border            1px solid #a0a0a0
    background        #fff
    color             #4c555f
    font-size         14px
    min-width         0
    borderBox()
    &.validation-error
      border-color    #ea8779


  .formline
<<<<<<< HEAD
    margin            0
    padding           0
    size              auto, auto
=======
>>>>>>> ca6799c1
    clear             both

    &.card-name
      .input-wrapper
        size          231px, auto
        fl()
        &:nth-child(2)
          margin-left 20px

    &.cardnumber
      span.icon
        top             6px
        right           6px
        size            60px 38px
        z-index         1
        abs()
        &.visa
          r-sprite      pricing visa
        &.mastercard
          r-sprite      pricing mastercard
        &.discover
          r-sprite      pricing discover
        &.cirrus
          r-sprite      pricing cirrus
        &.amex
          r-sprite      pricing amex

    &.cardmonth
      fl()
      .input-wrapper
        size          63px, auto
        fl()
        &:nth-child(2)
          margin-left 20px

        .kdinput
          text-align  center

    &.cardcv
      clear           none
      fr()
      .input-wrapper
        size          63px, auto
        .kdinput
          text-align  center

<<<<<<< HEAD
    &.button-field
      background      none
      border-top      1px solid #eaeaea
      padding         18px 0 0

      .kdbutton.solid
        size          110px, 46px
        line-height   46px
        margin        0
        padding       0
        font-size     14px
        rounded       12px
        font-weight   400
        fl()
        &.green
          fr()

        .button-title
          line-height inherit
          padding     inherit
          font-size   inherit
          font-weight inherit

=======
>>>>>>> ca6799c1
/* Confirm payment */
.plan-upgrade-confirm-form
  .vm-plan-view
  .coupon-options
    size              auto, auto
    max-width         805px
    padding           22px 30px
    rounded           8px
    background        #fff
    margin            0 auto 2px
    color             #666
    borderBox()

  .vm-plan-view
    h4
      font-size       16px
      font-weight     400
      display         block

    div
      font-size       14px
      font-weight     200
      margin          4px 360px 0 0
      display         block
      line-height     17px

    .price
      abs             50% 31px 0 0
      vendor          transform, translateY(-50%)
      font-size       20px
      font-weight     500

    &.old-plan
      margin-bottom   28px
      background      #d7d7d7

  .mini-title
    display         block
    max-width       796px
    margin          16px auto
    font-size       15px
    color           #666
    font-weight     500

  .coupon-options
    .kdlabel.select-gift
      size            auto, auto
      clear           none
      font-size       16px
      font-weight     400
      fl()

    fieldset
      fr()

      .kd-radio-holder
        position        relative
        height          26px
        line-height     27px
        font-size       14px
        font-weight     200
        margin-left     44px
        fl()

        input[type=radio]
          visibility    hidden

        &:before
          content       ""
          display       block
          abs           0px 0 0 -16px
          size          26px, 26px
          border        1px solid #a7a7a7
          shadow        inset 0 0 0 4px #fff
          rounded       100%

        &.active:before
          background    #1aaf5d

  .total-wrapper
    size                auto, auto
    max-width           805px
    padding             0 8px
    margin              14px auto 0
    text-align          right
    font-size           16px
    color               #666
    font-weight         200
    line-height         36px
    borderBox()

    label
      color             #666
      margin-right      6px

    span
      display           inline-block
      min-width         70px

    .discount
      padding-right     12px

    .subtotal
      display           inline-block
      font-weight       400
      padding           0 12px 0 38px
      border-top        1px solid #c8c8c8

  .button-field
    size                auto, auto
    max-width           805px
<<<<<<< HEAD
    margin              14px auto 0
    padding             0
    text-align          right

    .kdbutton.solid
      height            44px
      line-height       44px
      rounded           12px
      padding-top       0
      padding-bottom    0
      font-size         16px
      margin            0 0 0 10px
      color             #fff

      .button-title
        line-height     inherit
        font-size       inherit
        font-weight     inherit
        color           inherit

      &.gray
        background      #b4b4b4

.pricing-final
  padding               10px
=======
    margin              14px auto 50px

.pricing-final
  padding               10px
  text-align            center
>>>>>>> ca6799c1

  .error-icon
    display             block
    margin              62px auto 0
    r-sprite            "pricing" "error"

  .check-icon
    display             block
    margin              62px auto 0
    r-sprite            "pricing" "check"


  h3.pricing-title
    margin-top          25px !important

  h6.pricing-subtitle
    margin-bottom       0 !important
    line-height         1.4
    a
      color             #F13A18

  .kdbutton.solid
<<<<<<< HEAD
    display             block
    margin              40px auto 0
    height              44px
    line-height         44px
    rounded             12px
    font-size           16px

    .button-title
      line-height     inherit
      font-size       inherit
      font-weight     inherit
=======
    margin              40px 0 0
>>>>>>> ca6799c1

/* Pricing - Create group form */
.kdformview.pricing-create-group
  size              auto, auto
  max-width         550px
  padding           22px 30px
  rounded           8px
  background        #fff
  margin            44px auto 0
  color             #666
<<<<<<< HEAD
=======
  border            1px solid #c7c7c7
>>>>>>> ca6799c1
  borderBox()

  .input-wrapper
    margin-bottom     16px

  .kdinput.text
    size              100%, 50px !important
<<<<<<< HEAD
    border            1px solid #a0a0a0
=======
    border            1px solid #bcbcbc
>>>>>>> ca6799c1
    background        #fff !important
    color             #4c555f !important
    font-size         14px !important
    min-width         0 !important
    borderBox()

  .kdlabel
    min-width         120px
    margin-top        0
    margin-right      22px
    line-height       50px
<<<<<<< HEAD

  .formline
    margin            0
    padding           0
    size              auto, auto
    clear             both
    line-height       50px

    &.button-field
      background      none
      border-top      1px solid #eaeaea
      padding         18px 0 0

      .kdbutton.solid.green
        size          auto 46px
        line-height   46px
        margin        0
        padding       0 10px
        font-size     14px
        background    #1aaf5d
        rounded       12px
        font-weight   400
        fr()

        .button-title
          line-height inherit
          padding     inherit
          font-size   inherit
          font-weight inherit

=======
    color             #969696
    font-size         14px
    font-weight       400

  .formline
>>>>>>> ca6799c1
    &.slug
    &.visibility
      line-height     30px

      .kdlabel
        line-height   30px


/* Create a new VM modal (Environments) */
.kdmodal.create-vm
  .kdmodal-content
    h2
      font-size       16px
      color           rgba(102, 102, 102, .5)

  .kdlistitemview-vm-product
    padding           14px 0 0
    margin            14px 0 0
    line-height       26px
    border-top        1px solid #eee
    color             #666
    borderBox()

    h3
      fl()

    .kdbutton
      fr()

  .plan-upgrade-confirm-form
    h3
      margin          14px 0 0
      font-size       16px
      font-weight     200
      color           rgba(102, 102, 102, .5)

    p
      font-size       14px
      color           #666

    .vm-plan-view
      margin          18px 0 0
      padding         18px
      background      #efefef

      .price
        right         18px

  .formline.button-field
    height            auto !important


  .kdbutton.buy-packs
    display           block
    margin            34px auto 0

/* Pricing Breadcrumb */
.pricing-breadcrumb
  size                100%, auto
  background          #2d3b3e
  color               #a4a5a7
  font-size           14px
  font-weight         400
  kalc                padding-left, \(100% \- 1096px\)\/2
  borderBox()

  ul
    fl()
    margin              40px 0

    li
      size              138px, 100px
      rounded           8px
      text-align        center
      line-height       144px
      position          relative
      opacity           .4
      fl()

      &:after
        content         ""
        display         block
        size            14px, 14px
        background      #888
        rounded         50%
        abs             25px 0 0 62px

      &.active
        color           #dddee3
        background      #232e30
        opacity         1

        &:after
          background    #07b65b

        &~li
          opacity       1

          &:after
            background  #1e282a
            opacity     1

    &.logged-in
      li.login
        display       none

  &.team
    .details
      display         block !important
      visibility      visible !important

  section
    size              142px, auto
    abs               50% 0 0
    kalc              right, \(100% \- 1096px\)\/2
    vendor            transform, translateY(-50%)
    padding           0 0 0 22px
    border-left       2px solid #404e51
    color             #dddee3
    font-size         14px
    line-height       17px
    fr()

    &:before
      content         ""
      abs             50% 188px 0 0
      vendor          transform, translateY(-50%)
      r-sprite        "pricing", "shopping-bag"

    h4
      font-size       inherit
      color           #00b757
      margin          0 0 6px

    span
      display         block

    .products
      font-size       12px
      opacity         .9

    .price
      font-size       12px
      color           #a4a5a7

    .checkout-button
      display         inline-block
      margin          6px 0 0 !important
      rounded         4px !important

/*
.content-page.pricing
  h1, h2
    text-align       center

  h1
    color            #666
    font-size        28px
    margin           10px 0 10px 0

  h2
    color            #acacac
    font-size        18px

  .existing-account-form
    width              805px
    margin             0 auto

    .login-form, .email-collection-form
      width            510px
      margin           0 auto

    .login-form
      > div
        display        inline-block

      button
        size           98px 49px
        padding        0 10px
        margin-bottom  0
        bg             color, #1aaf5d
        vertical-align middle

      .button-title
        line-height    49px

    .login-input-view
      width         202px
      margin        0

      input
        height         49px
        border-color   #bcbcbc
        background     white

        &:focus
          border-color  #7dbef1

    .email-collection-form
      input
        height         49px
        text-align     center
        border-color   #bcbcbc
        background     white

        &:focus
          border-color  #7dbef1

      .email
        display         inline-block
        width           380px

      .button-field
        display         inline-block
        bg              color, transparent

    .placeholder-helper
      top              16px
      z-index          1
      pointer-events   none

    .register-form
      .formline
        display        inline-block
        padding        0

      input
        height         49px
        max-width      202px
        text-align     center
        border-color   #bcbcbc
        bg             color, white

      button
        height         49px
        margin         0
        bg             color, #1aaf5d

      .button-title
        line-height    49px

  .payment-confirm-plan
    width              805px
    margin             0 auto

  .vm-plan, .coupon-options
    borderBox()
    padding            20px 30px
    border-radius      10px
    margin             5px auto
    background         white

  .vm-plan
    height             94px
    margin-top         40px

    section
      display          inline-block

      &.plan
        width          100%
        max-width      600px

        .description
          line-height  15px
          color        #666
          font-size    14px
          margin-top   5px

      &.price
        width              140px
        text-align         right
        vertical-align     top
        color              #666
        font-size          20px
        font-weight        500

    .title
      color                #666
      font-weight          500

  .coupon-options
    height                 73px

    > label, fieldset
      display              inline-block

    > label
      float                left
      color                #666
      font-weight          500

    fieldset
      float                right

      div
        display            inline-block

  .total-wrapper
    fr()
    width                  150px
    text-align             right
    margin                 20px auto

    .discount
      color                #888
      border-bottom        1px solid #c8c8c8
      margin-left          10px

    .subtotal
      label, span
        color                #666
        font-weight          500

  .plan-upgrade-confirm-form
    .button-field
      width                805px
      text-align           right
      margin               0 auto
*/

.kdlistitemview-cc
  size          288px 174px
  bg            color #fff
  border        1px solid #cacaca
  rounded       12px
  margin        0 0 20px 0
  borderBox()
  fl()
  &:nth-child(2n)
    margin-right 20px

  &.plus
    bg                color transparent
    span
      margin          27px auto
      display         block
      size            118px 118px
      rounded         59px
      border          1px solid #cacaca
      cursor          pointer
      z-index         0
      rel()
      borderBox()
      &:hover
        bg            color, #fff
      i
        z-index       1
        display       block
        top           50%
        left          50%
        margin-top    -1px
        margin-left   -20px
        size          40px 2px
        bg            color #cacaca
        abs()
        &:last-child
          margin-left -1px
          margin-top  -20px
          size        2px 40px




  .kdloader
    margin      20px auto

  .billing-link

    border-top  38px solid #cacaca
    margin-top  37px
    padding     12px 27px 0
    font-size   16px

  pre
    font-family     'Courier New', monospace
    line-height     14px
    text-transform  uppercase
    font-size       14px
    span
      fr()
    &:first-child
      text-align    center
      line-height   48px
      font-size     18px


  figure
    abs()
    size        60px 38px
    top         37px
    right       0
  .visa figure
    r-sprite      pricing visa
  .mastercard figure
    r-sprite      pricing mastercard
  .discover figure
    r-sprite      pricing discover
  .cirrus figure
    r-sprite      pricing cirrus
  .paypal figure
    r-sprite      pricing paypal
  .american-express figure
    r-sprite      pricing amex<|MERGE_RESOLUTION|>--- conflicted
+++ resolved
@@ -58,8 +58,6 @@
   padding               142px 0 87px
   borderBox()
 
-<<<<<<< HEAD
-=======
   h1
     font-size       32px
 
@@ -76,7 +74,6 @@
     color           #1c2021
     margin-bottom   8px
 
->>>>>>> ca6799c1
   .inner-container
     max-width           1096px
     margin              0 auto
@@ -85,23 +82,10 @@
       padding-bottom    41px
       border-bottom     1px solid #d4d4d4
 
-<<<<<<< HEAD
-      h2
-        font-size       28px
-        font-weight     200
-        color           #1c2021
-        margin-bottom   8px
-
-      p
-        font-size       20px
-        color           #757575
-        font-weight     200px
-=======
       p
         font-size       20px
         color           #757575
         font-weight     200
->>>>>>> ca6799c1
         line-height     26px
         width           702px
         fl()
@@ -141,13 +125,9 @@
     .plan-selection
       .developer-plan
       .team-plan
-<<<<<<< HEAD
-        overflow        visible
-=======
         height          300px
         overflow        visible
 
->>>>>>> ca6799c1
     .plan-selection-box
       width           715px
       padding-top     42px
@@ -238,15 +218,12 @@
           margin          0 5px 0 15px
           borderBox()
 
-<<<<<<< HEAD
-=======
       a.pricing-show-details
         font-size         12px
         font-weight       200
         color             #747474
         abs               174px -30px 0 0
 
->>>>>>> ca6799c1
       &.selected
         margin              0
         padding             40px 0 0 50px
@@ -298,12 +275,9 @@
           line-height         2
           margin              0
 
-<<<<<<< HEAD
-=======
         .pricing-show-details
           abs                 274px 0px 0 0
 
->>>>>>> ca6799c1
     .developer-plan
 
       .sliderbar-container
@@ -315,8 +289,6 @@
           shadow              inset 1px 1px 0 rgba(0, 0, 0, .16) \,
                               0 0 0 1px #dadada
 
-<<<<<<< HEAD
-=======
       .pricing-show-details
           abs                 174px -30px 0 0
 
@@ -370,7 +342,6 @@
         margin-bottom         24px
         line-height           1.2em
 
->>>>>>> ca6799c1
 .pricing-horizontal-divider
   size                656px, 1px
   background          -moz-linear-gradient(left, rgba(0,0,0,0) 0%, rgb(207,207,207) 50%, rgba(0,0,0,0) 100%)
@@ -443,16 +414,9 @@
       size            98px, 47px
       line-height     47px
       font-size       14px
-<<<<<<< HEAD
-      margin          1px 0 0 0
-      rounded         6px
-      background      #1aaf5d
-      margin-left     2px
-=======
       margin          1px 0 0 2px
       rounded         6px
       background      #1aaf5d
->>>>>>> ca6799c1
 
       .button-title
         line-height   inherit
@@ -585,12 +549,6 @@
 
 
   .formline
-<<<<<<< HEAD
-    margin            0
-    padding           0
-    size              auto, auto
-=======
->>>>>>> ca6799c1
     clear             both
 
     &.card-name
@@ -637,32 +595,6 @@
         .kdinput
           text-align  center
 
-<<<<<<< HEAD
-    &.button-field
-      background      none
-      border-top      1px solid #eaeaea
-      padding         18px 0 0
-
-      .kdbutton.solid
-        size          110px, 46px
-        line-height   46px
-        margin        0
-        padding       0
-        font-size     14px
-        rounded       12px
-        font-weight   400
-        fl()
-        &.green
-          fr()
-
-        .button-title
-          line-height inherit
-          padding     inherit
-          font-size   inherit
-          font-weight inherit
-
-=======
->>>>>>> ca6799c1
 /* Confirm payment */
 .plan-upgrade-confirm-form
   .vm-plan-view
@@ -774,39 +706,11 @@
   .button-field
     size                auto, auto
     max-width           805px
-<<<<<<< HEAD
-    margin              14px auto 0
-    padding             0
-    text-align          right
-
-    .kdbutton.solid
-      height            44px
-      line-height       44px
-      rounded           12px
-      padding-top       0
-      padding-bottom    0
-      font-size         16px
-      margin            0 0 0 10px
-      color             #fff
-
-      .button-title
-        line-height     inherit
-        font-size       inherit
-        font-weight     inherit
-        color           inherit
-
-      &.gray
-        background      #b4b4b4
-
-.pricing-final
-  padding               10px
-=======
     margin              14px auto 50px
 
 .pricing-final
   padding               10px
   text-align            center
->>>>>>> ca6799c1
 
   .error-icon
     display             block
@@ -829,21 +733,7 @@
       color             #F13A18
 
   .kdbutton.solid
-<<<<<<< HEAD
-    display             block
-    margin              40px auto 0
-    height              44px
-    line-height         44px
-    rounded             12px
-    font-size           16px
-
-    .button-title
-      line-height     inherit
-      font-size       inherit
-      font-weight     inherit
-=======
     margin              40px 0 0
->>>>>>> ca6799c1
 
 /* Pricing - Create group form */
 .kdformview.pricing-create-group
@@ -854,10 +744,7 @@
   background        #fff
   margin            44px auto 0
   color             #666
-<<<<<<< HEAD
-=======
   border            1px solid #c7c7c7
->>>>>>> ca6799c1
   borderBox()
 
   .input-wrapper
@@ -865,11 +752,7 @@
 
   .kdinput.text
     size              100%, 50px !important
-<<<<<<< HEAD
-    border            1px solid #a0a0a0
-=======
     border            1px solid #bcbcbc
->>>>>>> ca6799c1
     background        #fff !important
     color             #4c555f !important
     font-size         14px !important
@@ -881,44 +764,11 @@
     margin-top        0
     margin-right      22px
     line-height       50px
-<<<<<<< HEAD
-
-  .formline
-    margin            0
-    padding           0
-    size              auto, auto
-    clear             both
-    line-height       50px
-
-    &.button-field
-      background      none
-      border-top      1px solid #eaeaea
-      padding         18px 0 0
-
-      .kdbutton.solid.green
-        size          auto 46px
-        line-height   46px
-        margin        0
-        padding       0 10px
-        font-size     14px
-        background    #1aaf5d
-        rounded       12px
-        font-weight   400
-        fr()
-
-        .button-title
-          line-height inherit
-          padding     inherit
-          font-size   inherit
-          font-weight inherit
-
-=======
     color             #969696
     font-size         14px
     font-weight       400
 
   .formline
->>>>>>> ca6799c1
     &.slug
     &.visibility
       line-height     30px
@@ -1322,4 +1172,4 @@
   .paypal figure
     r-sprite      pricing paypal
   .american-express figure
-    r-sprite      pricing amex+    r-sprite      pricing amex
