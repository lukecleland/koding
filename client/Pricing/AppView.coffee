class PricingAppView extends KDView

<<<<<<< HEAD
=======
  constructor:(options = {}, data) ->
    super options, data
    # CtF I know this does not belongs here, but the problem was for the partial registration
    # there is an async situation of app storage operations caused by guest users/registered
    # members conversion
    @appStorage = KD.getSingleton('appStorageController').storage 'Login', '1.0'

>>>>>>> ca6799c1
  createBreadcrumb: ->
    @addSubView @breadcrumb = new BreadcrumbView


  setWorkflow: (workflow) ->
    @workflow.destroy()  if @workflow
    @groupForm?.destroy()
    @thankYou?.destroy()
    @sorry?.destroy()
    @hideBreadcrumb()

    @workflow = workflow
    @addSubView @workflow
    workflow.on 'Finished', @bound "workflowFinished"
    workflow.on 'Cancel', @bound "cancel"

    workflow.off 'FormIsShown'

    workflow.on 'GroupCreationFailed', =>
      @hideWorkflow()
      @showGroupCreationFailed()

    workflow.on 'FormIsShown', (form)=>
      return  unless workflow.active
      @breadcrumb.selectItem workflow.active.getOption 'name'

<<<<<<< HEAD
=======
    workflow.once "PasswordRecoveryToken", (@recoveryToken) =>

>>>>>>> ca6799c1
  hideBreadcrumb:->
    @breadcrumb.hide()
    document.body.classList.remove 'flow'

  hideWorkflow: ->
    @workflow.hide()
<<<<<<< HEAD

  workflowFinished: (@formData) ->
    @hideWorkflow()
    @showPaymentSucceded()  if "vm" in @formData.productData.plan.tags

  cancel: ->
    KD.singleton("router").handleRoute "/Pricing/Developer"

  showGroupForm: ->

    return  if @groupForm and not @groupForm.isDestroyed
    @hideWorkflow()
    @addSubView @groupForm = @createGroupForm()

    @breadcrumb.selectItem 'details'

=======

  workflowFinished: (@formData) ->
    @hideWorkflow()
    @showPaymentSucceded()  if "vm" in @formData.productData.plan.tags

  cancel: ->
    KD.singleton("router").handleRoute "/Activity"

  showGroupForm: ->

    return  if @groupForm and not @groupForm.isDestroyed
    @hideWorkflow()
    @addSubView @groupForm = @createGroupForm()

    @breadcrumb.selectItem 'details'

>>>>>>> ca6799c1
  showGroupCreationFailed: ->

    @addSubView @sorry = new KDCustomHTMLView
      name     : "thanks"
      cssClass : "pricing-final"
      partial  :
        """
        <i class="error-icon"></i>
        <h3 class="pricing-title">Something went wrong!</h3>
        <h6 class="pricing-subtitle">We're sorry to tell that something unexpected has happened,<br/>please contact our support <a href='mailto:support@koding.com' target='_self'>support@koding.com</a>, we'll sort it out ASAP.</h6>
        """

    @sorry.addSubView new KDButtonView
<<<<<<< HEAD
      style    : "solid"
=======
      style    : "solid medium"
>>>>>>> ca6799c1
      title    : "Go back"
      callback : ->
        KD.singleton("router").handleRoute "/"

    @hideBreadcrumb()


  showPaymentSucceded: ->
    {createAccount, loggedIn} = @formData
<<<<<<< HEAD

    @breadcrumb.selectItem 'thanks'

    subtitle =
      if createAccount
      then "Please check your email to complete your registration."
      else "Now it’s time, time to start Koding!"
=======
    @breadcrumb.selectItem 'thanks'

    subtitle =
      if loggedIn then "Now it’s time, time to start Koding!"
      else ""
>>>>>>> ca6799c1

    @addSubView @thankYou = new KDCustomHTMLView
      cssClass : "pricing-final"
      partial  :
        """
        <i class="check-icon"></i>
        <h3 class="pricing-title">So much wow, so much horse-power!</h3>
        <h6 class="pricing-subtitle">#{subtitle}</h6>
        """

    if loggedIn
      @thankYou.addSubView new KDButtonView
<<<<<<< HEAD
        style    : "solid green"
        title    : "Go to your environment"
        callback : ->
          KD.singleton("router").handleRoute "/Environments"

  showGroupCreated: (group, subscription) ->

    @breadcrumb.selectItem 'thanks'

    planCodes = Object.keys subscription.quantities
    subtitle =
      if @formData.createAccount
      then "Please check your email to complete your registration."
      else ""

=======
        style    : "solid medium green"
        title    : "Go to your environment"
        callback : ->
          KD.singleton("router").handleRoute "/Environments"
    else if createAccount
      @thankYou.addSubView @getCompleteYourRegistrationButton()

  showGroupCreated: (group, subscription) ->
    {createAccount, loggedIn} = @formData
    @breadcrumb.selectItem 'thanks'

    planCodes = Object.keys subscription.quantities

>>>>>>> ca6799c1
    @addSubView @thankYou = new KDCustomHTMLView
      cssClass : "pricing-final"
      partial  :
        """
        <i class="check-icon"></i>
        <h3 class="pricing-title"><strong>#{group.title}</strong> has been successfully created</h3>
<<<<<<< HEAD
        <h6 class="pricing-subtitle">#{subtitle}</h6>
        """

    if @formData.loggedIn
      @thankYou.addSubView new KDButtonView
        style    : "solid green"
        title    : "Go to Group"
        callback : ->
          window.open "#{window.location.origin}/#{group.slug}", "_blank"
=======
        """

    KD.singleton("appManager").tell "Login", "setStorageData", "redirectTo", group.slug

    if loggedIn
      @thankYou.addSubView new KDButtonView
        style    : "solid medium green"
        title    : "Go to Group"
        callback : ->
          window.open "#{window.location.origin}/#{group.slug}", "_blank"
    else if createAccount
      @thankYou.addSubView @getCompleteYourRegistrationButton()

  getCompleteYourRegistrationButton: ->
    return new KDButtonView
      style    : "solid green"
      title    : "Complete your registration"
      callback : =>
        window.location.href = "/Register/#{encodeURIComponent @recoveryToken}"  if @recoveryToken
>>>>>>> ca6799c1

  addGroupForm: ->
    @groupForm = @createGroupForm()
    @groupForm.on "Submit", => @workflow.collectData "group": yes
    @workflow.requireData ["group"]
    @workflow.addForm "group", @groupForm, ["group"]

  createGroupForm: ->
<<<<<<< HEAD
    return new KDFormViewWithFields
      title                 : "Enter new group name"
      cssClass              : "pricing-create-group"
      callback              : -> @emit "Submit"
=======
    return groupForm = new KDFormViewWithFields
      title                 : "Enter new group name"
      cssClass              : "pricing-create-group"
      callback              : ->
        groupForm.buttons.Create.showLoader()
        @emit "Submit"
>>>>>>> ca6799c1
      buttons               :
        Create              :
          title             : "CREATE YOUR GROUP"
          type              : "submit"
<<<<<<< HEAD
          style             : "solid green"
=======
          style             : "solid green medium"
          loader            :
            color           : "#ffffff"
            diameter        : 26
          callback          : ->
>>>>>>> ca6799c1
      fields                :
        GroupName           :
          label             : "Group Name"
          name              : "groupName"
          placeholder       : "My Awesome Group"
          validate          :
            rules           :
              required      : yes
          keyup             : =>
            @checkSlug @groupForm.inputs.GroupName.getValue()
          validate          :
            rules           :
              required      : yes
            messages        :
              required      : "Group name required"
        GroupURL            :
          label             : "Group address"
          defaultValue      : "#{window.location.origin}/"
          # disabled          : yes
          keyup             : =>
            splittedUrl = @groupForm.inputs.GroupURL.getValue().split "/"
            @checkSlug splittedUrl.last

          # don't push it in if you can't do it right! - SY

          # nextElement       :
          #   changeURL       :
          #     itemClass     : KDCustomHTMLView
          #     tagName       : "a"
          #     partial       : 'change'
          #     click         : =>
          #       @groupForm.inputs.GroupURL.makeEnabled()
          #       @groupForm.inputs.GroupURL.focus()
        GroupSlug           :
          type              : "hidden"
          name              : "groupSlug"
          validate          :
            rules           :
<<<<<<< HEAD
              minLength     : 4
=======
              minLength     : 3
>>>>>>> ca6799c1

        Visibility          :
          itemClass         : KDSelectBox
          label             : "Visibility"
          type              : "select"
          name              : "visibility"
          defaultValue      : "hidden"
          selectOptions     : [
            { title : "Hidden" ,   value : "hidden"  }
            { title : "Visible",   value : "visible" }
          ]

  createGroup: ->
    return  unless @groupForm
    groupName  = @groupForm.inputs.GroupName.getValue()
    visibility = @groupForm.inputs.Visibility.getValue()
    slug       = @groupForm.inputs.GroupSlug.getValue()

    options      =
      title      : groupName
<<<<<<< HEAD
      body       : groupName
=======
>>>>>>> ca6799c1
      slug       : slug
      visibility : visibility

    {JGroup} = KD.remote.api
    JGroup.create options, (err, group, subscription) =>
<<<<<<< HEAD
      log err, group, subscription, '>>>>>>>>>>>>>>>>>>'
=======
>>>>>>> ca6799c1
      return KD.showError err  if err
      @showGroupCreated group, subscription

  checkSlug: (testSlug)->
    {GroupURL, GroupSlug} = @groupForm.inputs

    if testSlug.length > 2
      slugy = KD.utils.slugify testSlug
      KD.remote.api.JGroup.suggestUniqueSlug slugy, (err, newSlug)->
        GroupURL.setValue "#{location.origin}/#{newSlug}"
        GroupSlug.setValue newSlug<|MERGE_RESOLUTION|>--- conflicted
+++ resolved
@@ -1,7 +1,5 @@
 class PricingAppView extends KDView
 
-<<<<<<< HEAD
-=======
   constructor:(options = {}, data) ->
     super options, data
     # CtF I know this does not belongs here, but the problem was for the partial registration
@@ -9,7 +7,6 @@
     # members conversion
     @appStorage = KD.getSingleton('appStorageController').storage 'Login', '1.0'
 
->>>>>>> ca6799c1
   createBreadcrumb: ->
     @addSubView @breadcrumb = new BreadcrumbView
 
@@ -36,25 +33,21 @@
       return  unless workflow.active
       @breadcrumb.selectItem workflow.active.getOption 'name'
 
-<<<<<<< HEAD
-=======
     workflow.once "PasswordRecoveryToken", (@recoveryToken) =>
 
->>>>>>> ca6799c1
   hideBreadcrumb:->
     @breadcrumb.hide()
     document.body.classList.remove 'flow'
 
   hideWorkflow: ->
     @workflow.hide()
-<<<<<<< HEAD
 
   workflowFinished: (@formData) ->
     @hideWorkflow()
     @showPaymentSucceded()  if "vm" in @formData.productData.plan.tags
 
   cancel: ->
-    KD.singleton("router").handleRoute "/Pricing/Developer"
+    KD.singleton("router").handleRoute "/Activity"
 
   showGroupForm: ->
 
@@ -64,24 +57,6 @@
 
     @breadcrumb.selectItem 'details'
 
-=======
-
-  workflowFinished: (@formData) ->
-    @hideWorkflow()
-    @showPaymentSucceded()  if "vm" in @formData.productData.plan.tags
-
-  cancel: ->
-    KD.singleton("router").handleRoute "/Activity"
-
-  showGroupForm: ->
-
-    return  if @groupForm and not @groupForm.isDestroyed
-    @hideWorkflow()
-    @addSubView @groupForm = @createGroupForm()
-
-    @breadcrumb.selectItem 'details'
-
->>>>>>> ca6799c1
   showGroupCreationFailed: ->
 
     @addSubView @sorry = new KDCustomHTMLView
@@ -95,11 +70,7 @@
         """
 
     @sorry.addSubView new KDButtonView
-<<<<<<< HEAD
-      style    : "solid"
-=======
       style    : "solid medium"
->>>>>>> ca6799c1
       title    : "Go back"
       callback : ->
         KD.singleton("router").handleRoute "/"
@@ -109,21 +80,11 @@
 
   showPaymentSucceded: ->
     {createAccount, loggedIn} = @formData
-<<<<<<< HEAD
-
-    @breadcrumb.selectItem 'thanks'
-
-    subtitle =
-      if createAccount
-      then "Please check your email to complete your registration."
-      else "Now it’s time, time to start Koding!"
-=======
     @breadcrumb.selectItem 'thanks'
 
     subtitle =
       if loggedIn then "Now it’s time, time to start Koding!"
       else ""
->>>>>>> ca6799c1
 
     @addSubView @thankYou = new KDCustomHTMLView
       cssClass : "pricing-final"
@@ -136,23 +97,6 @@
 
     if loggedIn
       @thankYou.addSubView new KDButtonView
-<<<<<<< HEAD
-        style    : "solid green"
-        title    : "Go to your environment"
-        callback : ->
-          KD.singleton("router").handleRoute "/Environments"
-
-  showGroupCreated: (group, subscription) ->
-
-    @breadcrumb.selectItem 'thanks'
-
-    planCodes = Object.keys subscription.quantities
-    subtitle =
-      if @formData.createAccount
-      then "Please check your email to complete your registration."
-      else ""
-
-=======
         style    : "solid medium green"
         title    : "Go to your environment"
         callback : ->
@@ -166,24 +110,12 @@
 
     planCodes = Object.keys subscription.quantities
 
->>>>>>> ca6799c1
     @addSubView @thankYou = new KDCustomHTMLView
       cssClass : "pricing-final"
       partial  :
         """
         <i class="check-icon"></i>
         <h3 class="pricing-title"><strong>#{group.title}</strong> has been successfully created</h3>
-<<<<<<< HEAD
-        <h6 class="pricing-subtitle">#{subtitle}</h6>
-        """
-
-    if @formData.loggedIn
-      @thankYou.addSubView new KDButtonView
-        style    : "solid green"
-        title    : "Go to Group"
-        callback : ->
-          window.open "#{window.location.origin}/#{group.slug}", "_blank"
-=======
         """
 
     KD.singleton("appManager").tell "Login", "setStorageData", "redirectTo", group.slug
@@ -203,7 +135,6 @@
       title    : "Complete your registration"
       callback : =>
         window.location.href = "/Register/#{encodeURIComponent @recoveryToken}"  if @recoveryToken
->>>>>>> ca6799c1
 
   addGroupForm: ->
     @groupForm = @createGroupForm()
@@ -212,32 +143,21 @@
     @workflow.addForm "group", @groupForm, ["group"]
 
   createGroupForm: ->
-<<<<<<< HEAD
-    return new KDFormViewWithFields
-      title                 : "Enter new group name"
-      cssClass              : "pricing-create-group"
-      callback              : -> @emit "Submit"
-=======
     return groupForm = new KDFormViewWithFields
       title                 : "Enter new group name"
       cssClass              : "pricing-create-group"
       callback              : ->
         groupForm.buttons.Create.showLoader()
         @emit "Submit"
->>>>>>> ca6799c1
       buttons               :
         Create              :
           title             : "CREATE YOUR GROUP"
           type              : "submit"
-<<<<<<< HEAD
-          style             : "solid green"
-=======
           style             : "solid green medium"
           loader            :
             color           : "#ffffff"
             diameter        : 26
           callback          : ->
->>>>>>> ca6799c1
       fields                :
         GroupName           :
           label             : "Group Name"
@@ -276,11 +196,7 @@
           name              : "groupSlug"
           validate          :
             rules           :
-<<<<<<< HEAD
-              minLength     : 4
-=======
               minLength     : 3
->>>>>>> ca6799c1
 
         Visibility          :
           itemClass         : KDSelectBox
@@ -301,19 +217,11 @@
 
     options      =
       title      : groupName
-<<<<<<< HEAD
-      body       : groupName
-=======
->>>>>>> ca6799c1
       slug       : slug
       visibility : visibility
 
     {JGroup} = KD.remote.api
     JGroup.create options, (err, group, subscription) =>
-<<<<<<< HEAD
-      log err, group, subscription, '>>>>>>>>>>>>>>>>>>'
-=======
->>>>>>> ca6799c1
       return KD.showError err  if err
       @showGroupCreated group, subscription
 
