class TeamworkExportModal extends KDModalView

  constructor: (options = {}, data) ->

    options.cssClass = "tw-modal tw-export-modal confirmation-modal"
    options.title    = ""
    options.overlay  = yes
    options.width    = 655
    options.buttons  =
      Next           :
        cssClass     : "modal-clean-green"
        title        : "Next"
        iconClass    : "tw-next-icon"
        icon         : yes
        callback     : =>
          KD.mixpanel "Teamwork export next, click"
          @startExport()

    super options, data

    @createElements()

  startExport: ->
    @destroySubViews()
    @showLoader()
    @export()

  showLoader: ->
    @loader      = new KDLoaderView
      cssClass   : "export-loader"
      showLoader : yes
      size       :
        width    : 30

    @loader.addSubView new KDCustomHTMLView
      tagName    : "span"
      cssClass   : "loading-text"
      partial    : "Exporting your content. It may take a few minutes depending size of your content. (Max compressed size is 5MB)"

    @addSubView @loader
    @setClass "loading"

  getFileInfo: (fsItem) ->
    fileData = fsItem.getData()
    plain    = FSHelper.plainPath fileData.path
    suffix   = if fileData.type is "folder" then "folder" else "file"

    return """ #{plain.replace("/home/#{KD.nick()}", "~")} #{suffix}"""

  export: ->
    vmController = KD.getSingleton "vmController"
    finderItem   = @getData()
    nodeData     = finderItem.getData()
    tempPath     = "/home/#{KD.nick()}/.tmp"
    {name}       = nodeData

    commands     = [
      "mkdir -p #{tempPath}"
      "cd #{FSHelper.plainPath nodeData.parentPath}"
      "zip -r #{tempPath}/#{nodeData.name}.zip #{name}"
    ]

    vmController.run commands.join("&&"), (err, res) =>
      file = FSHelper.createFileFromPath "#{tempPath}/#{name}.zip"
<<<<<<< HEAD
      file.fetchContents no, (err, contents) =>
        FSHelper.s3.upload "#{name}.zip", btoa(contents), (err, res) =>
=======
      file.fetchContents (err, contents) =>
        FSHelper.s3.upload "#{name}.zip", btoa(contents), "user", "", (err, res) =>
>>>>>>> ca6799c1
          file.remove ->
          KD.utils.shortenUrl res, (shorten) =>
            @handleExportDone shorten

  createElements: ->
    KD.mixpanel "Teamwork export, click"
    @addSubView new KDCustomHTMLView
      partial  : """
        <p>
          You are about to pack your #{@getFileInfo @getData()}.
          We will create a link that you can share with others.
        </p>
      """

    @addSubView new KDCustomHTMLView
      cssClass : "tw-share-warning"
      partial  : """
        <span class="warning"></span>
        <p>Be warned, You're exposing your files, make sure that they don't contain information that you don't want to share.</p>
      """

  handleExportDone: (shortenUrl) ->
    @destroy()
    fullUrl      = "#{window.location.origin}/Teamwork?importUrl=#{shortenUrl}"
    inputContent = """
      <div class="join">I exported my files here, click this link to see them.</div>
      <div class="url">#{fullUrl}</div>
    """
    shareWarning = """
      <span class="warning"></span>
      <p>By clicking share this link will be posted publicly on the activity feed. If you just want to send the link privately you can copy the above link.</p>
    """

    new TeamworkShareModal { inputContent, shareWarning }<|MERGE_RESOLUTION|>--- conflicted
+++ resolved
@@ -62,13 +62,8 @@
 
     vmController.run commands.join("&&"), (err, res) =>
       file = FSHelper.createFileFromPath "#{tempPath}/#{name}.zip"
-<<<<<<< HEAD
-      file.fetchContents no, (err, contents) =>
-        FSHelper.s3.upload "#{name}.zip", btoa(contents), (err, res) =>
-=======
       file.fetchContents (err, contents) =>
         FSHelper.s3.upload "#{name}.zip", btoa(contents), "user", "", (err, res) =>
->>>>>>> ca6799c1
           file.remove ->
           KD.utils.shortenUrl res, (shorten) =>
             @handleExportDone shorten
