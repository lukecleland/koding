class ActivityAppController extends AppController

  activityTypes = [
      'CStatusActivity'
      'CCodeSnipActivity'
      'CFollowerBucketActivity'
      'CNewMemberBucketActivity'
      'CDiscussionActivity'
      'CTutorialActivity'
      'CInstallerBucketActivity'
      # DISABLING NOT READY ITEM TYPES
      # 'COpinionActivity'
      # 'CLinkActivity'
      # 'CCodeShareActivity'
    ]

  lastTo    = null
  lastFrom  = null
  aRange    = 2*60*60*1000
  isLoading = no

  @clearQuotes = clearQuotes = (activities)->

    return activities = for activityId, activity of activities
      activity.snapshot = activity.snapshot?.replace /&quot;/g, '"'
      activity

  isExempt = (callback)->

    appManager.fetchStorage 'Activity', '1.0', (err, storage) =>
      if err
        log 'error fetching app storage', err
        callback no
      else
        flags = KD.whoami().globalFlags
        exempt = flags?.indexOf 'exempt'
        exempt = (exempt? and ~exempt) or storage.getAt 'bucket.showLowQualityContent'
        callback exempt

  constructor:(options={})->

    options.view = new ActivityAppView

    super options
<<<<<<< HEAD
    @currentGroup = 'koding'
    @currentFilter = activityTypes
    @appStorage = new AppStorage 'Activity', '1.0'
    @getSingleton('activityController').on "ActivityListControllerReady", (controller)=>
      @listControllerReady controller

  bringToFront:()-> super name : 'Activity'
=======

    @currentFilter     = activityTypes
    @appStorage        = new AppStorage 'Activity', '1.0'
    activityController = @getSingleton('activityController')
    activityController.on "ActivityListControllerReady", @attachEvents.bind @

  bringToFront:()->

    super name : 'Activity'

    if @listController then @populateActivity()
    else
      ac = @getSingleton('activityController')
      ac.once "ActivityListControllerReady", @populateActivity.bind @
>>>>>>> 48931526

  resetList:->

    lastFrom = null
    lastTo   = null
    @listController.removeAllItems()
<<<<<<< HEAD
    @listController.noActivityItem.hide()
=======
>>>>>>> 48931526

  setFilter:(type) -> @currentFilter = if type? then [type] else activityTypes

  getFilter: -> @currentFilter

  ownActivityArrived:(activity)-> @listController.ownActivityArrived activity

<<<<<<< HEAD
  listControllerReady:(controller)->
=======
  attachEvents:(controller)->
>>>>>>> 48931526

    @listController    = controller
    activityController = @getSingleton('activityController')

    controller.on 'LazyLoadThresholdReached', @continueLoadingTeasers.bind @
    controller.on 'teasersLoaded', @teasersLoaded.bind @

    @getView().widgetController.on "FakeActivityHasArrived", (activity)->
      controller.fakeActivityArrived activity

    @getView().widgetController.on "OwnActivityHasArrived", @ownActivityArrived.bind @

    activityController.on 'ActivitiesArrived', (activities)=>
      for activity in activities when activity.bongo_.constructorName in @getFilter()
        controller.newActivityArrived activity

    KD.whoami().on "FollowedActivityArrived", (activityId) =>
      KD.remote.api.CActivity.one {_id: activityId}, (err, activity) =>
        if activity.constructor.name in @getFilter()
          activity.snapshot?.replace /&quot;/g, '"'
          controller.followedActivityArrived activity
<<<<<<< HEAD

    @getView().innerNav.on "NavItemReceivedClick", (data)=>
      @resetList()
      @setFilter data.type
      @populateActivity()

    @populateActivity()


  populateActivity:(options = {})->

    return if isLoading
    isLoading = yes
    @listController.showLazyLoader()

    isExempt (exempt)=>
      bypassCache = exempt or (@getFilter() isnt activityTypes) or @currentGroup isnt 'koding'
      if bypassCache

        options = to : options.to or Date.now()

        @fetchActivity options, (err, teasers)=>
          if err then warn err
          else
            isLoading = no
            @loadedGroup = @currentGroup
            @listController.listActivities teasers

      else
        @fetchCachedActivity options, (err, cache)=>
          if err then warn err
          else
            @sanitizeCache cache, (err, cache)=>
              isLoading = no
              @listController.listActivitiesFromCache cache
              @listController.hideLazyLoader()
=======

    @getView().innerNav.on "NavItemReceivedClick", (data)=>
      @resetList()
      @setFilter data.type
      @populateActivity()

  populateActivity:(options = {})->

    return if isLoading
    isLoading = yes
    @listController.showLazyLoader()
    @listController.noActivityItem.hide()

    isExempt (exempt)=>

      if exempt or @getFilter() isnt activityTypes

        options = to : options.to or Date.now()

        @fetchActivity options, (err, teasers)=>
          isLoading = no
          @listController.hideLazyLoader()
          if err or teasers.length is 0
            warn err
            @listController.noActivityItem.show()
          else
            @listController.listActivities teasers

      else
        @fetchCachedActivity options, (err, cache)=>
          isLoading = no
          if err or cache.length is 0
            warn err
            @listController.hideLazyLoader()
            @listController.noActivityItem.show()
          else
            @sanitizeCache cache, (err, cache)=>
              @listController.hideLazyLoader()
              @listController.listActivitiesFromCache cache
>>>>>>> 48931526

  sanitizeCache:(cache, callback)->

    activities = clearQuotes cache.activities

    KD.remote.reviveFromSnapshots activities, (err, instances)->

      for activity,i in activities
        cache.activities[activity._id] or= {}
        cache.activities[activity._id].teaser = instances[i]

      callback null, cache

  fetchActivity:(options = {}, callback)->
<<<<<<< HEAD
    isLoading = yes
    @listController.showLazyLoader()
    @listController.noActivityItem.hide()
=======
>>>>>>> 48931526

    options       =
      limit       : options.limit  or 20
      to          : options.to     or Date.now()
      facets      : options.facets or @getFilter()
      lowQuality  : options.exempt or no
<<<<<<< HEAD
      group       : @currentGroup
      sort        :
        createdAt : -1

    KD.remote.api.CActivity.fetchFacets options, (err, activities) =>
      if err then callback err
      else if activities.length
        activities = clearQuotes activities
        log activities
        # return
        KD.remote.reviveFromSnapshots activities, callback
      else
        @listController.noActivityItem.show()
      @listController.hideLazyLoader()
      isLoading = no


  fetchCachedActivity:(options = {}, callback)->
    isLoading = yes
    @listController.showLazyLoader()
    @listController.noActivityItem.hide()

    $.ajax
      url     : "/-/cache/#{options.slug or 'latest'}"
      cache   : no
      error   : (err)-> callback? err
      success : (cache)=>
        @listController.hideLazyLoader()
        if cache?.length is 0
          @listController.noActivityItem.show()
          isLoading = no
          return

        cache.overview.reverse()

        callback null, cache

  continueLoadingTeasers:->

    unless isLoading
      if @listController.itemsOrdered.last
        lastItemData = @listController.itemsOrdered.last.getData()
        # memberbucket data has no serverside model it comes from cache
        # so it has no meta, that's why we check its date by its overview
        lastDate = if lastItemData.createdAt
          lastItemData.createdAt.first
        else
          lastItemData.meta.createdAt
      else
        lastDate = Date.now()

      @populateActivity {slug : "before/#{(new Date(lastDate)).getTime()}"}

  teasersLoaded:->
    {scrollView} = @listController
    unless scrollView.hasScrollBars()
=======
      sort        :
        createdAt : -1

    KD.remote.api.CActivity.fetchFacets options, (err, activities)=>
      if err then callback err
      else
        KD.remote.reviveFromSnapshots clearQuotes(activities), callback


  fetchCachedActivity:(options = {}, callback)->

    $.ajax
      url     : "/-/cache/#{options.slug or 'latest'}"
      cache   : no
      error   : (err)->   callback? err
      success : (cache)->
        cache.overview.reverse()
        callback null, cache

  continueLoadingTeasers:->

    unless isLoading
      if @listController.itemsOrdered.last
        lastItemData = @listController.itemsOrdered.last.getData()
        # memberbucket data has no serverside model it comes from cache
        # so it has no meta, that's why we check its date by its overview
        lastDate = if lastItemData.createdAt
          lastItemData.createdAt.first
        else
          lastItemData.meta.createdAt
      else
        lastDate = Date.now()

      @populateActivity {slug : "before/#{(new Date(lastDate)).getTime()}"}

  teasersLoaded:->

    unless @listController.scrollView.hasScrollBars()
>>>>>>> 48931526
      @continueLoadingTeasers()

  createContentDisplay:(activity)->
    switch activity.bongo_.constructorName
      when "JStatusUpdate" then @createStatusUpdateContentDisplay activity
      when "JCodeSnip"     then @createCodeSnippetContentDisplay activity
      when "JDiscussion"   then @createDiscussionContentDisplay activity
      when "JTutorial"     then @createTutorialContentDisplay activity
      # THIS WILL DISABLE CODE SHARES/LINKS/DISCUSSIONS
      # when "JCodeShare"    then @createCodeShareContentDisplay activity

  showContentDisplay:(contentDisplay)->
    contentDisplayController = @getSingleton "contentDisplayController"
    contentDisplayController.emit "ContentDisplayWantsToBeShown", contentDisplay

  createStatusUpdateContentDisplay:(activity)->
    @showContentDisplay new ContentDisplayStatusUpdate
      title : "Status Update"
      type  : "status"
    ,activity

  createCodeSnippetContentDisplay:(activity)->
    @showContentDisplay new ContentDisplayCodeSnippet
      title : "Code Snippet"
      type  : "codesnip"
    ,activity

  createCodeShareContentDisplay:(activity)->
    @showContentDisplay new ContentDisplayCodeShare
<<<<<<< HEAD
      title       : "Code Share"
      type        : "codeshare"
=======
      title : "Code Share"
      type  : "codeshare"
>>>>>>> 48931526
    , activity

  createDiscussionContentDisplay:(activity)->
    @showContentDisplay new ContentDisplayDiscussion
      title : "Discussion"
      type  : "discussion"
    ,activity

  createTutorialContentDisplay:(activity)->
    @showContentDisplay new ContentDisplayTutorial
      title : "Tutorial"
      type  : "tutorial"
    ,activity

<<<<<<< HEAD
  setGroup:(groupSlug)->
    @resetList()
    @currentGroup = groupSlug
    @populateActivity()

  fetchCurrentGroup:(callback)-> callback @currentGroup
=======

>>>>>>> 48931526

  # delete
  fetchActivityOverview:(callback)->

    @appStorage.fetchStorage (storage)=>

      flags      = KD.whoami().globalFlags
      exempt     = (flags? and 'exempt' in flags) or storage.getAt 'bucket.showLowQualityContent'
      now        = Date.now()
      lastTo     = if lastTo   then lastFrom else now
      lastFrom   = if lastFrom then lastFrom - aRange else now - aRange
      lowQuality = yes  if exempt

      options =
        lowQuality : lowQuality
        from       : lastFrom
        to         : lastTo
        types      : @getFilter()

      KD.remote.api.CActivity.fetchActivityOverview options, (err, overview)=>
        if overview.length is 0
          @fetchActivityOverview callback
        else
          callback?()
          @listController.prepareToStream overview

  streamByIds:(ids, callback)->

    selector = _id : $in : ids
    KD.remote.api.CActivity.streamModels selector, {}, (err, model) =>
      if err then callback err
<<<<<<< HEAD
      else
        unless model is null
          callback null, model[0]
        else
          callback null, null










=======
      else
        unless model is null
          callback null, model[0]
        else
          callback null, null

  fetchTeasers:(selector,options,callback)->

    KD.remote.api.CActivity.some selector, options, (err, data) =>
      if err then callback err
      else
        data = clearQuotes data
        KD.remote.reviveFromSnapshots data, (err, instances)->
          if err then callback err
          else
            callback instances
>>>>>>> 48931526

  # streamByIds:(ids, callback)->

  #   selector = _id : $in : ids
  #   KD.remote.api.CActivity.streamModels selector, {}, (err, model) =>
  #     if err then callback err
  #     else
  #       unless model is null
  #         callback null, model[0]
  #       else
  #         callback null, null




  # performFetchingTeasers:(selector, options, callback) ->
  #   KD.remote.api.CActivity.streamModels selector, options, (err, model) =>
  #     if err then callback err
  #     else
  #       unless model is null
  #         log model
  #         # model[0].snapshot = model[0].snapshot.replace /&quot;/g, '"'
  #         # callback null, model

<<<<<<< HEAD
  # fetchTeasers:(selector,options,callback)->
  #   @performFetchingTeasers selector, options, (err, data) ->
  #     KD.remote.reviveFromSnapshots data, (err, instances)->
  #       callback instances
=======
>>>>>>> 48931526

  # loadSomeTeasers:(range, callback)->
  #   [callback, range] = [range, callback] unless callback
  #   range or= {}
  #   {from, to, limit} = range

  #   controller = @listController

  #   selector      =
  #     type        :
  #       $in       : @currentFilter

  #   options       =
  #     limit       : limit or= 20
  #     sort        :
  #       createdAt : -1

  #   if not options.skip < options.limit
  #     @fetchTeasers selector, options, (activities)=>
  #       if activities
  #         for activity in activities when activity?
  #           controller.addItem activity
  #         callback? activities
  #       else
  #         callback?()
  #       @teasersLoaded()














  # remove this shit, do it with kitecontroller :) - 8 October 2012 sinan
  # saveCodeSnippet:(title, content)->
  #   # This custom method is used because FS,
  #   # command, environment are all a mess and
  #   # devrim is currently working on refactoring them - 3/15/12 sah

  #   # i kind of cleared that mess, still needs work - 26 April 2012 sinan
  #   if KD.isLoggedIn()
  #     @getSingleton('fs').saveToDefaultCodeSnippetFolder '"' + title + '"', content, (error, safeName)->
  #       if error
  #         new KDNotificationView
  #           title    : "Saving the snippet failed with error: #{error}"
  #           duration : 2500
  #           type     : 'mini'
  #       else
  #         nonEscapedName = safeName.replace /"(.*)"$/, '$1'
  #         new KDNotificationView
  #           title    : "Code snippet saved to: #{nonEscapedName}"
  #           duration : 2500
  #           type     : 'mini'
  #   else
  #     new KDNotificationView
  #       title    : "Please login!"
  #       type     : 'mini'
  #       duration : 2500


















    # @activityTabView = new KDTabView
    #   cssClass            : "maincontent-tabs feeder-tabs"
    #   hideHandleContainer : yes




  # createFollowedAndPublicTabs:->
  #   # FIRST TAB = FOLLOWED ACTIVITIES, SORT AND POST NEW
  #   @activityTabView.addPane followedTab = new KDTabPaneView
  #     cssClass : "activity-content"

  #   # SECOND TAB = ALL ACTIVITIES, SORT AND POST NEW
  #   @activityTabView.addPane allTab = new KDTabPaneView
  #     cssClass : "activity-content"

  #   @listController = listController = new ActivityListController
  #     delegate          : @
  #     lazyLoadThreshold : .75
  #     itemClass         : ActivityListItemView

  #   allTab.addSubView activityListScrollView = listController.getView()

  #   {activitySplit} = @getView()
  #   activitySplit.on "ViewResized", ->
  #     newHeight = activitySplit.getHeight() - 28 # HEIGHT OF THE HEADER
  #     listController.scrollView.setHeight newHeight

  #   controller = @

  #   listController.on 'LazyLoadThresholdReached', @continueLoadingTeasers.bind @

  # loadSomeTeasersIn:(sourceIds, options, callback)->
  #   KD.remote.api.Relationship.within sourceIds, options, (err, rels)->
  #     KD.remote.cacheable rels.map((rel)->
  #       constructorName : rel.targetName
  #       id              : rel.targetId
  #     ), callback<|MERGE_RESOLUTION|>--- conflicted
+++ resolved
@@ -42,15 +42,6 @@
     options.view = new ActivityAppView
 
     super options
-<<<<<<< HEAD
-    @currentGroup = 'koding'
-    @currentFilter = activityTypes
-    @appStorage = new AppStorage 'Activity', '1.0'
-    @getSingleton('activityController').on "ActivityListControllerReady", (controller)=>
-      @listControllerReady controller
-
-  bringToFront:()-> super name : 'Activity'
-=======
 
     @currentFilter     = activityTypes
     @appStorage        = new AppStorage 'Activity', '1.0'
@@ -65,17 +56,13 @@
     else
       ac = @getSingleton('activityController')
       ac.once "ActivityListControllerReady", @populateActivity.bind @
->>>>>>> 48931526
 
   resetList:->
 
     lastFrom = null
     lastTo   = null
     @listController.removeAllItems()
-<<<<<<< HEAD
     @listController.noActivityItem.hide()
-=======
->>>>>>> 48931526
 
   setFilter:(type) -> @currentFilter = if type? then [type] else activityTypes
 
@@ -83,11 +70,7 @@
 
   ownActivityArrived:(activity)-> @listController.ownActivityArrived activity
 
-<<<<<<< HEAD
-  listControllerReady:(controller)->
-=======
   attachEvents:(controller)->
->>>>>>> 48931526
 
     @listController    = controller
     activityController = @getSingleton('activityController')
@@ -109,50 +92,12 @@
         if activity.constructor.name in @getFilter()
           activity.snapshot?.replace /&quot;/g, '"'
           controller.followedActivityArrived activity
-<<<<<<< HEAD
 
     @getView().innerNav.on "NavItemReceivedClick", (data)=>
       @resetList()
       @setFilter data.type
       @populateActivity()
 
-    @populateActivity()
-
-
-  populateActivity:(options = {})->
-
-    return if isLoading
-    isLoading = yes
-    @listController.showLazyLoader()
-
-    isExempt (exempt)=>
-      bypassCache = exempt or (@getFilter() isnt activityTypes) or @currentGroup isnt 'koding'
-      if bypassCache
-
-        options = to : options.to or Date.now()
-
-        @fetchActivity options, (err, teasers)=>
-          if err then warn err
-          else
-            isLoading = no
-            @loadedGroup = @currentGroup
-            @listController.listActivities teasers
-
-      else
-        @fetchCachedActivity options, (err, cache)=>
-          if err then warn err
-          else
-            @sanitizeCache cache, (err, cache)=>
-              isLoading = no
-              @listController.listActivitiesFromCache cache
-              @listController.hideLazyLoader()
-=======
-
-    @getView().innerNav.on "NavItemReceivedClick", (data)=>
-      @resetList()
-      @setFilter data.type
-      @populateActivity()
-
   populateActivity:(options = {})->
 
     return if isLoading
@@ -161,8 +106,8 @@
     @listController.noActivityItem.hide()
 
     isExempt (exempt)=>
-
-      if exempt or @getFilter() isnt activityTypes
+      bypassCache = exempt or (@getFilter() isnt activityTypes) or @currentGroup isnt 'koding'
+      if bypassCache
 
         options = to : options.to or Date.now()
 
@@ -173,6 +118,7 @@
             warn err
             @listController.noActivityItem.show()
           else
+            @loadedGroup = @currentGroup
             @listController.listActivities teasers
 
       else
@@ -186,7 +132,6 @@
             @sanitizeCache cache, (err, cache)=>
               @listController.hideLazyLoader()
               @listController.listActivitiesFromCache cache
->>>>>>> 48931526
 
   sanitizeCache:(cache, callback)->
 
@@ -201,54 +146,30 @@
       callback null, cache
 
   fetchActivity:(options = {}, callback)->
-<<<<<<< HEAD
-    isLoading = yes
-    @listController.showLazyLoader()
-    @listController.noActivityItem.hide()
-=======
->>>>>>> 48931526
 
     options       =
       limit       : options.limit  or 20
       to          : options.to     or Date.now()
       facets      : options.facets or @getFilter()
       lowQuality  : options.exempt or no
-<<<<<<< HEAD
       group       : @currentGroup
       sort        :
         createdAt : -1
 
-    KD.remote.api.CActivity.fetchFacets options, (err, activities) =>
+    KD.remote.api.CActivity.fetchFacets options, (err, activities)=>
       if err then callback err
-      else if activities.length
-        activities = clearQuotes activities
-        log activities
-        # return
-        KD.remote.reviveFromSnapshots activities, callback
-      else
-        @listController.noActivityItem.show()
-      @listController.hideLazyLoader()
-      isLoading = no
+      else
+        KD.remote.reviveFromSnapshots clearQuotes(activities), callback
 
 
   fetchCachedActivity:(options = {}, callback)->
-    isLoading = yes
-    @listController.showLazyLoader()
-    @listController.noActivityItem.hide()
 
     $.ajax
       url     : "/-/cache/#{options.slug or 'latest'}"
       cache   : no
-      error   : (err)-> callback? err
-      success : (cache)=>
-        @listController.hideLazyLoader()
-        if cache?.length is 0
-          @listController.noActivityItem.show()
-          isLoading = no
-          return
-
+      error   : (err)->   callback? err
+      success : (cache)->
         cache.overview.reverse()
-
         callback null, cache
 
   continueLoadingTeasers:->
@@ -268,48 +189,8 @@
       @populateActivity {slug : "before/#{(new Date(lastDate)).getTime()}"}
 
   teasersLoaded:->
-    {scrollView} = @listController
-    unless scrollView.hasScrollBars()
-=======
-      sort        :
-        createdAt : -1
-
-    KD.remote.api.CActivity.fetchFacets options, (err, activities)=>
-      if err then callback err
-      else
-        KD.remote.reviveFromSnapshots clearQuotes(activities), callback
-
-
-  fetchCachedActivity:(options = {}, callback)->
-
-    $.ajax
-      url     : "/-/cache/#{options.slug or 'latest'}"
-      cache   : no
-      error   : (err)->   callback? err
-      success : (cache)->
-        cache.overview.reverse()
-        callback null, cache
-
-  continueLoadingTeasers:->
-
-    unless isLoading
-      if @listController.itemsOrdered.last
-        lastItemData = @listController.itemsOrdered.last.getData()
-        # memberbucket data has no serverside model it comes from cache
-        # so it has no meta, that's why we check its date by its overview
-        lastDate = if lastItemData.createdAt
-          lastItemData.createdAt.first
-        else
-          lastItemData.meta.createdAt
-      else
-        lastDate = Date.now()
-
-      @populateActivity {slug : "before/#{(new Date(lastDate)).getTime()}"}
-
-  teasersLoaded:->
 
     unless @listController.scrollView.hasScrollBars()
->>>>>>> 48931526
       @continueLoadingTeasers()
 
   createContentDisplay:(activity)->
@@ -339,13 +220,8 @@
 
   createCodeShareContentDisplay:(activity)->
     @showContentDisplay new ContentDisplayCodeShare
-<<<<<<< HEAD
-      title       : "Code Share"
-      type        : "codeshare"
-=======
       title : "Code Share"
       type  : "codeshare"
->>>>>>> 48931526
     , activity
 
   createDiscussionContentDisplay:(activity)->
@@ -360,16 +236,12 @@
       type  : "tutorial"
     ,activity
 
-<<<<<<< HEAD
   setGroup:(groupSlug)->
     @resetList()
     @currentGroup = groupSlug
     @populateActivity()
 
   fetchCurrentGroup:(callback)-> callback @currentGroup
-=======
-
->>>>>>> 48931526
 
   # delete
   fetchActivityOverview:(callback)->
@@ -401,23 +273,6 @@
     selector = _id : $in : ids
     KD.remote.api.CActivity.streamModels selector, {}, (err, model) =>
       if err then callback err
-<<<<<<< HEAD
-      else
-        unless model is null
-          callback null, model[0]
-        else
-          callback null, null
-
-
-
-
-
-
-
-
-
-
-=======
       else
         unless model is null
           callback null, model[0]
@@ -434,7 +289,6 @@
           if err then callback err
           else
             callback instances
->>>>>>> 48931526
 
   # streamByIds:(ids, callback)->
 
@@ -459,13 +313,6 @@
   #         # model[0].snapshot = model[0].snapshot.replace /&quot;/g, '"'
   #         # callback null, model
 
-<<<<<<< HEAD
-  # fetchTeasers:(selector,options,callback)->
-  #   @performFetchingTeasers selector, options, (err, data) ->
-  #     KD.remote.reviveFromSnapshots data, (err, instances)->
-  #       callback instances
-=======
->>>>>>> 48931526
 
   # loadSomeTeasers:(range, callback)->
   #   [callback, range] = [range, callback] unless callback
