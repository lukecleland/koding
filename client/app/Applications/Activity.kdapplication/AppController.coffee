--- conflicted
+++ resolved
@@ -8,13 +8,13 @@
 
     @currentFilter = [
       'CStatusActivity'
-      'CLinkActivity'
       'CCodeSnipActivity'
-      # 'CDiscussionActivity'
       'CFollowerBucketActivity'
       'CNewMemberBucketActivity'
       # 'COpinionActivity'
-      # THIS WILL DISABLE CODE SHARES
+      # THIS WILL DISABLE CODE SHARES/LINKS/DISCUSSIONS
+      'CDiscussionActivity'
+      'CLinkActivity'
       'CCodeShareActivity'
       'CInstallerBucketActivity'
     ]
@@ -192,17 +192,12 @@
         $in     : [
           'CStatusActivity'
           'CCodeSnipActivity'
-<<<<<<< HEAD
-          'CDiscussionActivity'
-          'CLinkActivity'
-=======
-          # 'CDiscussionActivity'
-          # 'CLinkActivity'
->>>>>>> c2ef301e
           'CFolloweeBucketActivity'
           'CNewMemberBucket'
           # 'COpinionActivity'
-          # THIS WILL DISABLE CODE SHARES
+          # THIS WILL DISABLE CODE SHARES/LINKS/DISCUSSIONS
+          'CDiscussionActivity'
+          'CLinkActivity'
           'CCodeShareActivity'
           'CInstallerBucketActivity'
         ]
@@ -270,13 +265,13 @@
     else
       @currentFilter = if show? then [show] else [
         'CStatusActivity'
-        'CLinkActivity'
         'CCodeSnipActivity'
-        # 'CDiscussionActivity'
         'CFollowerBucketActivity'
         'CNewMemberBucketActivity'
         # 'COpinionActivity'
-        # THIS WILL DISABLE CODE SHARES
+        # THIS WILL DISABLE CODE SHARES/LINKS/DISCUSSIONS
+        'CLinkActivity'
+        'CDiscussionActivity'
         'CCodeShareActivity'
         'CInstallerBucketActivity'
       ]
@@ -292,17 +287,10 @@
     switch activity.bongo_.constructorName
       when "JStatusUpdate" then @createStatusUpdateContentDisplay activity
       when "JCodeSnip"     then @createCodeSnippetContentDisplay activity
-<<<<<<< HEAD
+      # THIS WILL DISABLE CODE SHARES/LINKS/DISCUSSIONS
       when "JDiscussion"   then @createDiscussionContentDisplay activity
-      # THIS WILL DISABLE CODE SHARES/LINKS
       when "JCodeShare"    then @createCodeShareContentDisplay activity
-      when "JLink"         then @createLinkContentDisplay activity
-=======
-      # THIS WILL DISABLE CODE SHARES/LINKS/DISCUSSIONS
-      # when "JDiscussion"   then @createDiscussionContentDisplay activity
-      # when "JCodeShare"    then @createCodeShareContentDisplay activity
       # when "JLink"         then @createLinkContentDisplay activity
->>>>>>> c2ef301e
 
 
   showContentDisplay:(contentDisplay)->
@@ -331,11 +319,11 @@
     ,activity
 
   # THIS WILL DISABLE CODE SHARES
-  createCodeShareContentDisplay:(activity)->
-    @showContentDisplay new ContentDisplayCodeShare
-      title       : "Code Share"
-      type        : "codeshare"
-    , activity
+  # createCodeShareContentDisplay:(activity)->
+  #   @showContentDisplay new ContentDisplayCodeShare
+  #     title       : "Code Share"
+  #     type        : "codeshare"
+  #   , activity
 
   createDiscussionContentDisplay:(activity)->
     @showContentDisplay new ContentDisplayDiscussion
