--- conflicted
+++ resolved
@@ -300,14 +300,6 @@
     ,activity
 
   # THIS WILL DISABLE CODE SHARES
-<<<<<<< HEAD
-  # createCodeShareContentDisplay:(activity)->
-  #   @showContentDisplay new ContentDisplayCodeShare
-  #     title       : "Code Share"
-  #     type        : "codeshare"
-  #   , activity
-
-=======
   createCodeShareContentDisplay:(activity)->
     controller = new ContentDisplayControllerActivity
       title       : "Code Share"
@@ -316,7 +308,7 @@
     , activity
     contentDisplay = controller.getView()
     @showContentDisplay contentDisplay
->>>>>>> 437b26d4
+
 
   createDiscussionContentDisplay:(activity)->
     @showContentDisplay new ContentDisplayDiscussion
