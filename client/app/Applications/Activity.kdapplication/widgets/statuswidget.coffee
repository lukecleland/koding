--- conflicted
+++ resolved
@@ -36,15 +36,6 @@
       name          : 'body'
       style         : 'input-with-extras'
       autogrow      : yes
-      # preserveValue :
-      #   name        : 'status-widget'
-      #   saveEvents  : ['keyup','blur']
-      #   # displayEvents: ['focus']
-      #   clearEvents : 'ValidationPassed'
-      #   setValue    : (value)=>
-      #     @largeInput.setValue value
-      #   getValue    : =>
-      #     @largeInput.getValue()
       validate      :
         rules       :
           required  : yes
@@ -293,7 +284,6 @@
     @submitBtn.disable()
     @utils.wait 5000, => @submitBtn.enable()
 
-<<<<<<< HEAD
   reset: (isHardReset) ->
     @lastestStatusMessage = @largeInput.getValue()
     if isHardReset
@@ -311,25 +301,6 @@
       @inputLinkInfoBoxPermaHide = off
       @inputLinkInfoBox.hide()
       @updateCheckboxFromStorage()
-=======
-  reset:->
-    @submitBtn.setTitle "Submit"
-    @removeCustomData "activity"
-    @removeCustomData "link_url"
-    @removeCustomData "link_cache"
-    @removeCustomData "link_embed"
-    @removeCustomData "link_embed_hidden_items"
-    @removeCustomData "link_embed_image_index"
-    @embedBox.resetEmbedAndHide()
-    @previousURL = ""
-    @initialRequest = yes
-    @inputLinkInfoBoxPermaHide = off
-    @inputLinkInfoBox.hide()
-    @updateCheckboxFromStorage()
->>>>>>> dadfd972
-
-    # deferred resets
-    @utils.wait => @tagController.reset()
 
     super
 
