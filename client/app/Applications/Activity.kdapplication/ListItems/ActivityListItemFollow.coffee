--- conflicted
+++ resolved
@@ -18,15 +18,9 @@
       itemsToShow   : 3
       subItemClass  : options.subItemLinkClass
     }
-<<<<<<< HEAD
-    
-    @getData().on 'ItemWasAdded', -> log 'heres the event, sinan', arguments
-  
-=======
 
     #@getData().on 'ItemWasAdded', -> log 'heres the event, sinan', arguments
 
->>>>>>> 7623fd8c
   pistachio:->
     """
     <span class='icon'></span>
