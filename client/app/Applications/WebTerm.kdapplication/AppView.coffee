--- conflicted
+++ resolved
@@ -53,8 +53,6 @@
 
     @terminal = new WebTerm.Terminal @container.$()
 
-<<<<<<< HEAD
-=======
     @advancedSettings = new KDButtonViewWithMenu
       style         : 'editor-advanced-settings-menu'
       icon          : yes
@@ -68,7 +66,6 @@
 
     @addSubView @advancedSettings
 
->>>>>>> fc8b1735
     @terminal.sessionEndedCallback = (sessions) =>
       @emit "WebTerm.terminated"
       return
