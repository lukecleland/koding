--- conflicted
+++ resolved
@@ -8,24 +8,15 @@
     behavior     : "application"
     preCondition :
       condition  : (options, cb)->
-<<<<<<< HEAD
-        KD.getSingleton("vmController").info (err, vm, info)=>
-=======
         {params} = options
         vmName   = params?.vmName or "koding~#{KD.nick()}~0"
-        KD.singletons.vmController.info vmName, (err, vm, info)=>
->>>>>>> 44a281a0
+        KD.getSingleton("vmController").info vmName, (err, vm, info)=>
           cb  if info?.state is 'RUNNING' then yes else no
       failure    : (options, cb)->
         KD.getSingleton("vmController").askToTurnOn 'Terminal', cb
 
   constructor:(options = {}, data)->
-<<<<<<< HEAD
-    vmName          = options.params?.vmName or \
-                      KD.getSingleton("vmController").getDefaultVmName()
-=======
     vmName          = options.params?.vmName or "koding~#{KD.nick()}~0"
->>>>>>> 44a281a0
     options.view    = new WebTermAppView {vmName}
     options.appInfo =
       title         : "Terminal on #{vmName}"
