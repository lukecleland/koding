--- conflicted
+++ resolved
@@ -115,17 +115,9 @@
 
   _windowDidResize:->
 
-<<<<<<< HEAD
-    height = @getHeight() - 9
-    editorHeight = height - @$('.editor-header').height()
-    bottomBarHeight = @$('.editor-bottom-bar').height()
-    @$('.editor-main').height editorHeight
-    @ace.setHeight editorHeight - bottomBarHeight - 9
-=======
     height = @getHeight()
     bottomBarHeight = @$('.editor-bottom-bar').height()
     @ace.setHeight height - bottomBarHeight
->>>>>>> 3712d8c1
 
   openSaveDialog: (callback) ->
 
