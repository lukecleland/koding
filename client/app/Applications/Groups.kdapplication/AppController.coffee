--- conflicted
+++ resolved
@@ -468,11 +468,7 @@
           membershipPolicyView.on 'MembershipPolicyChanged', (formData)=>
             @updateMembershipPolicy group, policy, formData, membershipPolicyView
 
-<<<<<<< HEAD
           membershipPolicyView.on 'MembershipPolicyChangeSaved', => console.log 'sssaved'
-=======
-          membershipPolicyView.on 'MembershipPolicyChangeSaved', =>
->>>>>>> 77a2c5df
 
           view.addSubView membershipPolicyView
     return pane
