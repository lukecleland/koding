--- conflicted
+++ resolved
@@ -83,13 +83,9 @@
 
       @modalTabs.showPaneByIndex "2"
 
-<<<<<<< HEAD
-
-=======
       @emit "DomainSaved"
       
       
->>>>>>> dec41eff
   loadSearchDomainPane:->
     @modalTabs.showPaneByIndex 1
     @setData {}
