--- conflicted
+++ resolved
@@ -4,11 +4,7 @@
     data or= {}
     super options, data
 
-<<<<<<< HEAD
-    @on "domainChanged", (domainListItem)->
-=======
     @on "DomainChanged", (domainListItem)->
->>>>>>> 6e866a5a
       @getData().domain = domainListItem.data
       @updateViewContent()
 
