--- conflicted
+++ resolved
@@ -230,7 +230,6 @@
         diskUsage.updateBar 0, '%', 'failed to fetch usage!'
 
 
-<<<<<<< HEAD
     if @machine.isPermanent()
       statusToggle.setTooltip
         title     : 'Only owners can change machine state.'
@@ -238,10 +237,7 @@
 
       return
 
-    {moreView, nickname, nickEdit} = @modalTabs.forms.Settings.inputs
-=======
-    {moreView, nickname,
-     nickEdit, resizeIcon} = @modalTabs.forms.Settings.inputs
+    { moreView, nickname, nickEdit, resizeIcon } = @modalTabs.forms.Settings.inputs
 
     resizeIcon.once 'click', =>
 
@@ -259,7 +255,6 @@
 
         @destroy()
 
->>>>>>> ab8ede79
 
     moreLabel = moreView.getOption 'label'
     moreLabel.on 'click', =>
