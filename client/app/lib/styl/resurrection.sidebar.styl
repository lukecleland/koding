--- conflicted
+++ resolved
@@ -1048,19 +1048,10 @@
         border              3px solid sidebarGray
         borderBox()
       > span
-<<<<<<< HEAD
-        r-sprite    app vm-settings-icon
-        right       2px
-        top         4px
-        opacity     0
-        vendor      transition, opacity .1s .1s ease
-        abs()
-=======
         abs                 4px -5px 0 0
         opacity             0
         r-sprite            app vm-settings-icon
         vendor              transition, opacity .1s .1s ease
->>>>>>> e405480b
       &:hover > span
         opacity     1
       &.running > figure
@@ -1070,19 +1061,11 @@
       &.reconnecting > figure
         border-color   #FFC884
       > .progressbar-container
-<<<<<<< HEAD
-        size        100% 3px
-        background  none
-        border      none
-        abs         24px 0 0 0
-        rounded     1px
-=======
         abs                 24px 0 0 0
         background          none
         border              none
         rounded             1px
         size                95% 3px
->>>>>>> e405480b
         .bar
           background        #4BA148
           border            none
@@ -1108,11 +1091,7 @@
     &:hover
       color                 sidebarActive
 
-<<<<<<< HEAD
-  .stack-warning
-=======
   .warning-section
->>>>>>> e405480b
     margin                  0 0 32px
     text-align              center
 
@@ -1153,12 +1132,9 @@
       font-size             12px
       line-height           22px
       margin-bottom         16px
-<<<<<<< HEAD
-=======
 
     // &.invite
     //   abs                   0 0 10px 0
->>>>>>> e405480b
 
 
   .sidebar-machine-box.selected
