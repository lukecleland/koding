--- conflicted
+++ resolved
@@ -101,11 +101,7 @@
     @on 'ReloadMessagesRequested',     @bound 'handleReloadMessages'
 
     mainController.ready =>
-<<<<<<< HEAD
-      kd.whoami().on 'NewWorkspaceCreated', @bound 'newWorkspaceCreated'
-=======
       whoami().on 'NewWorkspaceCreated', @bound 'newWorkspaceCreated'
->>>>>>> aa261233
 
 
   # event handling
@@ -566,13 +562,8 @@
     #   ideRoute     = "#{ideRoute}/#{machineOwner}"  unless isMyMachine
     #   hasWorkspace = (KD.userWorkspaces.filter ({name, machineUId}) -> return name is 'My Workspace' and machineUId is machine.uid).length > 0
 
-<<<<<<< HEAD
     #   if machine.isMine() and not hasWorkspace
     #     KD.userWorkspaces.push @getDummyWorkspace machine
-=======
-      if machine.isMine() and not hasWorkspace
-        globals.userWorkspaces.push @getDummyWorkspace machine
->>>>>>> aa261233
 
     #   @sortWorkspaces KD.userWorkspaces
 
@@ -659,22 +650,10 @@
 
     # tree = @machineTree
 
-<<<<<<< HEAD
     # for key, node of tree.nodes
     #   nodeData         = node.getData()
     #   isSameMachine    = nodeData.uid is machine.uid
     #   isMachineRunning = machine.status.state is Machine.State.Running
-=======
-      if node.type is 'machine'
-        if isSameMachine
-          if isMachineRunning
-            tree.expand node
-          else
-            tree.selectNode node
-            @watchMachineState data
-        else
-          tree.collapse node
->>>>>>> aa261233
 
     #   if node.type is 'machine'
     #     if isSameMachine
@@ -708,12 +687,6 @@
 
     {workspace, machine} = data
 
-<<<<<<< HEAD
-=======
-  watchMachineState: (data) ->
-    {workspace, machine} = data
-
->>>>>>> aa261233
     @watchedMachines  or= {}
 
     {Running} = Machine.State
@@ -732,18 +705,6 @@
     kd.getSingleton 'computeController'
       .on "public-#{machine._id}", callback
 
-<<<<<<< HEAD
-      machine.status.state = Running
-      delete @watchedMachines[machine._id]
-
-      if data is @latestWorkspaceData
-        @selectWorkspace data
-
-    KD.getSingleton 'computeController'
-      .on "public-#{machine._id}", callback
-
-=======
->>>>>>> aa261233
     @watchedMachines[machine._id] = yes
 
 
@@ -858,19 +819,7 @@
   # ======= preserved conflict since it's already commented out on refactor
   # handleMoreWorkspacesClick: (data) ->
 
-<<<<<<< HEAD
   #   machine = m for m in KD.userMachines when m.uid is data.machineUId
-=======
-  handleMoreWorkspacesClick: (data) ->
-
-    machine = m for m in globals.userMachines when m.uid is data.machineUId
-
-    return no  if not machine or not machine.isMine()
-
-    workspaces = for workspace in globals.userWorkspaces when workspace.machineUId is data.machineUId
-      workspace.machineLabel = data.machineLabel
-      workspace
->>>>>>> aa261233
 
   #   return no  if not machine or not machine.isMine()
 
@@ -1133,17 +1082,5 @@
 
     return  if matches.length
 
-<<<<<<< HEAD
-=======
-
-  newWorkspaceCreated: (workspace) ->
-
-    matches = globals.userWorkspaces.filter (w) ->
-      w.machineUId is workspace.machineUId and \
-      w.slug is workspace.slug
-
-    return  if matches.length
-
->>>>>>> aa261233
     globals.userWorkspaces.push workspace
     @updateMachineTree()