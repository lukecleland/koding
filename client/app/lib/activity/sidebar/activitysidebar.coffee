--- conflicted
+++ resolved
@@ -536,16 +536,8 @@
     frontApp = kd.singletons.appManager.getFrontApp()
 
     if frontApp?.options.name is 'IDE'
-<<<<<<< HEAD
-      
-      machine   = frontApp.mountedMachine
-      workspace = frontApp.workspaceData
-
-      @selectWorkspace { machine, workspace }  if machine and workspace
-=======
       frontApp.whenMachineReady (machine, workspace) =>
-        @selectWorkspace { machine, workspace }
->>>>>>> 992647d3
+        @selectWorkspace { machine, workspace }  if machine and workspace
 
 
   addMachines_: (data) ->
