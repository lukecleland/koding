kd = require 'kd'

curryIn = require 'app/util/curryIn'

EnvironmentsModal     = require 'app/environment/environmentsmodal'
SidebarOwnMachineList = require './sidebarownmachineslist'


module.exports = class SidebarStackMachineList extends SidebarOwnMachineList

  constructor: (options = {}, data) ->

    options.title    = options.stack.title

    curryIn options, cssClass: 'stack-machines'

    super

    @bindEvents()


  bindEvents: ->

    { computeController } = kd.singletons

    computeController.checkStackRevisions()

    computeController
      .on 'StackRevisionChecked', @bound 'onStackRevisionChecked'
      .on 'StacksInconsistent',   @bound 'addStackModifiedWarning'


  onStackRevisionChecked: (stack) ->

    return  if @isDestroyed # This needs to be investigated ~ GG
                            # We're creating instances of this multiple times
                            # but somehow we're not cleaning up them correctly

    { _revisionStatus } = stack

    if not _revisionStatus?.error? and { status } = _revisionStatus
      if status?.code > 0
      then @unreadCount.show()
      else @unreadCount.hide()


  createHeader: ->

    super

    @addSubView @warningWrapper = new kd.CustomHTMLView


  addStackModifiedWarning: (stack) ->

    return  if stack.getId() isnt @getOption('stack').getId()
    return  @stackModifiedWarning.show()  if @stackModifiedWarning?

    @stackModifiedWarning = new kd.CustomHTMLView
<<<<<<< HEAD
      cssClass : 'stack-warning re-init'
=======
      cssClass : 'warning-section re-init'
>>>>>>> e405480b
      partial  : "You have different resources in your stack.
                  <span>Click here</span> to re-initialize this stack."
      click    : -> new EnvironmentsModal

    @warningWrapper.addSubView @stackModifiedWarning<|MERGE_RESOLUTION|>--- conflicted
+++ resolved
@@ -57,11 +57,7 @@
     return  @stackModifiedWarning.show()  if @stackModifiedWarning?
 
     @stackModifiedWarning = new kd.CustomHTMLView
-<<<<<<< HEAD
-      cssClass : 'stack-warning re-init'
-=======
       cssClass : 'warning-section re-init'
->>>>>>> e405480b
       partial  : "You have different resources in your stack.
                   <span>Click here</span> to re-initialize this stack."
       click    : -> new EnvironmentsModal
