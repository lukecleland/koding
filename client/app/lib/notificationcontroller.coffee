--- conflicted
+++ resolved
@@ -94,17 +94,10 @@
           """
         buttons       :
           "Refresh":
-<<<<<<< HEAD
-            style     : 'solid red medium'
-            callback  : (event) -> global.location.replace '/Login'
-          "Close"     :
-            style     : 'solid light-gray medium'
-=======
             style     : "solid red medium"
             callback  : (event) -> location.replace '/Login'
           "Close"     :
             style     : "solid light-gray medium"
->>>>>>> aa261233
             callback  : (event) -> modal.destroy()
 
     @on 'UserBlocked', ({blockedDate}) ->
@@ -126,11 +119,7 @@
           """
         buttons       :
           "Ok"        :
-<<<<<<< HEAD
-            style     : 'solid light-gray medium'
-=======
             style     : "solid light-gray medium"
->>>>>>> aa261233
             callback  : (event) ->
               kookies.expire 'clientId'
               modal.destroy()
