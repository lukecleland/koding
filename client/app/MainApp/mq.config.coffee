KD.remote = new Bongo

  resourceName: KD.config.resourceName ? 'koding-social'

  getUserArea:-> KD.getSingleton('groupsController').getUserArea()

  getSessionToken:-> $.cookie('clientId')

  # createRoutingKey:(service, event)->
    # "client.#{Bongo.createId()}.#{KD.whoami().profile.nickname}.#{service}.#{event}"

  fetchName:do->
    cache = {}
    {dash} = Bongo
    (nameStr, callback)->
      if cache[nameStr]?
        {model, name} = cache[nameStr]
        return callback null, model, name
      @api.JName.one {name:nameStr}, (err, name)=>
        if err then return callback err
        else unless name?
          return callback new Error "Unknown name: #{nameStr}"
        else if name.slugs[0].constructorName is 'JUser'
          # SPECIAL CASE: map JUser over to JAccount...
          name = new @api.JName {
            name              : name.name
            slugs             : [{
              constructorName : 'JAccount'
              collectionName  : 'jAccounts'
              slug            : name.name
              usedAsPath      : 'profile.nickname'
            }]
          }
        models = []
<<<<<<< HEAD
=======
        err = null
>>>>>>> 67213c8c
        queue = name.slugs.map (slug)=>=>
          selector = {}
          selector[slug.usedAsPath] = name.name
          @api[slug.constructorName].one? selector, (err, model)->
            if err then callback err
            else unless model?
<<<<<<< HEAD
              callback new Error(
                "Unable to find model: #{nameStr} of type #{name.constructorName}"
              )
=======
              err = new Error \
                "Unable to find model: #{nameStr} of type #{name.constructorName}"
              queue.fin()
>>>>>>> 67213c8c
            else
              models.push model
              queue.fin()

<<<<<<< HEAD
        dash queue, -> callback {name, models}
=======
        dash queue, -> callback err, models, name
>>>>>>> 67213c8c

  mq: do->
    {broker} = KD.config
    broker = new KDBroker.Broker broker.sockJS, autoReconnect: yes<|MERGE_RESOLUTION|>--- conflicted
+++ resolved
@@ -32,34 +32,21 @@
             }]
           }
         models = []
-<<<<<<< HEAD
-=======
         err = null
->>>>>>> 67213c8c
         queue = name.slugs.map (slug)=>=>
           selector = {}
           selector[slug.usedAsPath] = name.name
           @api[slug.constructorName].one? selector, (err, model)->
             if err then callback err
             else unless model?
-<<<<<<< HEAD
-              callback new Error(
-                "Unable to find model: #{nameStr} of type #{name.constructorName}"
-              )
-=======
               err = new Error \
                 "Unable to find model: #{nameStr} of type #{name.constructorName}"
               queue.fin()
->>>>>>> 67213c8c
             else
               models.push model
               queue.fin()
 
-<<<<<<< HEAD
-        dash queue, -> callback {name, models}
-=======
         dash queue, -> callback err, models, name
->>>>>>> 67213c8c
 
   mq: do->
     {broker} = KD.config
