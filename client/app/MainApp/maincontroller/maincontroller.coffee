class MainController extends KDController

  ###

  * EMITTED EVENTS
    - AppIsReady
    - FrameworkIsReady
    - AccountChanged                [account, firstLoad]
    - pageLoaded.as.loggedIn        [account, connectedState, firstLoad]
    - pageLoaded.as.loggedOut       [account, connectedState, firstLoad]
    - accountChanged.to.loggedIn    [account, connectedState, firstLoad]
    - accountChanged.to.loggedOut   [account, connectedState, firstLoad]
  ###


  connectedState =
    connected   : no

  constructor:(options = {}, data)->

    options.failWait  = 5000            # duration in miliseconds to show a connection failed modal

    super options, data

    # window.appManager is there for backwards compatibilty
    # will be deprecated soon.
    window.appManager = new ApplicationManager

    KD.registerSingleton "appManager", appManager
    KD.registerSingleton "mainController", @
    KD.registerSingleton "kiteController", new KiteController
    KD.registerSingleton "contentDisplayController", new ContentDisplayController
    KD.registerSingleton "notificationController", new NotificationController
    KD.registerSingleton "localStorageController", new LocalStorageController
    KD.registerSingleton "lazyDomController", new LazyDomController
<<<<<<< HEAD

    KD.registerSingleton "linkController", new LinkController

    router = new KodingRouter location.pathname
    KD.registerSingleton 'router', router

    appManager.create 'Groups', (groupsController)->
      KD.registerSingleton "groupsController", groupsController

=======
    KD.registerSingleton "fatih", new Fatih

    KD.registerSingleton "linkController", new LinkController

    router = new KodingRouter location.pathname
    KD.registerSingleton 'router', router

    appManager.create 'Groups', (groupsController)->
      KD.registerSingleton "groupsController", groupsController

>>>>>>> 0c9fc226
    @appReady =>
      router.listen()
      KD.registerSingleton "activityController", new ActivityController
      KD.registerSingleton "kodingAppsController", new KodingAppsController
      #KD.registerSingleton "bottomPanelController", new BottomPanelController

    @setFailTimer()
    @attachListeners()

    @accountReadyState = 0

    @appStorages = {}

  # FIXME GG
  getAppStorageSingleton:(appName, version)->
    if @appStorages[appName]?
      storage = @appStorages[appName]
    else
      storage = @appStorages[appName] = new AppStorage appName, version

    storage.fetchStorage()
    return storage

  appReady:do ->
    applicationIsReady = no
    queue = []
    (listener)->
      if listener
        if applicationIsReady then listener()
        else queue.push listener
      else
        applicationIsReady = yes
        listener() for listener in queue
        queue.length = 0

        @emit 'FrameworkIsReady'
        @appIsReady = yes

  accountReady:(fn)->
    if @accountReadyState > 0 then fn()
    else @once 'AccountChanged', fn

  accountChanged:(account, firstLoad = no)->

    @userAccount = account
    @accountReadyState = 1

    connectedState.connected = yes

    @emit "AccountChanged", account, firstLoad

    unless @mainViewController

      if KD.config.groupEntryPoint? or KD.config.profileEntryPoint?
        @loginScreen = new LoginView
        KDView.appendToDOMBody @loginScreen
      else
        @loginScreen = new OldLoginView

      @mainViewController = new MainViewController
        view       : mainView = new MainView
          domId    : "kdmaincontainer"
          # cssClass : "hidden"

      @appReady()

    @decorateBodyTag()

    eventPrefix = if firstLoad then "pageLoaded.as" else "accountChanged.to"
    eventSuffix = if @isUserLoggedIn() then "loggedIn" else "loggedOut"

    # this emits following events
    # -> "pageLoaded.as.loggedIn"
    # -> "pageLoaded.as.loggedOut"
    # -> "accountChanged.to.loggedIn"
    # -> "accountChanged.to.loggedOut"

    @emit "#{eventPrefix}.#{eventSuffix}", account, connectedState, firstLoad

  doJoin:->
    @loginScreen.animateToForm 'lr'

  doRegister:->
    @loginScreen.animateToForm 'register'

  doGoHome:->
    @loginScreen.animateToForm 'home'

  doLogin:->
    @loginScreen.animateToForm 'login'

  doRecover:->
    @loginScreen.animateToForm 'recover'

  doLogout:->

<<<<<<< HEAD
=======
    # fixme: make a old tv switch off animation and reload
    # $('body').addClass "turn-off"
    return location.reload yes

>>>>>>> 0c9fc226
    @getSingleton("lazyDomController").showLandingPage =>
      # @loginScreen.showView =>
      KD.getSingleton("appManager").quitAll =>
        @mainViewController.sidebarController.accountChanged account
        @mainViewController.getView().decorateLoginState no

    KD.logout()
    KD.remote.api.JUser.logout (err, account, replacementToken)=>
      $.cookie 'clientId', replacementToken if replacementToken
      @accountChanged account

      # @mainViewController.getView().$().css 'opacity', 0

      new KDNotificationView
        cssClass  : "login"
        title     : "<span></span>Come back soon!"
        duration  : 2000

<<<<<<< HEAD
      # fixme: get rid of reload, clean up ui on account change
      # tightly related to application manager refactoring
      # @utils.wait 2000, -> location.reload yes

  attachListeners:->

    # @on 'pageLoaded.*.*', (account)=>
    #   log "pageLoaded", @isUserLoggedIn()

    @on '*.*.loggedOut', (account)=>
=======

  attachListeners:->

    # @on 'pageLoaded.as.(loggedIn|loggedOut)', (account)=>
    #   log "pageLoaded", @isUserLoggedIn()

    @on '(pageLoaded|accountChanged).(as|to).loggedOut', (account)=>
>>>>>>> 0c9fc226
      log "accountChanged Out"
      @loginScreen.showView =>
        @mainViewController.sidebarController.accountChanged account
        @mainViewController.getView().decorateLoginState no

<<<<<<< HEAD
    @on '*.*.loggedIn', (account)=>
=======
    @on '(pageLoaded|accountChanged).(as|to).loggedIn', (account)=>
>>>>>>> 0c9fc226
      log "accountChanged In"
      @loginScreen.hideView =>
        @mainViewController.getView().decorateLoginState yes
        @mainViewController.sidebarController.accountChanged account

    @on "ShowInstructionsBook", (index)=>
      book = @mainViewController.getView().addBook()
      book.fillPage index

  # some day we'll have this :)
  hashDidChange:(params,query)->

  setVisitor:(visitor)-> @visitor = visitor
  getVisitor: -> @visitor
  getAccount: -> KD.whoami()

  isUserLoggedIn: -> KD.whoami() instanceof KD.remote.api.JAccount

  unmarkUserAsTroll:(data)->

    kallback = (acc)=>
      acc.unflagAccount "exempt", (err, res)->
        if err then warn err
        else
          new KDNotificationView
            title : "@#{acc.profile.nickname} won't be treated as a troll anymore!"

    if data.originId
      KD.remote.cacheable "JAccount", data.originId, (err, account)->
        kallback account if account
    else if data.bongo_.constructorName is 'JAccount'
      kallback data

  markUserAsTroll:(data)->

    modal = new KDModalView
      title          : "MARK USER AS TROLL"
      content        : """
                        <div class='modalformline'>
                          This is what we call "Trolling the troll" mode.<br><br>
                          All of the troll's activity will disappear from the feeds, but the troll
                          himself will think that people still gets his posts/comments.<br><br>
                          Are you sure you want to mark him as a troll?
                        </div>
                       """
      height         : "auto"
      overlay        : yes
      buttons        :
        "YES, THIS USER IS DEFINITELY A TROLL" :
          style      : "modal-clean-red"
          loader     :
            color    : "#ffffff"
            diameter : 16
          callback   : =>
            kallback = (acc)=>
              acc.flagAccount "exempt", (err, res)->
                if err then warn err
                else
                  modal.destroy()
                  new KDNotificationView
                    title : "@#{acc.profile.nickname} marked as a troll!"

            if data.originId
              KD.remote.cacheable "JAccount", data.originId, (err, account)->
                kallback account if account
            else if data.bongo_.constructorName is 'JAccount'
              kallback data

  decorateBodyTag:->
    if KD.checkFlag 'super-admin'
      $('body').addClass 'super'
    else
      $('body').removeClass 'super'

  setFailTimer: do->
    modal = null
    fail  = ->
      modal = new KDBlockingModalView
        title   : "Couldn't connect to the backend!"
        content : "<div class='modalformline'>
                     We don't know why, but your browser couldn't reach our server.<br><br>Please try again.
                   </div>"
        height  : "auto"
        overlay : yes
        buttons :
          "Refresh Now" :
            style     : "modal-clean-red"
            callback  : ()->
              modal.destroy()
              location.reload yes
      # if location.hostname is "localhost"
      #   KD.utils.wait 5000, -> location.reload yes

    checkConnectionState = ->
      fail() unless connectedState.connected
    ->
      @utils.wait @getOptions().failWait, checkConnectionState
      @on "AccountChanged", =>
        if modal
          modal.setTitle "Connection Established"
          modal.$('.modalformline').html "<b>It just connected</b>, don't worry about this warning."
          @utils.wait 2500, -> modal?.destroy()<|MERGE_RESOLUTION|>--- conflicted
+++ resolved
@@ -33,7 +33,7 @@
     KD.registerSingleton "notificationController", new NotificationController
     KD.registerSingleton "localStorageController", new LocalStorageController
     KD.registerSingleton "lazyDomController", new LazyDomController
-<<<<<<< HEAD
+    KD.registerSingleton "fatih", new Fatih
 
     KD.registerSingleton "linkController", new LinkController
 
@@ -43,18 +43,6 @@
     appManager.create 'Groups', (groupsController)->
       KD.registerSingleton "groupsController", groupsController
 
-=======
-    KD.registerSingleton "fatih", new Fatih
-
-    KD.registerSingleton "linkController", new LinkController
-
-    router = new KodingRouter location.pathname
-    KD.registerSingleton 'router', router
-
-    appManager.create 'Groups', (groupsController)->
-      KD.registerSingleton "groupsController", groupsController
-
->>>>>>> 0c9fc226
     @appReady =>
       router.listen()
       KD.registerSingleton "activityController", new ActivityController
@@ -151,13 +139,10 @@
 
   doLogout:->
 
-<<<<<<< HEAD
-=======
     # fixme: make a old tv switch off animation and reload
     # $('body').addClass "turn-off"
     return location.reload yes
 
->>>>>>> 0c9fc226
     @getSingleton("lazyDomController").showLandingPage =>
       # @loginScreen.showView =>
       KD.getSingleton("appManager").quitAll =>
@@ -176,18 +161,6 @@
         title     : "<span></span>Come back soon!"
         duration  : 2000
 
-<<<<<<< HEAD
-      # fixme: get rid of reload, clean up ui on account change
-      # tightly related to application manager refactoring
-      # @utils.wait 2000, -> location.reload yes
-
-  attachListeners:->
-
-    # @on 'pageLoaded.*.*', (account)=>
-    #   log "pageLoaded", @isUserLoggedIn()
-
-    @on '*.*.loggedOut', (account)=>
-=======
 
   attachListeners:->
 
@@ -195,17 +168,12 @@
     #   log "pageLoaded", @isUserLoggedIn()
 
     @on '(pageLoaded|accountChanged).(as|to).loggedOut', (account)=>
->>>>>>> 0c9fc226
       log "accountChanged Out"
       @loginScreen.showView =>
         @mainViewController.sidebarController.accountChanged account
         @mainViewController.getView().decorateLoginState no
 
-<<<<<<< HEAD
-    @on '*.*.loggedIn', (account)=>
-=======
     @on '(pageLoaded|accountChanged).(as|to).loggedIn', (account)=>
->>>>>>> 0c9fc226
       log "accountChanged In"
       @loginScreen.hideView =>
         @mainViewController.getView().decorateLoginState yes
