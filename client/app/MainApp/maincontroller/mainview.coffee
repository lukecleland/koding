--- conflicted
+++ resolved
@@ -69,13 +69,7 @@
       attributes:
         href    : "#"
       click     : (event)=>
-<<<<<<< HEAD
-        if @groupsEnabled()
-          @closeGroupView()
-          return
-=======
         return if @userEnteredFromGroup()
->>>>>>> 1159eb42
 
         event.stopPropagation()
         event.preventDefault()
@@ -302,11 +296,8 @@
           height : groupLandingContentView.getHeight() - (256)
 
     if isLoggedIn
-<<<<<<< HEAD
-=======
       if @userEnteredFromGroup() then @switchGroupState yes
       else $('body').addClass "loggedIn"
->>>>>>> 1159eb42
 
       if @groupsEnabled()
         @switchGroupState yes
