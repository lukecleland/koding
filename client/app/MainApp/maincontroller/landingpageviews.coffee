--- conflicted
+++ resolved
@@ -100,87 +100,4 @@
         continue if itemData.loggedOut
       else
         continue if itemData.loggedIn
-<<<<<<< HEAD
-      @getListView().addItem itemData
-
-fetchGroupFirst = (callback)->
-  {groupEntryPoint} = KD.config
-  KD.remote.api.JGroup.one slug: groupEntryPoint, (err, group)=>
-    error err if err
-    if err then new KDNotificationView
-      title : "An error occured, please try again"
-    else unless group?
-      new KDNotificationView title : "No such group!"
-    else callback group
-
-class LandingPageNavigationLink extends NavigationLink
-
-  constructor:(options = {}, data)->
-    data.type or= "account"
-    super options, data
-    @lc = @getSingleton 'lazyDomController'
-
-  openPath:(path)->
-    @getSingleton('router').handleRoute path
-    @getSingleton('lazyDomController').hideLandingPage()
-
-  click:(event)->
-    {action, appPath, title, path, type} = @getData()
-    log "here", @getData()
-
-    mc = @getSingleton 'mainController'
-    {loginScreen} = mc
-
-    if path
-      @openPath path
-      return
-
-    {groupEntryPoint, profileEntryPoint} = KD.config
-
-    switch action
-      when 'login'
-        loginScreen.animateToForm 'login'
-      when 'register'
-        loginScreen.animateToForm 'register'
-      when 'request'
-        if KD.isLoggedIn()
-          fetchGroupFirst (group)=>
-            @getSingleton('groupsController').openPrivateGroup group
-        else
-          loginScreen.animateToForm 'lr'
-      when 'join-group'
-        fetchGroupFirst (group)=>
-          group.join (err, response)=>
-            error err if err
-            if err then new KDNotificationView
-              title : "An error occured, please try again"
-            else
-              new KDNotificationView
-                title : "You successfully joined to group!"
-              @openPath "/#{groupEntryPoint}/Activity"
-
-      when 'logout'
-        mainController = @getSingleton('mainController')
-        mainController.mainViewController.getView().hide()
-        @openPath '/Logout'
-
-      when 'activity'
-
-        @getSingleton('staticProfileController').emit 'ActivityLinkClicked'
-
-        # contentDisplayController = @getSingleton "contentDisplayController"
-        # contentDisplayController.emit "ContentDisplayWantsToBeShown", new ActivityContentDisplay
-        #   partial : 'SUP'
-        #   title : 'hi!'
-
-      when 'about'
-        @getSingleton('staticProfileController').emit 'AboutLinkClicked'
-
-      when 'topics','members','groups','apps'
-        new KDNotificationView
-          title : 'This feature is currently disabled'
-      when 'home'
-        @getSingleton('staticProfileController').emit 'HomeLinkClicked'
-=======
-      @getListView().addItem itemData
->>>>>>> aab97043
+      @getListView().addItem itemData