--- conflicted
+++ resolved
@@ -793,93 +793,10 @@
               callback : -> modal.destroy()
 
         for file in files
-<<<<<<< HEAD
-          fileItemView = modal.addSubView new DropboxDownloadItemView {}, file
+          fileItemView = modal.addSubView new DropboxDownloadItemView { nodeView }, file
           fileItemViews.push fileItemView
-
-  saveToDropbox: (nodeView) ->
-    notification     = null
-    kiteController   = KD.getSingleton "kiteController"
-    plainPath        = FSHelper.plainPath nodeView.getData().path
-    isFolder         = nodeView.getData().type is "folder"
-    timestamp        = Date.now()
-    tmpFileName      = if isFolder then "tmp#{timestamp}.zip" else "tmp#{timestamp}"
-    relativePath     = "/home/#{KD.nick()}/Web/#{tmpFileName}"
-    kallback         = ->
-      modal          = new KDBlockingModalView
-        title        : "Upload to Dropbox"
-        cssClass     : "modal-with-text"
-        content      : "<p>Zipping your content is done. Click \"Choose Folder\" button to choose a folder on your Dropbox to start upload.</p>"
-        overlay      : yes
-        buttons      :
-          "Choose"   :
-            title    : "Choose Folder"
-            style    : "modal-clean-green"
-            callback : =>
-              modal.destroy()
-              fileName     = FSHelper.getFileNameFromPath plainPath
-              fileName     = "#{fileName}.zip"  if isFolder
-              options      =
-                files      : [
-                  filename : fileName
-                  url      : "http://#{KD.getSingleton('vmController').defaultVmName}/#{tmpFileName}"
-                ]
-                success: ->
-                  notification.notificationSetTitle "Your file has been uploaded."
-                  notification.notificationSetTimer 4000
-                  notification.setClass "success"
-                  kiteController.run "rm #{relativePath}"
-                error: ->
-                  notification.notificationSetTitle "An error occured while uploading your file."
-                  notification.notificationSetTimer 4000
-                  notification.setClass "error"
-                  kiteController.run "rm #{relativePath}"
-                cancel: ->
-                  kiteController.run "rm #{relativePath}"
-                  notification.destroy()
-                progress: (progress) ->
-                  notification.notificationSetTitle "Uploading to Dropbox - #{progress * 100}% done..."
-                  notification.show()
-
-              Dropbox.save options
-
-          Cancel     :
-            style    : "modal-cancel"
-            callback : ->
-              modal.destroy()
-              kiteController.run "rm #{relativePath}"
-
-    if isFolder
-      notification = new KDNotificationView
-        title      : "Zipping your folder..."
-        type       : "mini"
-        duration   : 120000
-
-      kiteController.run "mkdir -p Web ; zip -r #{relativePath} #{plainPath}", (err, res) =>
-        if err
-          message = if err.name is "ExitError" then "An error occured. It seems zip is not installed on your VM."
-          else "An error occured, please try again."
-          notification.notificationSetTitle message
-          notification.notificationSetTimer 4000
-          notification.setClass "error"
-        else
-          notification.hide()
-          kallback()
-    else
-      notification = new KDNotificationView
-        title      : "Uploading your file..."
-        type       : "mini"
-        duration   : 120000
-      kiteController.run "mkdir -p Web ; cp #{plainPath} #{relativePath}", (err, res) =>
-        return  warn err if err
-        notification.hide()
-        kallback()
 
   uploadFile: (nodeView)->
     finderController = KD.getSingleton "finderController"
     {path} = nodeView.data
-    finderController.uploadTo path  if path
-=======
-          fileItemView = modal.addSubView new DropboxDownloadItemView { nodeView }, file
-          fileItemViews.push fileItemView
->>>>>>> fe5e893e
+    finderController.uploadTo path  if path