class Ping extends KDObject
  [NOTSTARTED, WAITING, SUCCESS, FAILED] = [1..4]

  constructor: (item, name, options={}) ->
    super options

    @item = item
    @name = name
    @identifier = options.identifier or Date.now()
    @status = NOTSTARTED

  run: ->
    @status = WAITING
    @startTime = Date.now()
    @setPingTimeout()
    @item.ping(@finish.bind(this))

  setPingTimeout: ->
    @pingTimeout = setTimeout =>
      @status = FAILED
      @emit "failed", @item, @name
    , 5000

  finish: ->
    @status = SUCCESS
    @finishTime = Date.now()
    clearTimeout @pingTimeout
    @pingTimeout = null
    @emit "finish", @item, @name

  getResponseTime: ->
    status = switch @status
      when NOTSTARTED
        "not started"
      when FAILED
        "failed"
      when SUCCESS
        @finishTime - @startTime
      when "WAITING"
        "waiting"

    return status

class MonitorItems extends KDObject
  constructor: (options={}) ->
    super @options
    @items = {}
    @registerSingleton "monitorItems", this

  register: (items) ->
    for name, item of items
      @items[name] = item

  getItems: ->
    @items

class MonitorStatus extends KDObject
  constructor: (items, options={}) ->
    super @options

    @itemsToMonitor = {}
    @reset()

    @copyItemsToMonitor(items)
    @setupListerners()

  copyItemsToMonitor: (items) ->
    for name, item of items
      @itemsToMonitor[name] = new Ping item, name

  setupListerners: ->
    @on "pingFailed", (item, name) ->
      @failedPings.push name
      @emit "pingDone", item, name

    @on "pingDone", (item, name) ->
      @finishedPings.push name
      if _.size(@finishedPings) == _.size(@itemsToMonitor)
        @emit "allDone"

    @on "allDone", ->
      @emitStatus()
      @printReport()
      @reset()

    @on "internetDown", ->
      status = KD.getSingleton "status"
      status.internetDown()

  notify: (reason) ->
    return  unless @showNotifications

    notifications =
      internetUp : "All systems go!"
      internetDown: "Your internet is down."
      brokerDown: "Broker is down."
      kitesDown: "Kites are down."
      bongoDown: "Bongo is down."
      undefined: "Sorry, something went wrong."

    msg = notifications[reason] or notifications["undefined"]

    notification = new KDNotificationView
      title     : "<span></span>#{msg}"
      type      : "tray"
      cssClass  : "mini realtime"
      duration  : 3303
      click     : noop

  reset: ->
    @finishedPings = []
    @failedPings = []

  emitStatus: ->
    if _.size(@failedPings) is 0
      @internetUp()
      @notify "internetUp"
    else
      @deductReasonForFailure()

  deductReasonForFailure: ->
    reasons = {}
    reasons.internetDown      = ["bongo", "broker", "external"]
    reasons.brokerDown        = ["broker"]
    reasons.kitesDown         = ["os"]
    reasons.bongoDown         = ["bongo"]

    for reason, items of reasons
      intersection = _.intersection items, @failedPings
      if _.size(intersection) is _.size(items)
        @emit reason, _.first(@failedPings)
        @notify reason
        log reason
        return reason

  internetUp: ->
    log  "all's well on western front"
    @emit 'internetUp'

  printReport: ->
    for name, item of @itemsToMonitor
      log name, item.getResponseTime()

  run: ->
    for name, item of @itemsToMonitor
      item.once "finish", (i, n) =>
        @emit "pingDone", i, n
      item.once "failed", (i, n) =>
        @emit "pingFailed", i, n
      item.run()

class ExternalPing extends KDObject
  constructor: (@url) -> super

  ping: (callback) ->
    @callback = callback
    KD.externalPong = @pong.bind(this)
    $.ajax
      url : @url+"?callback"+KD.externalPong
      timeout: 5000
      dataType: "jsonp"
      error : ->

  pong: -> @callback()

do ->
  url = "https://s3.amazonaws.com/koding-ping/ping.json"
  external = new ExternalPing url

  monitorItems = new MonitorItems
  monitorItems.register {external}

  KD.troubleshoot = (showNotifications=true)->
    monitorItems = KD.getSingleton("monitorItems").items

    if monitorItems.length == 1
      log "no services connected; possible auth/social worker down"
      return

    monitor = new MonitorStatus monitorItems
    monitor.showNotifications = showNotifications
    monitor.run()

  window.jsonp =-> KD.externalPong()

  brokerInterval       = null
  failureCallback      = null
  lastPong             = null
  timesTroubleshootRan = 0

  # use broker ping to determine internet connection
  # TODO: refactor this ugliness
  pingBrokerOnInterval = ->
    brokerInterval = setInterval ->
      clearTimeout failureCallback
      failureCallback = null

      brokerPong = ->
        # account for people disconnecting at night, then reconnecting in the
        # morning; if reconnection happens before failureCallback is trigged,
        # we won't know that disconnection has happened.
        if lastPong && (Date.now() - lastPong) > 600*1000  # 10 minutes
          log "lastPong too long ago, possible computer sleep; disconnecting"
<<<<<<< HEAD
          #KD.logToMixpanel "computer woke up from sleep"
=======
>>>>>>> ccc92d97

          status = KD.getSingleton "status"
          status.disconnect
            reason:"internetDownForLongTime"
            notify:no

        clearTimeout failureCallback
        failureCallback = null
        lastPong = Date.now()

      failureCallback = setTimeout ->
        if timesTroubleshootRan > 3
          log "broker ping failed too many times, stopping troubleshoot"
          return

        log 'broker ping failed, running troubleshoot'
        KD.troubleshoot false
        timesTroubleshootRan++
      , 3000

      KD.remote.mq.ping -> brokerPong()
    , 5000

  KD.remote.on 'connected', ->
    resetIntervals()
    pingBrokerOnInterval()

  KD.remote.on 'disconnected', -> resetIntervals()

  resetIntervals =->
    clearInterval brokerInterval
    clearTimeout failureCallback
    brokerInterval  = null
    failureCallback = null
    lastPong        = null<|MERGE_RESOLUTION|>--- conflicted
+++ resolved
@@ -201,10 +201,6 @@
         # we won't know that disconnection has happened.
         if lastPong && (Date.now() - lastPong) > 600*1000  # 10 minutes
           log "lastPong too long ago, possible computer sleep; disconnecting"
-<<<<<<< HEAD
-          #KD.logToMixpanel "computer woke up from sleep"
-=======
->>>>>>> ccc92d97
 
           status = KD.getSingleton "status"
           status.disconnect
