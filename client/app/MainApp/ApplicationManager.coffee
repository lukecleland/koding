--- conflicted
+++ resolved
@@ -20,24 +20,16 @@
 
     @appControllers = {}
     @frontApp       = null
-    @on 'AppManagerWantsToShowAnApp', @bound "setFrontApp"
-
-    # temp fix, until router logic is complete
-    @on 'AppManagerWantsToShowAnApp', @bound "setMissingRoute"
-
     @defaultApps    =
       text  : "Ace"
       video : "Viewer"
       image : "Viewer"
       sound : "Viewer"
-<<<<<<< HEAD
-=======
 
     @on 'AppManagerWantsToShowAnApp', @bound "setFrontApp"
 
     # temp fix, until router logic is complete
     @on 'AppManagerWantsToShowAnApp', @bound "setMissingRoute"
->>>>>>> a7506dd7
 
   # temp fix, until router logic is complete
   setMissingRoute:(appController, appView, appOptions)->
