class MainTabView extends KDTabView
  constructor:(options,data)->
    @visibleHandles = []
    @totalSize      = 0
    @paneViewIndex  = {}
    super options,data

    @listenTo
      KDEventTypes : 'ApplicationWantsToBeShown'
      callback     :(app, {options, data})->
        @showPaneByView options, data

    @listenTo
      KDEventTypes : 'ApplicationWantsToClose'
      callback     :(app, {options, data})->
        @removePaneByView data

    @listenTo
      KDEventTypes : 'FileChanged'
      callback     : @fileChanged

  showHandleContainer:()->
    @tabHandleContainer.$().css top : -25
    @handlesHidden = no

  hideHandleContainer:()->
    @tabHandleContainer.$().css top : 0
    @handlesHidden = yes

  showPane:(pane)->
    super pane

    paneMainView = pane.getMainView()
<<<<<<< HEAD
    if paneMainView.data?.constructor.name is 'FSFile'
      @getSingleton('mainController').emit "SelectedFileChanged", paneMainView.data
=======

    if paneMainView.data?.constructor.name is 'FSFile'
      @getSingleton('mainController').emit "SelectedFileChanged", paneMainView
>>>>>>> 1c011a91

    paneMainView.handleEvent type : "click"
    @handleEvent {type : "MainTabPaneShown", pane}

    return pane

  fileChanged: (appController, data) ->
    # file        = data.file
    # oldContent  = file.contents or ''
    # newContent  = data.newContent
    #
    # changed = no
    # if oldContent isnt newContent
    #   changed = yes
    #
    # view        = data.appView
    # pane        = @getPaneByView view
    #
    # newTitle    = (if changed then '*' else '') + file.name
    # pane.setTitle newTitle


  _removePane: (pane) ->
    pane.handleEvent type : "KDTabPaneDestroy"
    index = @getPaneIndex pane
    isActivePane = @getActivePane() is pane
    @panes.splice(index,1)
    pane.destroy()
    @unindexPaneByView pane, pane.getData()
    handle = @getHandleByIndex index
    @handles.splice(index,1)
    handle.destroy()
    if isActivePane
      appPanes = []
      for pane in @panes
        appPanes.push pane if pane.options.type is "application"

      if appPanes.length > 0
        @showPane appPanes[0]
      else
        newIndex = if @getPaneByIndex(index-1)? then index-1 else 0
        @showPane @getPaneByIndex(newIndex) if @getPaneByIndex(newIndex)?

    @emit "PaneRemoved"

  removePane:(pane)->
    pane.getData().handleEvent type: 'ViewClosed'
    # delete appManager.terminalIsOpen if pane.getData().$().hasClass('terminal-tab')

  showPaneByView:(options,view)->
    viewId = view
    unless (@getPaneByView view)?
      @createTabPane options,view
    else
      @showPane @getPaneByView view

  removePaneByView:(view)->
    return unless (pane = @getPaneByView view)
    @_removePane pane

  getPaneByView:(view)->
    if view then @paneViewIndex[view.id] else null

  indexPaneByView:(pane,view)->
    @paneViewIndex[view.id] = pane

  unindexPaneByView:(pane,view)->
    delete @paneViewIndex[view.id]

  createTabPane:(options,mainView)->
    @removePaneByView mainView if mainView?

    options = $.extend
      cssClass     : "content-area-pane #{__utils.slugify(options?.name?.toLowerCase()) or ""} content-area-new-tab-pane"
      hiddenHandle : yes
      type         : "content"
      class        : KDView
    ,options
    paneInstance = new MainTabPane options,mainView
    # debugger
    # log 'options', options
    paneInstance.on "viewAppended", =>
      # if options.controller  #dont need that anymore as tabHandle could be controlled by application
      #   options.controller.applicationPaneReady? mainView, paneInstance
      @applicationPaneReady paneInstance, mainView

    @addPane paneInstance
    @indexPaneByView paneInstance,mainView

    return paneInstance

  applicationPaneReady: (pane, mainView) ->
    # mainView.setDelegate pane
    mainView.setClass 'application-page' if pane.options.type is "application"
    pane.setMainView mainView

  tabPaneReady:(pane,event)->
    pageClass = KDView
    type = "content"
    if /^ace/.test pane.name
      pageClass = KD.getPageClass("Editor")
      type = "application"
    else if /^shell/.test pane.name
      pageClass = KD.getPageClass("Shell")
      type = "application"
    else
      pageClass = KD.getPageClass(pane.name) if KD.getPageClass(pane.name)

    pane.addSubView page = new pageClass
      delegate : pane
      cssClass : "#{type}-page"


  rearrangeVisibleHandlesArray:->
    @visibleHandles = []
    for handle in @handles
      unless handle.getOptions().hidden
        @visibleHandles.push handle


  resizeTabHandles:(event)->

    return if event.type is "PaneAdded" and event.pane.hiddenHandle
    return if @handlesHidden

    containerSize   = @tabHandleContainer.getWidth()
    {plusHandle}    = @tabHandleContainer

    if event.type in ['PaneAdded','PaneRemoved']
      @totalSize    = 0
      @rearrangeVisibleHandlesArray()
      for handle in @visibleHandles
        @totalSize += handle.$().outerWidth(no)

    plusHandleWidth = plusHandle.$().outerWidth(no)
    containerSize -= plusHandleWidth

    handleSize = if containerSize < @totalSize
      containerSize / @visibleHandles.length
    else
      if containerSize / @visibleHandles.length > 130
        130
      else
        containerSize / @visibleHandles.length

    for handle in @visibleHandles
      handle.$().css width : handleSize
      subtractor = if handle.$('span').length is 1 then 25 else 25 + (handle.$('span:not(".close-tab")').length * 25)
      handle.$('> b').css width : (handleSize - subtractor)




<|MERGE_RESOLUTION|>--- conflicted
+++ resolved
@@ -31,14 +31,9 @@
     super pane
 
     paneMainView = pane.getMainView()
-<<<<<<< HEAD
-    if paneMainView.data?.constructor.name is 'FSFile'
-      @getSingleton('mainController').emit "SelectedFileChanged", paneMainView.data
-=======
 
     if paneMainView.data?.constructor.name is 'FSFile'
       @getSingleton('mainController').emit "SelectedFileChanged", paneMainView
->>>>>>> 1c011a91
 
     paneMainView.handleEvent type : "click"
     @handleEvent {type : "MainTabPaneShown", pane}
