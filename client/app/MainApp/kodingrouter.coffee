class KodingRouter extends KDRouter

  constructor:(@defaultRoute)->

    @openRoutes = {}
    @openRoutesById = {}
    @getSingleton('contentDisplayController')
      .on 'ContentDisplayIsDestroyed', @bound 'cleanupRoute'
    @ready = no
    @getSingleton('mainController').once 'AccountChanged', =>
      @ready = yes
      @utils.defer =>
        @emit 'ready'
    super getRoutes.call this

    @on 'AlreadyHere', ->
      log "You're already here!"
      # new KDNotificationView
      #   title: "You're already here!"
      #   type : 'mini'

    @on 'Params', ({params, query})=>
      #@utils.defer => @getSingleton('groupsController').changeGroup params.name

  listen:->
    super
    unless @userRoute
      {entryPoint} = KD.config
      @handleRoute @defaultRoute,{
        shouldPushState: yes
        replaceState: yes
        entryPoint
      }

  notFound =(route)->
    # defer this so that notFound can be called before the constructor.
    @utils.defer => @addRoute route, ->
      console.warn "Contract warning: shared route #{route} is not implemented."

  handleRoute:(route, options={})->
    {entryPoint} = options
    if entryPoint?.slug? and entryPoint.type is "group"
      entrySlug = "/" + entryPoint.slug
      # if incoming route is prefixed with groupname or entrySlug is the route
      # also we dont want koding as group name
      if not ///^#{entrySlug}///.test(route) and entrySlug isnt '/koding'
        route =  entrySlug + route

    super route, options

  handleRoot =->
    # don't load the root content when we're just consuming a hash fragment
    unless location.hash.length
      KD.getSingleton("contentDisplayController").hideAllContentDisplays()
      {entryPoint} = KD.config
      if KD.isLoggedIn()
        @handleRoute @userRoute or @getDefaultRoute(), {replaceState: yes, entryPoint}
      else
        @handleRoute @getDefaultRoute(), {entryPoint}

  cleanupRoute:(contentDisplay)->
    delete @openRoutes[@openRoutesById[contentDisplay.id]]

  openSection:(app, group, query)->
    return @once 'ready', @openSection.bind this, arguments...  unless @ready
    @getSingleton('groupsController').changeGroup group, (err)=>
      if err then new KDNotificationView title: err.message
      else
        appManager = KD.getSingleton "appManager"
        appManager.open app
        appManager.tell app, 'handleQuery', query

  handleNotFound:(route)->

    status_404 = =>
      KDRouter::handleNotFound.call this, route

    status_301 = (redirectTarget)=>
      @handleRoute "/#{redirectTarget}", replaceState: yes

    KD.remote.api.JUrlAlias.resolve route, (err, target)->
      if err or not target? then status_404()
      else status_301 target

  getDefaultRoute:-> '/Activity'

  setPageTitle:(title="Koding")-> document.title = Encoder.htmlDecode title

  getContentTitle:(model)->
    {JAccount, JStatusUpdate, JGroup} = KD.remote.api
    @utils.shortenText(
      switch model.constructor
        when JAccount       then "#{model.profile.firstName} #{model.profile.lastName}"
        when JStatusUpdate  then  model.body
        when JGroup         then  model.title
        else                      "#{model.title}#{getSectionName model}"
    , maxLength: 100) # max char length of the title

  openContent:(name, section, models, route, query, passOptions=no)->
    method   = 'createContentDisplay'
    [models] = models  if Array.isArray models

    # HK: with passOptions false an application only gets the information
    # 'hey open content' with this model. But some applications require
    # more information such as the route. Unfortunately we would need to
    # refactor a lot legacy. For now we do this new thing opt-in
    if passOptions
      method += 'WithOptions'
      options = {model:models, route, query}

    KD.getSingleton("appManager").tell section, method, options ? models,
      (contentDisplay)=>
        routeWithoutParams = route.split('?')[0]
        @openRoutes[routeWithoutParams] = contentDisplay
        @openRoutesById[contentDisplay.id] = routeWithoutParams
        contentDisplay.emit 'handleQuery', query

  loadContent:(name, section, slug, route, query, passOptions)->
    routeWithoutParams = route.split('?')[0]
    # return log name, ">>>>>"

    onSuccess = (models)=> @openContent name, section, models, route, query, passOptions
    onError   = (err)=>
      new KDNotificationView title: err?.message or 'An unknown error has occured.'
      @handleNotFound route

    if name
      KD.remote.cacheable name or routeWithoutParams, (err, models)=>
        if models?
        then onSuccess models
        else onError err
    else
      KD.remote.api.JName.one {name: routeWithoutParams}, (err, jName)=>
        if err then onError err
        else if jName?
          models = []
          jName.slugs.forEach (aSlug, i)=>
            {constructorName, usedAsPath} = aSlug
            selector = {}
            konstructor = KD.remote.api[constructorName]
            selector[usedAsPath] = aSlug.slug
            konstructor?.one selector, (err, model)=>
              return onError err if err?
              if model
                models[i] = model
                if models.length is jName.slugs.length
                  onSuccess models
        else onError()

  createContentDisplayHandler:(section, passOptions=no)->
    ({params:{name, slug}, query}, models, route)=>

      route = name unless route
      contentDisplay = @openRoutes[route.split('?')[0]]
      if contentDisplay?
        KD.getSingleton("contentDisplayController")
          .hideAllContentDisplays contentDisplay
        contentDisplay.emit 'handleQuery', query
      else if models?
        @openContent name, section, models, route, query, passOptions
      else
        @loadContent name, section, slug, route, query, passOptions

  createStaticContentDisplayHandler:(section, passOptions=no)->
    (params, models, route)=>

      contentDisplay = @openRoutes[route]
      if contentDisplay?
        KD.getSingleton("contentDisplayController")
          .hideAllContentDisplays contentDisplay
      else
        @openContent null, section, models, route, null, passOptions

  clear:(route, replaceState=yes)->
    unless route
      {entryPoint} = KD.config
      if entryPoint?.type is 'group' and entryPoint?.slug?
        route = "/#{KD.config.entryPoint?.slug}"
      else
        route = '?'
    super route, replaceState

  getRoutes =->
    mainController = KD.getSingleton 'mainController'

    clear = @bound 'clear'

    requireLogin =(fn)->
      mainController.ready ->
        if KD.isLoggedIn() then __utils.defer fn
        else clear()

    requireLogout =(fn)->
      mainController.ready ->
        unless KD.isLoggedIn() then __utils.defer fn
        else clear()

    createSectionHandler = (sec)=>
      ({params:{name}, query})=> @openSection sec, name, query

    createContentHandler       = @bound 'createContentDisplayHandler'
    createStaticContentHandler = @bound 'createStaticContentDisplayHandler'

    routes =

      '/'      : handleRoot
      ''       : handleRoot
      '/About' : createStaticContentHandler 'Home', yes

      # verbs
      '/:name?/Login'     : ({params:{name}})->
        requireLogout -> mainController.loginScreen.animateToForm 'login'
      '/:name?/Logout'    : ({params:{name}})->
        requireLogin  -> mainController.doLogout()
      '/:name?/Register'  : ({params:{name}})->
        requireLogout -> mainController.loginScreen.animateToForm 'register'
      '/:name?/Join'      : ({params:{name}})->
        requireLogout -> mainController.loginScreen.animateToForm 'join'
      '/:name?/Recover'   : ({params:{name}})->
        requireLogout -> mainController.loginScreen.animateToForm 'recover'

      # section
      # TODO: nested groups are disabled.
      '/:name?/Groups'                  : createSectionHandler 'Groups'
      '/:name?/Activity'                : createSectionHandler 'Activity'
      '/:name?/Members'                 : createSectionHandler 'Members'
      '/:name?/Topics'                  : createSectionHandler 'Topics'
      '/:name?/Develop'                 : createSectionHandler 'StartTab'
      '/:name?/Apps'                    : createSectionHandler 'Apps'
      '/:name?/Account'                 : createSectionHandler 'Account'
      '/:name?/Demos'                   : createSectionHandler 'Demos'
      '/:name?/Dashboard'               : createSectionHandler 'Dashboard'
<<<<<<< HEAD
      '/:name?/Environments'            : createSectionHandler 'Environments'
=======
      '/:name?/Inbox'                   : createSectionHandler 'Inbox'
      #'/:name?/Environments'            : createSectionHandler 'Environments'
>>>>>>> 4723440b

      # group dashboard
      # '/:name?/Dashboard'               : (routeInfo, state, route)->
      #   {name} = routeInfo.params
      #   n = name ? 'koding'
      #   KD.remote.cacheable n, (err, groups, nameObj)=>
      #     @openContent name, 'Groups', groups, route

      # content
      '/:name?/Topics/:slug'            : createContentHandler 'Topics'
      '/:name?/Activity/:slug'          : createContentHandler 'Activity'
      '/:name?/Apps/:slug'              : createContentHandler 'Apps'

      '/:name/Followers'                : createContentHandler 'Members', yes
      '/:name/Following'                : createContentHandler 'Members', yes
      '/:name/Likes'                    : createContentHandler 'Members', yes

      '/:name?/Recover/:recoveryToken': ({params:{recoveryToken}})->
        return  if recoveryToken is 'Password'

        recoveryToken = decodeURIComponent recoveryToken
        {JPasswordRecovery} = KD.remote.api
        JPasswordRecovery.validate recoveryToken, (err, isValid)=>
          if err or !isValid
            new KDNotificationView
              title   : 'Something went wrong.'
              content : err?.message or """
                That doesn't seem to be a valid recovery token!
                """
          else
            mainController.loginScreen.headBannerShowRecovery recoveryToken
          @clear()

      '/:name?/Invitation/:inviteToken': ({params:{inviteToken}})->
        inviteToken = decodeURIComponent inviteToken
        if KD.isLoggedIn()
          new KDNotificationView
            title: 'Could not redeem invitation because you are already logged in.'
        else KD.remote.api.JInvitation.byCode inviteToken, (err, invite)=>
          if err or !invite? or invite.status not in ['active','sent']
            if err then error err
            new KDNotificationView
              title: 'Invalid invitation code!'
          else
            mainController.loginScreen.headBannerShowInvitation invite
          @clear()

      '/:name?/Verify/:confirmationToken': ({params:{confirmationToken}})->
        confirmationToken = decodeURIComponent confirmationToken
        KD.remote.api.JEmailConfirmation.confirmByToken confirmationToken, (err)=>
          location.replace '#'
          if err
            error err
            new KDNotificationView
              title: "Something went wrong, please try again later!"
          else
            new KDNotificationView
              title: "Thanks for confirming your email address!"
          @clear()

      '/member/:username': ({params:{username}})->
        @handleRoute "/#{username}", replaceState: yes

      '/:name?/Unsubscribe/:token/:email/:opt?':
        ({params:{token, email, opt}})->
          opt   = decodeURIComponent opt
          email = decodeURIComponent email
          token = decodeURIComponent token
          (
            if opt is 'email'
            then KD.remote.api.JMail
            else KD.remote.api.JMailNotification
          ).unsubscribeWithId token, email, opt, (err, content)=>
            if err or not content
              title   = 'An error occured'
              content = 'Invalid unsubscribe token provided.'
              log err
            else
              title   = 'E-mail settings updated'

            modal = new KDModalView
              title        : title
              overlay      : yes
              cssClass     : 'new-kdmodal'
              content      : "<div class='modalformline'>#{content}</div>"
              buttons      :
                "Close"    :
                  style    : 'modal-clean-gray'
                  callback : -> modal.destroy()
            @clear()

      # REFACTOR HERE! PUBLIC KEY SHOULDN'T BE SENT, TRY WITH A TOKEN
      '/:name?/KD/Register/:hostname/:key':
        ({params:{key, hostname}})->
          key = decodeURIComponent key
          hostname = decodeURIComponent hostname

          showModal = (title, content)=>
            modal = new KDModalView
              title        : title
              overlay      : yes
              cssClass     : "new-kdmodal"
              content      : "<div class='modalformline'>#{content}</div>"
              buttons      :
                "Close"    :
                  style    : "modal-clean-gray"
                  callback : (event)->
                    modal.destroy()
            @clear()

          if key.length isnt 64
            title = "Key is not valid!"
            content = """
            <p>
            You provided an invalid Koding Key. Please try with another one.
            You can renew your Koding key using <code>$ kd register renew</code> on command
            line interface.
            </p>
            """
            return showModal title, content

          KD.remote.api.JKodingKey.fetchByKey
            key: key
          , (err, kodingKey) =>
            unless kodingKey?.length
              KD.remote.api.JKodingKey.create {hostname, key}, (err, data)=>
                if err or not data
                  title   = 'An error occured'
                  content = """
                  <p>You provided an invalid Koding Key. Please try with another one.
                  You can renew your Koding key using <code>$ kd register renew</code> on command
                  line interface.</p>
                  """
                  log err
                else
                  title   = 'Host Connected!'
                  content = """
                  <p>You've connected your Koding Key! It will help you to use Koding command line interface
                  with more features!</p>
                  """
                showModal title, content
            else
              title   = "You've already connected the host!"
              content = """
              <p>You've already connected to Koding. If you want to renew your Koding key, you should
              run <code>$ kd register renew</code> on command line interface.</p>
              """
              showModal title, content
      # top level names
      '/:name':do->
        open =(routeInfo, model)->
          switch model?.bongo_?.constructorName
            when 'JAccount'
              (createContentHandler 'Members') routeInfo, [model]
            when 'JGroup'
              (createSectionHandler 'Activity') routeInfo, model
            else
              @handleNotFound routeInfo.params.name

        nameHandler =(routeInfo, state, route)->

          if state?
            open.call this, routeInfo, state

          else
            KD.remote.cacheable routeInfo.params.name, (err, [model], name)=>
              open.call this, routeInfo, model

    routes<|MERGE_RESOLUTION|>--- conflicted
+++ resolved
@@ -230,12 +230,8 @@
       '/:name?/Account'                 : createSectionHandler 'Account'
       '/:name?/Demos'                   : createSectionHandler 'Demos'
       '/:name?/Dashboard'               : createSectionHandler 'Dashboard'
-<<<<<<< HEAD
+      '/:name?/Inbox'                   : createSectionHandler 'Inbox'
       '/:name?/Environments'            : createSectionHandler 'Environments'
-=======
-      '/:name?/Inbox'                   : createSectionHandler 'Inbox'
-      #'/:name?/Environments'            : createSectionHandler 'Environments'
->>>>>>> 4723440b
 
       # group dashboard
       # '/:name?/Dashboard'               : (routeInfo, state, route)->
