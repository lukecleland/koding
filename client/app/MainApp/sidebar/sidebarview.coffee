--- conflicted
+++ resolved
@@ -319,18 +319,6 @@
     @$("#finder-holder").height @getHeight() - @$("#finder-header-holder").height() - bottomListHeight
 
   navItems =
-<<<<<<< HEAD
-    id    : "navigation"
-    title : "navigation"
-    items : [
-      { title : "Activity" }
-      { title : "Topics" }
-      { title : "Members" }
-      # { title : "Groups",  path : "GroupsFake" }
-      { title : "Develop", loggedIn : yes,  path : "StartTab" }
-      { title : "Apps" }
-    ]
-=======
     # temp until groups are implemented
     do ->
       if location.hostname is "koding.com"
@@ -354,7 +342,6 @@
           { title : "Develop",    path: "/Develop",  loggedIn: yes }
           { title : "Apps",       path: "/Apps" }
         ]
->>>>>>> fc8b1735
 
   accNavItems =
     id    : "acc-navigation"
@@ -391,14 +378,8 @@
       { title : "Help",  callback : -> @getSingleton('mainController').emit "ShowInstructionsBook" }
       { title : "About", callback : -> @showAboutDisplay() }
       { title : "Chat",  loggedIn : yes, callback : ->
-<<<<<<< HEAD
-          @getSingleton('bottomPanelController').emit "TogglePanel", "chat"
-          unless location.hostname is "localhost"
-            new KDNotificationView title : "Coming soon..."
-=======
         # @getSingleton('bottomPanelController').emit "TogglePanel", "chat"
         # unless location.hostname is "localhost"
         new KDNotificationView title : "Coming soon..."
->>>>>>> fc8b1735
       }
     ]