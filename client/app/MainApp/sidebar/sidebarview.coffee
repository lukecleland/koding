class Sidebar extends JView

  constructor:->

    super

    account           = KD.whoami()
    {profile}         = account
    @_onDevelop       = no
    @_finderExpanded  = no
    @_popupIsActive   = no

    @avatar = new AvatarView
      tagName    : "div"
      cssClass   : "avatar-image-wrapper"
      size       :
        width    : 160
        height   : 76
    , account

    @avatarAreaIconMenu = new AvatarAreaIconMenu
      delegate     : @

    currentGroupData = @getSingleton('groupsController').getCurrentGroupData()

    @currentGroup = new KDCustomHTMLView
      cssClass    : 'current-group-indicator'
      pistachio   : "{{#(title)}}"
      click       : ->
        #KD.getSingleton('router').handleRoute
        console.log @getData()
    , currentGroupData

    @navController = new NavigationController
      view           : new NavigationList
        type         : "navigation"
        itemClass    : NavigationLink
      wrapper        : no
      scrollView     : no
    , navItems

    @nav = @navController.getView()

    @accNavController = new NavigationController
      view           : new NavigationList
        type         : "navigation"
        cssClass     : "account"
        itemClass    : NavigationLink
      wrapper        : no
      scrollView     : no
    , accNavItems

    @accNav = @accNavController.getView()

    @adminNavController = new NavigationController
      view           : new NavigationList
        type         : "navigation"
        cssClass     : "account admin"
        itemClass    : AdminNavigationLink
      wrapper        : no
      scrollView     : no

    @adminNav = @adminNavController.getView()

    @footerMenuController = new NavigationController
      view           : new NavigationList
        type         : "footer-menu"
        itemClass    : FooterMenuItem
      wrapper        : no
      scrollView     : no
    , footerMenuItems

    @footerMenu = @footerMenuController.getView()

    @finderHeader = new KDCustomHTMLView
      tagName   : "h2"
      pistachio : "{{#(profile.nickname)}}.#{location.hostname}"
    , account

    @finderResizeHandle = new SidebarResizeHandle
      cssClass  : "finder-resize-handle"

    @finderController = new NFinderController
      fsListeners       : yes
      initialPath       : "/Users/#{profile.nickname}/Sites/#{profile.nickname}.koding.com/website" # obsolete, make it work this way
      initDelay         : 5000
      useStorage        : yes
      addOrphansToRoot  : no

    @finder = @finderController.getView()

    @finderBottomControlsController = new KDListViewController
      view        : new FinderBottomControls
      wrapper     : no
      scrollView  : no
    , bottomControlsItems

    @finderBottomControls = @finderBottomControlsController.getView()

    KD.registerSingleton "finderController", @finderController
    @listenWindowResize()

    @statusLEDs = new StatusLEDView

  resetAdminNavController:->
    @utils.wait 1000, =>
      @adminNavController.removeAllItems()
      if KD.isLoggedIn()
        KD.whoami().fetchRole? (err, role)=>
          if role is "super-admin"
            @adminNavController.instantiateListItems adminNavItems.items

  setListeners:->

    mainView = @getDelegate()
    {@contentPanel, @sidebarPanel} = mainView

    @getSingleton('mainController').on "AvatarPopupIsActive", =>
      @_popupIsActive = yes

    @getSingleton('mainController').on "AvatarPopupIsInactive", =>
      @_popupIsActive = no

    $fp = @$('#finder-panel')
    cp  = @contentPanel
    @wc = @getSingleton "windowController"
    fpLastWidth = null

    @finderResizeHandle.on "ClickedButNotDragged", =>
      unless fpLastWidth
        fpLastWidth = parseInt $fp.css("width"), 10
        cp.$().css left : 65, width : @wc.winWidth - 65
        @utils.wait 300, -> $fp.css "width", 13
      else
        fpLastWidth = 208 if fpLastWidth < 100
        $fp.css "width", fpLastWidth
        cp.$().css left : 52 + fpLastWidth, width : @wc.winWidth - 52 - fpLastWidth
        fpLastWidth = null

    @finderResizeHandle.on "DragStarted", (e, dragState)=>
      cp._left  = parseInt cp.$().css("left"), 10
      cp._left  = parseInt cp.$().css("left"), 10
      @_fpWidth = parseInt $fp.css("width"), 10
      cp._width = parseInt @wc.winWidth - 52 - @_fpWidth, 10
      cp.unsetClass "transition"

    @finderResizeHandle.on "DragFinished", (e, dragState)=>
      delete cp._left
      delete cp._width
      delete @_fpWidth
      unless @finderResizeHandle._dragged
        @finderResizeHandle.emit "ClickedButNotDragged"
      else
        fpLastWidth = null
      delete @finderResizeHandle._dragged
      cp.setClass "transition"

    @finderResizeHandle.on "DragInAction", (x, y)=>
      @finderResizeHandle._dragged = yes
      newFpWidth = @_fpWidth - x
      return if newFpWidth < 13
      cp.$().css left : cp._left - x, width : cp._width + x
      $fp.css "width", newFpWidth

    # exception - Sinan, Jan 2013
    # we bind this with jquery directly bc #main-nav is no KDView but just HTML
    @$('#main-nav').on "mouseenter", @animateLeftNavIn.bind @
    @$('#main-nav').on "mouseleave", @animateLeftNavOut.bind @

  viewAppended:->

    super

    @setListeners()

  render:(account)->

    account or= KD.whoami()

    @avatar.setData account
    @avatar.render()
    @finderHeader.setData account
    @finderHeader.render()

    @navController.reset()
    @accNavController.reset()
    @footerMenuController.reset()
    @resetAdminNavController()

    @avatarAreaIconMenu.accountChanged account

    @finderController.reset()

    super

  pistachio:->

    """
    <div id="main-nav">
      <div class="avatar-placeholder">
        <div id="avatar-area">
          {{> @avatar}}
        </div>
      </div>
      {{> @avatarAreaIconMenu}}
<<<<<<< HEAD
      {{> @statusLEDs}}
=======
      {{> @currentGroup}}
>>>>>>> 6c315bd8
      {{> @nav}}
      <hr />
      {{> @accNav}}
      {{> @adminNav}}
      <hr />
      {{> @footerMenu}}
    </div>
    <div id='finder-panel'>
      {{> @finderResizeHandle}}
      <div id='finder-header-holder'>
        {{> @finderHeader}}
      </div>
      <div id='finder-holder'>
        {{> @finder}}
      </div>
      <div id='finder-bottom-controls'>
        {{> @finderBottomControls}}
      </div>
    </div>
    """
  _mouseenterTimeout = null
  _mouseleaveTimeout = null

  animateLeftNavIn:->
    return if $('body').hasClass("dragInAction")
    @utils.killWait _mouseleaveTimeout if _mouseleaveTimeout
    _mouseenterTimeout = @utils.wait 200, =>
      @_mouseentered = yes
      @expandNavigationPanel() if @_onDevelop

  animateLeftNavOut:->
    return if @_popupIsActive or $('body').hasClass("dragInAction")
    @utils.killWait _mouseenterTimeout if _mouseenterTimeout
    _mouseleaveTimeout = @utils.wait 200, =>
      if @_mouseentered and @_onDevelop
        @collapseNavigationPanel()

  expandNavigationPanel:(newSize, callback)->

    @$('.avatar-placeholder').removeClass "collapsed"
    @$('#finder-panel').removeClass "expanded"
    if parseInt(@contentPanel.$().css("left"), 10) < 174
      @contentPanel.setClass "mouse-on-nav"
    @utils.wait 300, => callback?()

  collapseNavigationPanel:(callback)->

    @$('.avatar-placeholder').addClass "collapsed"
    @$('#finder-panel').addClass "expanded"
    @contentPanel.unsetClass "mouse-on-nav"
    @utils.wait 300, =>
      callback?()
      @emit "NavigationPanelWillCollapse"

  expandEnvironmentSplit:(newSize, callback)->

    newSize          = 260
    @_finderExpanded = yes

    @contentPanel.setClass "with-finder"
    @contentPanel.unsetClass "social"
    @contentPanel.setWidth @wc.winWidth - @$('#finder-panel').width() - 52
    @utils.wait 300, =>
      callback?()
      @_windowDidResize()

  collapseEnvironmentSplit:(callback)->

    @contentPanel.unsetClass "with-finder"
    @contentPanel.setClass "social"
    @contentPanel.setWidth @wc.winWidth - 160
    @utils.wait 300, =>
      @_finderExpanded = no
      callback?()

  showEnvironmentPanel:->

    @showFinderPanel()

  showFinderPanel:->

    unless @_finderExpanded
      @collapseNavigationPanel()
      @expandEnvironmentSplit null, ()=> @_onDevelop = yes

  hideFinderPanel:->

    if @_finderExpanded
      @expandNavigationPanel 160, ()=> @_onDevelop = no
      @collapseEnvironmentSplit =>
        @utils.wait 300, => @notifyResizeListeners()

  _windowDidResize:->

    {winWidth} = @getSingleton('windowController')
    if KD.isLoggedIn()
      if @contentPanel.$().hasClass "with-finder"
        @contentPanel.setWidth winWidth - parseInt(@$('#finder-panel').css("width"), 10) - 52
      else
        @contentPanel.setWidth winWidth - 160
    else
      @contentPanel.setWidth winWidth

    bottomListHeight = @$("#finder-bottom-controls").height() or 109
    @$("#finder-holder").height @getHeight() - @$("#finder-header-holder").height() - bottomListHeight

  navItems =
    # temp until groups are implemented
    do ->
      if location.hostname is "koding.com"
        id    : "navigation"
        title : "navigation"
        items : [
          { title : "Activity",   path: "/Activity" }
          { title : "Topics",     path: "/Topics" }
          { title : "Members",    path: "/Members" }
          { title : "Develop",    path: "/Develop", loggedIn: yes }
          { title : "Apps",       path: "/Apps" }
        ]
      else
        id    : "navigation"
        title : "navigation"
        items : [
          { title : "Activity",   path: "/Activity" }
          { title : "Topics",     path: "/Topics" }
          { title : "Members",    path: "/Members" }
          { title : "Groups",     path: "/Groups" }
          { title : "Develop",    path: "/Develop",  loggedIn: yes }
          { title : "Apps",       path: "/Apps" }
        ]

  accNavItems =
    id    : "acc-navigation"
    title : "acc-navigation"
    items : [
      { title : "Invite Friends", loggedIn  : yes }
      { title : "Account",        loggedIn  : yes, path   : '/Account' }
      { title : "Logout",         loggedIn  : yes, action : "logout", path: "/Logout" }
      { title : "Login",          loggedOut : yes, action : "login",  path: "/Login" }
    ]

  bottomControlsItems =
    id : "finder-bottom-controls"
    items : [
      { title : "Launch Terminal",    icon : "terminal", appPath: 'WebTerm', isWebTerm : yes }
      { title : "Manage Remotes",     icon : "remotes", action: 'manageRemotes'}
      { title : "Add Resources",      icon : "resources" }
      { title : "Settings",           icon : "cog" }
      { title : "Keyboard Shortcuts", icon : "shortcuts", action: "showShortcuts" }
    ]

  adminNavItems =
    id    : "admin-navigation"
    title : "admin-navigation"
    items : [
      # { title : "Kite selector", loggedIn : yes, callback : -> new KiteSelectorModal }
      { title : "Admin Panel",     loggedIn : yes, callback : -> new AdminModal }
    ]

  footerMenuItems =
    id    : "footer-menu"
    title : "footer-menu"
    items : [
      { title : "Help",  callback : -> @getSingleton('mainController').emit "ShowInstructionsBook" }
      { title : "About", callback : -> @showAboutDisplay() }
      { title : "Chat",  loggedIn : yes, callback : ->
        # @getSingleton('bottomPanelController').emit "TogglePanel", "chat"
        # unless location.hostname is "localhost"
        new KDNotificationView title : "Coming soon..."
      }
    ]<|MERGE_RESOLUTION|>--- conflicted
+++ resolved
@@ -203,11 +203,8 @@
         </div>
       </div>
       {{> @avatarAreaIconMenu}}
-<<<<<<< HEAD
       {{> @statusLEDs}}
-=======
       {{> @currentGroup}}
->>>>>>> 6c315bd8
       {{> @nav}}
       <hr />
       {{> @accNav}}
