--- conflicted
+++ resolved
@@ -59,13 +59,8 @@
 
     setGroupWrapperStyle = =>
       @groupSubMenuWrapper.setStyle
-<<<<<<< HEAD
-        bottom : @getHeight() + 21 # bottomdistance(62) - menuitemheight(41) = 21
-        left   : 297
-=======
         bottom : @getHeight() + 2
         left   : 257
->>>>>>> 6c48710f
 
     {entryPoint} = KD.config
     createGroupLink = new KDCustomHTMLView
