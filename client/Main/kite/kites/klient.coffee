--- conflicted
+++ resolved
@@ -23,18 +23,16 @@
     webtermGetSessions : 'webterm.getSessions'
     webtermPing        : 'webterm.ping'
 
-<<<<<<< HEAD
     klientShare        : 'klient.share'
     klientUnshare      : 'klient.unshare'
     klientShared       : 'klient.shared'
-=======
+
 
   constructor:->
 
     super
 
     @terminalSessions = []
->>>>>>> 56dd1e1a
 
 
   init: ->
