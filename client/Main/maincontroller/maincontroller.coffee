class MainController extends KDController

  ###

  * EMITTED EVENTS
    - AppIsReady
    - AccountChanged                [account, firstLoad]
    - pageLoaded.as.loggedIn        [account, connectedState, firstLoad]
    - pageLoaded.as.loggedOut       [account, connectedState, firstLoad]
    - accountChanged.to.loggedIn    [account, connectedState, firstLoad]
    - accountChanged.to.loggedOut   [account, connectedState, firstLoad]

  ###

  connectedState = connected : no

  constructor:(options = {}, data)->

    options.failWait  = 10000            # duration in miliseconds to show a connection failed modal

    super options, data

    @appStorages = {}

    @createSingletons()
    @setFailTimer()
    @attachListeners()

  createSingletons:->

    KD.registerSingleton "mainController",            this
    KD.registerSingleton "appManager",   appManager = new ApplicationManager
    KD.registerSingleton "notificationController",    new NotificationController
    KD.registerSingleton "linkController",            new LinkController
    KD.registerSingleton "display",                   new ContentDisplayController
    KD.registerSingleton "kiteController",            new KiteController
    KD.registerSingleton 'router',           router = new KodingRouter
    KD.registerSingleton "localStorageController",    new LocalStorageController
    KD.registerSingleton "oauthController",           new OAuthController
    KD.registerSingleton "groupsController",          new GroupsController
    KD.registerSingleton "paymentController",         new PaymentController
<<<<<<< HEAD
    KD.registerSingleton "kontrol",                   new Kontrol
=======
>>>>>>> ca6799c1
    KD.registerSingleton "vmController",              new VirtualizationController
    KD.registerSingleton "locationController",        new LocationController
    KD.registerSingleton "badgeController",           new BadgeController
    KD.registerSingleton "helpController",            new HelpController

    # appManager.create 'Chat', (chatController)->
    #   KD.registerSingleton "chatController", chatController

    @ready =>
      router.listen()
      KD.registerSingleton "widgetController",        new WidgetController
      KD.registerSingleton "activityController",      new ActivityController
      KD.registerSingleton "appStorageController",    new AppStorageController
      KD.registerSingleton "kodingAppsController",    new KodingAppsController
      # KD.registerSingleton "kontrol",                 new Kontrol

      # @showInstructionsBook()
      @emit 'AppIsReady'

      console.timeEnd "Koding.com loaded"

  accountChanged:(account, firstLoad = no)->
    @userAccount             = account
    connectedState.connected = yes

    @on "pageLoaded.as.loggedIn", (account)-> # ignore othter parameters
      KD.utils.setPreferredDomain account if account

    account.fetchMyPermissionsAndRoles (err, permissions, roles)=>
      return warn err  if err
      KD.config.roles       = roles
      KD.config.permissions = permissions

      @ready @emit.bind this, "AccountChanged", account, firstLoad

      @createMainViewController()  unless @mainViewController

      @emit 'ready'

      # this emits following events
      # -> "pageLoaded.as.loggedIn"
      # -> "pageLoaded.as.loggedOut"
      # -> "accountChanged.to.loggedIn"
      # -> "accountChanged.to.loggedOut"
      eventPrefix = if firstLoad then "pageLoaded.as" else "accountChanged.to"
      eventSuffix = if @isUserLoggedIn() then "loggedIn" else "loggedOut"
      @emit "#{eventPrefix}.#{eventSuffix}", account, connectedState, firstLoad

  createMainViewController:->
    KD.registerSingleton "dock", new DockController
    @mainViewController  = new MainViewController
      view    : mainView = new MainView
        domId : "kdmaincontainer"
    mainView.appendToDomBody()

  doLogout:->
    mainView = KD.getSingleton("mainView")
    KD.logout()
    storage = new LocalStorage 'Koding'

    KD.remote.api.JUser.logout (err, account, replacementToken)=>
      mainView._logoutAnimation()

      wc = KD.singleton 'windowController'
      wc.clearUnloadListeners()

      KD.utils.wait 1000, ->
        $.cookie 'clientId', replacementToken  if replacementToken
        storage.setValue 'loggingOut', '1'
        location.reload()

  oldCookie = $.cookie
  cookieChanges = []
  $.cookie = (name, val) ->
    if val?
      cookieChanges.push (new Error).stack
    oldCookie.apply this, arguments

  attachListeners:->
    # @on 'pageLoaded.as.(loggedIn|loggedOut)', (account)=>
    #   log "pageLoaded", @isUserLoggedIn()

    # TODO: this is a kludge we needed.  sorry for this.  Move it someplace better C.T.
    wc = KD.singleton 'windowController'
    @utils.wait 15000, ->
      KD.remote.api?.JSystemStatus.on 'forceReload', ->
        window.removeEventListener 'beforeunload', wc.bound 'beforeUnload'
        location.reload()

    # async clientId change checking procedures causes
    # race conditions between window reloading and post-login callbacks
    cookieChangeHandler = do (cookie = $.cookie 'clientId') => =>
      cookieExists = cookie?
      cookieMatches = cookie is ($.cookie 'clientId')
      cookie = $.cookie 'clientId'

      if cookieExists and not cookieMatches
        return @isLoggingIn off  if @isLoggingIn() is on

        window.removeEventListener 'beforeunload', wc.bound 'beforeUnload'
        @emit "clientIdChanged"

        # window location path is set to last route to ensure visitor is not
        # redirected to another page
        @utils.defer ->
          lastRoute = localStorage?.routeToBeContinued or KD.getSingleton("router").visitedRoutes.last

          if lastRoute and /^\/(?:Reset|Register|Verify|Confirm)\//.test lastRoute
            lastRoute = "/Activity"

          {entryPoint} = KD.config
          KD.getSingleton('router').handleRoute lastRoute or '/Activity', {replaceState: yes, entryPoint}
          localStorage?.removeItem "routeToBeContinued"

        @utils.wait 3000, cookieChangeHandler
    # Note: I am using wait instead of repeat, for the subtle difference.  See this StackOverflow answer for more info: 
    #       http://stackoverflow.com/questions/729921/settimeout-or-setinterval/731625#731625
    @utils.wait 3000, cookieChangeHandler

  setVisitor:(visitor)-> @visitor = visitor
  getVisitor: -> @visitor
  getAccount: -> KD.whoami()

  swapAccount: (options, callback) ->
    return { message: 'Login failed!' } unless options

    { account, replacementToken } = options

    if replacementToken and replacementToken isnt $.cookie 'clientId'
      $.cookie 'clientId', replacementToken

    @accountChanged account

    @once 'AccountChanged', (account) -> callback null, options


  handleLogin: (credentials, callback) ->
    { JUser } = KD.remote.api

    @isLoggingIn on

    credentials.username = credentials.username.toLowerCase().trim()

    JUser.login credentials, (err, result) =>
      return callback err  if err
      @swapAccount result, callback

  handleFinishRegistration: (formData, callback) ->
    { JUser } = KD.remote.api

    @isLoggingIn on

    JUser.finishRegistration formData, (err, result) =>
      return callback err  if err
      @swapAccount result, callback

  handleOauthAuth : (formData, callback)->
    { JUser } = KD.remote.api

    @isLoggingIn on

    # Same oauth flow is used for login and registering, however
    # after auth code paths differs.
    JUser.authenticateWithOauth formData, (err, result) =>
      return callback err          if err
      return callback err, result  if result.isNewUser
      return callback err, result  if formData.isUserLoggedIn

      @swapAccount result, callback

  isUserLoggedIn: -> KD.isLoggedIn()

  isLoggingIn: (isLoggingIn) ->

    storage = new LocalStorage 'Koding'
    if storage.getValue('loggingOut') is '1'
      storage.unsetKey 'loggingOut'
      return yes
    if isLoggingIn?
      @_isLoggingIn = isLoggingIn
    else
      @_isLoggingIn ? no

  showInstructionsBook:->
    if $.cookie 'newRegister'
      @emit "ShowInstructionsBook", 9
      $.cookie 'newRegister', erase: yes
    else if @isUserLoggedIn()
      BookView::getNewPages (pages)=>
        return unless pages.length
        BookView.navigateNewPages = yes
        @emit "ShowInstructionsBook", pages.first.index

  setFailTimer: do->
    notification = null
    fail  = ->

      notification = new KDNotificationView
        title         : "Couldn't connect to backend!"
        type          : "tray"
        closeManually : no
        content       : """We don't know why, but your browser couldn't reach our server.
                           <br>Still trying but if you want you can click here to refresh the page."""
        duration      : 0
        click         : -> location.reload yes

    checkConnectionState = ->
      unless connectedState.connected
        KD.logToExternalWithTime "Connect to backend"
        fail()

    return ->
      @utils.wait @getOptions().failWait, checkConnectionState
      @on "AccountChanged", -> notification.destroy()  if notification<|MERGE_RESOLUTION|>--- conflicted
+++ resolved
@@ -39,10 +39,7 @@
     KD.registerSingleton "oauthController",           new OAuthController
     KD.registerSingleton "groupsController",          new GroupsController
     KD.registerSingleton "paymentController",         new PaymentController
-<<<<<<< HEAD
     KD.registerSingleton "kontrol",                   new Kontrol
-=======
->>>>>>> ca6799c1
     KD.registerSingleton "vmController",              new VirtualizationController
     KD.registerSingleton "locationController",        new LocationController
     KD.registerSingleton "badgeController",           new BadgeController
