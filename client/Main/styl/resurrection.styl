--- conflicted
+++ resolved
@@ -21,10 +21,6 @@
 body
   font-family       openSansFamily
   font-weight       300
-<<<<<<< HEAD
-  bg                color, #e9e9e9
-=======
->>>>>>> 5e9002ae
 
   &.noscroll
     overflow        hidden
