class PaymentController extends KDController

  fetchPaymentMethods: (callback) ->

    { dash } = Bongo

    methods = null
    preferredPaymentMethod = null
    appStorage = new AppStorage 'Account', '1.0'
    queue = [

      -> appStorage.fetchStorage ->
        preferredPaymentMethod = appStorage.getValue 'preferredPaymentMethod'
        queue.fin()

      => KD.whoami().fetchPaymentMethods (err, paymentMethods) ->
        methods = paymentMethods
        queue.fin err
    ]

    dash queue, (err) -> callback err, {
      preferredPaymentMethod
      methods
      appStorage
    }

  observePaymentSave: (modal, callback) ->
    modal.on 'PaymentInfoSubmitted', (paymentMethodId, updatedPaymentInfo) =>
      @updatePaymentInfo paymentMethodId, updatedPaymentInfo, (err, savedPaymentInfo) =>
        return callback err  if err
        callback null, savedPaymentInfo
        @emit 'PaymentDataChanged'

  removePaymentMethod: (paymentMethodId, callback) ->
    { JPayment } = KD.remote.api
    JPayment.removePaymentMethod paymentMethodId, (err) =>
      return callback err  if err
      @emit 'PaymentDataChanged'

  fetchSubscription: do ->
    findActiveSubscription = (subscriptions, planCode, callback) ->
      for own paymentMethodId, subs of subscriptions
        for sub in subscriptions
          if sub.planCode is planCode and sub.status in ['canceled', 'active']
            return callback null, sub

      callback null

    fetchSubscription = (type, planCode, callback) ->
      { JPaymentSubscription } = KD.remote.api

      if type is 'group'
        KD.getGroup().checkPayment (err, subs) =>
          findActiveSubscription subs, planCode, callback
      else
        JPaymentSubscription.fetchUserSubscriptions (err, subs) ->
          findActiveSubscription subs, planCode, callback

  fetchPlanByCode: (planCode, callback) ->

    { JPaymentPlan } = KD.remote.api

    JPaymentPlan.fetchPlanByCode planCode, callback

  fetchPaymentInfo: (type, callback) ->

    { JPaymentPlan } = KD.remote.api

    switch type
      when 'group', 'expensed'
        KD.getGroup().fetchPaymentInfo callback
      when 'user'
        JPaymentPlan.fetchAccountDetails callback

  updatePaymentInfo: (paymentMethodId, paymentMethod, callback) ->

    { JPayment } = KD.remote.api

    JPayment.setPaymentInfo paymentMethodId, paymentMethod, callback

  createPaymentInfoModal: -> new PaymentFormModal

  createUpgradeForm: (tag, options = {}) ->

    { dash } = Bongo

    form = new PlanUpgradeForm { tag }

    KD.getGroup().fetchProducts 'plan', tags: tag, (err, plans) =>
      return  if KD.showError err

      queue = plans.map (plan) -> ->
        plan.fetchProducts (err, products) ->
          return  if KD.showError err

          plan.childProducts = products
          queue.fin()

      subscription = null
      queue.push =>
        @fetchSubscriptionsWithPlans tags: tag, (err, [subscription_]) ->
          subscription = subscription_
          queue.fin()

      dash queue, ->
        form.setPlans plans
        form.setCurrentSubscription subscription, options  if subscription

    return form

  createUpgradeWorkflow: (options = {}) ->
    {tag, productForm, confirmForm} = options

    productForm or= @createUpgradeForm tag, options
    confirmForm or= new PlanUpgradeConfirmForm
    workflow      = new PaymentWorkflow {productForm, confirmForm}

    productForm
      .on 'PlanSelected', (plan, planOptions) ->
<<<<<<< HEAD
        { oldSubscription } = workflow.collector.data

        spend = oldSubscription?.usage ? {}

        plan.checkQuota {spend, multiplyFactor: 1}, (err) ->
          return  if KD.showError err

          workflow.collectData productData: { plan, planOptions }
=======
        callback = ->
          workflow.collectData productData: { plan, planOptions }

        {oldSubscription} = workflow.collector.data
        unless oldSubscription
        then callback()
        else
          spend = oldSubscription?.usage ? {}
          oldSubscription.checkQuota {spend, multiplyFactor: 1}, (err) ->
            return  if KD.showError err
            callback()
>>>>>>> d9d4058a

      .on 'CurrentSubscriptionSet', (oldSubscription) ->
        workflow.collectData { oldSubscription }

    workflow
      .on 'DataCollected', (data) =>
        @transitionSubscription data, (err, subscription) ->
          return  if KD.showError err
          workflow.emit 'Finished', data, subscription
      .enter()

    workflow

  confirmReactivation: (subscription, callback) ->
    modal = KDModalView.confirm
      title       : 'Inactive subscription'
      description :
        """
        Your existing subscription for this plan has been canceled.  Would
        you like to reactivate it?
        """
      subView     : new SubscriptionView {}, subscription
      ok          :
        title     : 'Reactivate'
        callback  : -> subscription.resume (err) ->
          return callback err  if err

          modal.destroy()

          callback null, subscription

  createSubscription: (options, callback) ->
    { plan, planOptions, couponCode, email, paymentMethod, createAccount } = options
    { paymentMethodId, billing } = paymentMethod
    plan.subscribe paymentMethodId, {planOptions, couponCode}, (err, subscription) =>
      if err?.short is 'existing_subscription'
        { existingSubscription } = err

        if existingSubscription.status is 'active'
          new KDNotificationView
            title: "You are already subscribed to this plan!"
          KD.getSingleton('router').handleRoute '/Account/Subscriptions'

        else
          existingSubscription.plan = plan
          @confirmReactivation existingSubscription, callback

      else if createAccount
        { JUser } = KD.remote.api

        { cardFirstName: firstName, cardLastName: lastName } = billing

        JUser.convert { firstName, lastName, email }, (err) ->
          return callback err  if err

          JUser.logout (err) ->
            return callback err  if err

            callback null
      else
        callback err, subscription

  transitionSubscription: (formData, callback) ->
    { productData, oldSubscription, couponCode, paymentMethod, createAccount, email } = formData
    { plan, planOptions } = productData
    { planCode } = plan
    { paymentMethodId } = paymentMethod
    if oldSubscription
      oldSubscription.transitionTo { planCode, paymentMethodId }, callback
    else
      @createSubscription {
        plan
        planOptions
        couponCode
        email
        paymentMethod
        createAccount
      }, callback

  debitSubscription: (subscription, pack, callback) ->
    subscription.debit pack, (err, nonce) =>
      return  if KD.showError err

      @emit 'SubscriptionDebited', subscription

      callback null, nonce

  fetchSubscriptionsWithPlans: (options, callback) ->
    [callback, options] = [options, callback]  unless callback

    options ?= {}

    KD.whoami().fetchPlansAndSubscriptions options, (err, plansAndSubs) =>
      return callback err  if err

      { subscriptions } = @groupPlansBySubscription plansAndSubs

      callback null, subscriptions

  groupPlansBySubscription: (plansAndSubscriptions = {}) ->

    { plans, subscriptions } = plansAndSubscriptions

    plansByCode = plans.reduce( (memo, plan) ->
      memo[plan.planCode] = plan
      memo
    , {})

    for subscription in subscriptions
      subscription.plan = plansByCode[subscription.planCode]

    { plans, subscriptions }<|MERGE_RESOLUTION|>--- conflicted
+++ resolved
@@ -117,16 +117,6 @@
 
     productForm
       .on 'PlanSelected', (plan, planOptions) ->
-<<<<<<< HEAD
-        { oldSubscription } = workflow.collector.data
-
-        spend = oldSubscription?.usage ? {}
-
-        plan.checkQuota {spend, multiplyFactor: 1}, (err) ->
-          return  if KD.showError err
-
-          workflow.collectData productData: { plan, planOptions }
-=======
         callback = ->
           workflow.collectData productData: { plan, planOptions }
 
@@ -138,7 +128,6 @@
           oldSubscription.checkQuota {spend, multiplyFactor: 1}, (err) ->
             return  if KD.showError err
             callback()
->>>>>>> d9d4058a
 
       .on 'CurrentSubscriptionSet', (oldSubscription) ->
         workflow.collectData { oldSubscription }
