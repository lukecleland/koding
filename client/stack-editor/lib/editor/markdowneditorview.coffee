--- conflicted
+++ resolved
@@ -1,12 +1,9 @@
 kd                  = require 'kd'
 KDButtonView        = kd.ButtonView
 BaseStackEditorView = require './basestackeditorview'
-<<<<<<< HEAD
 applyMarkdown       = require 'app/util/applyMarkdown'
 ContentModal = require 'app/components/contentModal'
 UploadFileButton = require '../components/uploadfilebutton'
-=======
->>>>>>> 92a21a29
 
 module.exports = class MarkdownEditorView extends BaseStackEditorView
 
@@ -14,7 +11,6 @@
 
     options.targetContentType ?= 'markdown'
 
-<<<<<<< HEAD
     super options, data
 
 
@@ -51,7 +47,4 @@
       attributes     : { testpath: 'ReadmePreviewModal' }
       overlayOptions : { cssClass : 'second-overlay' }
       title          : title or 'Readme Preview'
-      content        : scrollView
-=======
-    super options, data
->>>>>>> 92a21a29
+      content        : scrollView