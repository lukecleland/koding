--- conflicted
+++ resolved
@@ -199,10 +199,10 @@
                                     padding .3s ease \,\
                                     opacity .3s ease
         borderBox()
-        
+
         &~.input-container
           padding-left  5px
-        
+
         &.priority
           margin        none
           padding-left  0
@@ -570,7 +570,7 @@
 
         &~.record-element
           padding-left    5px
-          width           22%   
+          width           22%
           input
             size          100%, 26px
 
@@ -608,8 +608,8 @@
           opacity           1
           right             5px
 
-    h3.records-title 
-      .record-element 
+    h3.records-title
+      .record-element
         padding-top            10px !important
         &.record-buttons
           vendor               justify-content, center
@@ -702,7 +702,6 @@
       font-size      12px
       color          #ff9600
 
-<<<<<<< HEAD
 /*--- Scene -----*/
 
 div.environments-container
@@ -813,6 +812,4 @@
 .kdmodal.environments-confirm-destroy
   .kdmodal-content
     div
-      padding          20px
-=======
->>>>>>> 32632dd0
+      padding          20px