--- conflicted
+++ resolved
@@ -178,41 +178,16 @@
       border-left       none
 
   .split-section-list
-<<<<<<< HEAD
-    .selected
-      bg                color, #eee
-=======
     li
       padding           15px
     .selected
       bg                color, rgba(0, 0, 0, .05)
->>>>>>> 6e866a5a
 
     .domain-item
       cursor           pointer
       width            100%
       overflow         hidden
 
-<<<<<<< HEAD
-      .domain-icon
-        width          40px
-        height         40px
-        margin-right   10px
-        fl()
-
-      .domain-detail, time
-        color          #888
-
-      .link
-        sprite()
-        bg position,   -626px -521px
-
-      .domain-title
-        font-weight    bold
-        margin-left    10px
-        font-size      12px
-        color          #ff9600
-=======
       .domain-detail
         color          #888
         font-size      11px
@@ -223,29 +198,10 @@
         font-size      15px
         color          #ff9600
         line-height    30px
->>>>>>> 6e866a5a
 
   .kdsplitview-panel.panel-1
     border-left       1px solid #ddd
 
-<<<<<<< HEAD
-  .domain-detail-tabs .kdtabpaneview
-    height            auto
-    width             auto
-
-    .common-inner-nav
-      background      #f8f8f8
-      margin          0px !important
-      height          100%
-
-    &.routing, .analytics, .rules, .filters
-      padding         10px
-
-  .kdtabpaneview.analytics
-    font-size         22px
-    top               20%
-    text-align        center
-=======
 
 
 
@@ -322,48 +278,12 @@
       padding-top     20%
       text-align      center
       color           #aaa
->>>>>>> 6e866a5a
 
   .kdtabhandlecontainer .kdtabhandle
     &.active
       vendor          box-sizing, content-box
     &:first-child
       margin-left     10px
-<<<<<<< HEAD
-
-  .domain-vm-item
-    margin-bottom     10px
-    padding           5px
-
-    .vm-name
-      font-weight    bold
-      color          #fe9600
-      left           35px
-      top            7px
-      abs()
-
-    .on-off
-      fr()
-
-    .on-off a
-      width          auto
-      padding        7px 10px 6px
-
-    .vm-icon
-      top            1px
-      left           0px
-      width          30px
-      height         30px
-      abs()
-
-    .personal
-      sprite()
-      bg position,   -360px -390px
-
-  .vm-list
-    padding-right      10px
-    height             100%
-=======
   .drop-area
     .kdlistitemview-domain-vm
       bg              color, rgba(81, 199, 64, 0.8)
@@ -407,7 +327,6 @@
 
 
   .vm-list
->>>>>>> 6e866a5a
 
     .vm-item
       cursor           pointer
@@ -461,22 +380,8 @@
         abs()
 
   .vm-details
-<<<<<<< HEAD
-
     padding            10px
 
-  .domain-vm-item
-    padding          5px
-    margin-bottom    10px
-
-  .routing .kdselectbox
-      width         60px
-      margin-left   15px
-      top           -1px
-=======
-    padding            10px
-
->>>>>>> 6e866a5a
   .input-container
     width           220px
     float           left
@@ -487,11 +392,6 @@
   .domain-mapper-view
     margin-top    10px
 
-<<<<<<< HEAD
-  .domain-mapper-view
-
-=======
->>>>>>> 6e866a5a
     .listview-wrapper
       margin-top     10px
 
@@ -656,8 +556,4 @@
       margin-left    10px
       margin-bottom  3px
       font-size      12px
-<<<<<<< HEAD
-      color          #ff9600
-=======
-      color          #ff9600
->>>>>>> 6e866a5a
+      color          #ff9600