--- conflicted
+++ resolved
@@ -196,15 +196,10 @@
       bg            position,-100px -560px
     &.refresh
       bg            position,-120px -580px
-<<<<<<< HEAD
-    &.dot
-      bg            position,0 -140px
-=======
     &.up
       bg            position,-160px -560px
     &.down
       bg            position,-120px -560px
->>>>>>> 955ba9ee
 
 /* editor-button
 *******************************************************************************/
