--- conflicted
+++ resolved
@@ -367,579 +367,6 @@
     bg                  repeat,no-repeat
     bg                  position,-60px -320px
 
-<<<<<<< HEAD
-.opinion-container-box
-  border none
-
-.opinion-container
-  margin-top                          0px
-  a
-    noTextDeco()
-    font-size                         inherit
-  a.count
-    font-style                        normal
-    display                           inline-block
-    bg                                color, #0A92BA
-    color                             #fff
-    font-size                         10px
-    padding                           1px 4px
-    line-height                       10px
-    rounded                           3px
-    noTextDeco()
-  .kdlistview-opinions
-    margin-top                        5px
-    .kdview.kdlistitemview-opinion:nth-child(even)
-      background-color                #F7F7F7
-    .kdview.kdlistitemview-opinion
-      border-bottom                   1px solid #ECECEC // #D1D1D1
-    .kdview.kdlistitemview-opinion:first-child .item-content-opinion
-      margin-top                      14px
-
-    .item-content-opinion
-      margin-top                      5px
-      padding                         15px 20px 0px 20px
-      &:hover
-        .edit-link
-          opacity                     .5
-          &:hover
-            opacity                   1
-        .delete-link
-          opacity                     .5
-          &:hover
-            opacity                   1
-      span.avatar
-        border                        1px solid #E3E3E3
-        padding                       1px
-        margin-right                  20px
-        width                         50px
-        height                        50px
-        bg(color,#fff)
-        fl()
-        a
-          display                     block
-          background-position         center
-          background-image            url('../images/defaultavatar/default.avatar.50.png')
-          bg(size,cover)
-          bg(repeat,no-repeat)
-      .opinion-contents
-        padding-left                  75px
-        margin-top                    11px
-        max-width                     1080px
-
-.opinion-footer
-  margin                              3px 0 0 0
-  display                             inline-block
-
-  .type-and-time
-    font-weight                       300
-    font-size                         11px
-    color                             #a5a5a5
-    display                           inline
-
-.opinion-body-edit
-  .formline
-    border                            none
-
-.opinion-box,
-.discussion-box
-  margin-top                          10px
-  margin-bottom                       20px
-  padding                             0 0 10px 0
-  font-size                           12px
-  width                               auto
-  height                              auto
-  .opinion-form,
-  .discussion-form
-    width                             auto
-    height                            auto
-    position                          relative
-  span.supports-markdown
-    position                          absolute
-    right                             -3px
-    top                               7px
-    color                             #fff
-    padding                           3px 12px 4px 12px
-    bg                                color,#ff9200
-    font-size                         10px
-    line-height                       10px
-    text-shadow                       0 -1px 0 rgba(0, 0, 0, 0.35)
-    text-transform                    uppercase
-    shadow                            0 1px 1px rgba(0, 0, 0, 0.54)
-    z-index                           10
-  .opinion-form-headline
-      margin-left                     5px
-  textarea.opinion-body,
-  textarea.discussion-body
-      max-height                      800px
-      outline                         none
-      height                          auto
-      min-height                      144px
-      padding                         10px
-      width                           100%
-      box-shadow                      inset 0 1px 2px rgba(0,0,0,0.10)
-      borderBox()
-  .opinion-body,
-  .discussion-body
-      width                           100%
-      min-height                      250px
-
-.opinion-container .opinion-box
-  margin                              0
-  padding                             0 20px 50px 20px
-  border                              none
-  rounded(0px)
-
-.edit-opinion-form.opinion-container .opinion-box
-  margin                              0
-  padding                             0 0px 10px 0px
-  border                              none
-  rounded(0px)
-
-.opinion-comment-header
-  margin-left                         75px
-  float                               left
-  > a.action-link
-    margin                            1px 2px 0 0
-
-.discussion-title
-    width                             100%
-    margin-bottom                     10px
-    padding                           5px 10px
-
-.item-content-opinion-comments
-    background-color                  #ffffff
-    padding                           0
-    margin                            0 0 0px 0px
-    .opinion-comment
-      margin-top                      25px
-      .comment-container
-        borderBox()
-        rounded(0px)
-        border none
-        border-top                    1px solid #e0e0df
-        width                         auto
-
-        .show-more-comments.in
-          border                      none
-          padding-left                95px
-
-        .item-add-comment-box
-          padding-left                95px
-          border none
-
-        .kdlistview-comments
-          border-top                  1px solid #ececec
-          .kdlistitemview-comment
-            border                    none
-        &.no-comment
-          .kdlistview-comments
-            border-top                none
-            .kdlistitemview-comment
-              border                  none
-
-        &.commented
-          border                      none
-        &.active-comment
-          border none
-        .comment-body
-          line-height                 21px!important
-          color                       #5F5F5F
-          margin-top                  5px
-        .item-content-comment
-          max-width                   1080px
-          margin-left                 90px
-          time
-            float                     right
-            font-size                 11px
-            font-weight               300
-            color                     #a5a5a5
-
-
-.opinion-form-footer
-  margin-left                         75px
-  h3
-    margin-top                        35px
-    margin-bottom                     20px
-
-.opinion-form-footer
-  margin-top                          35px
-
-.opinion-buttons,
-.discussion-buttons
-  height                              35px
-  .opinion-submit,
-  .discussion-submit
-    float                             right
-    display                           block
-    button
-      margin-top                      12px
-    a.markdown-link
-      margin-top                      19px
-      display                         inline-block
-      margin-right                    9px
-      line-height                     100%
-      text-decoration                 none
-      font-size                       11px
-
-.opinion-box-header
-  font-size                           10px
-  font-weight                         500
-  margin-left                         95px
-  width                               auto
-  margin-top                          -7px
-  span
-    color                              #ffffff
-    background-color                   #fd7e09
-    padding                            5px 12px
-    text-shadow                        #888 0px -1px 01px
-
-.opinion-sort
-  float                               right
-  font-size                           12px
-  line-height                         250%
-
-div.discussion-contents
-  a.count
-    font-style                        normal
-    display                           inline-block
-    bg                                color, #0A92BA
-    color                             #fff
-    font-size                         10px
-    padding                           1px 4px
-    line-height                       10px
-    rounded                           3px
-    noTextDeco()
-  border-bottom                       1px solid #D1D1D1
-  background-color                    #F7F7F7
-  width                               auto
-  overflow                            hidden
-  p.discussion-body
-    font-size                         14px
-    line-height                       150%
-    margin-top                        10px
-    a.user-fullname
-      font-size                       12px
-      font-weight                     600
-      color                           linkColor1
-      noTextDeco()
-  time
-    line-height                       130%
-    color                             #aaa
-  .discussion-footer
-    font-size                         11px
-    padding-bottom                    10px
-    color                             #a5a5a5
-    display                           inline
-    font-weight                       300
-    margin-left                       -2px
-    a
-      font-size                       11px
-      font-weight                     400
-      noTextDeco()
-    a.count
-      font-size                       10px
-    .type-and-time
-      display                         inline
-      .link-group
-        font-size                     11px
-        font-weight                   300
-        a
-          font-size                   10px
-          line-height                 150%
-  .discussion-main-opinion
-    margin-left                       75px
-    max-width                         1080px
-    .activity-actions a
-      font-weight                     bold
-    h3
-      font-weight                     300!important
-      font-size                       15px
-      line-height                     130%
-      margin-bottom                   1em
-      color                           #5F5F5F
-      a
-        font-size                     14px
-        text-decoration               none
-        font-weight                   300
-    &:hover
-      > .edit-link
-        opacity                       .5
-        &:hover
-          opacity                     1
-      > .delete-link
-        opacity                       .5
-        &:hover
-          opacity                     1
-
-.discussion-content
-  > span
-    padding               1px
-    border                1px solid #E3E3E3
-    width                 50px
-    display               block
-    float                 left
-    size                  50px,66px
-    span
-      background-size     cover
-      width               50px
-      height              50px
-      display             block
-    .author
-      font-size           9px
-      display             block
-      height              9px
-      color               white
-      background          #0896BD
-      text-align          center
-      line-height         9px
-      padding             3px 0px
-      border-top          1px solid white
-
-  padding                             20px
-
-.markdown-select
-  float                               right
-  position                            absolute
-  bottom                              5px
-  display                             inline
-
-.delete-link
-  display                             block
-  size                                20px, 20px
-  position                            absolute
-  top                                 0px
-  right                               0px
-  bg                                  position, -80px -520px
-  opacity                             0
-  vendor                              transition, opacity .15s linear
-  sprite()
-
-.edit-link
-  display                             block
-  size                                20px, 20px
-  position                            absolute
-  top                                 0px
-  right                               15px
-  bg                                  position, -120px -400px
-  opacity                             0
-  vendor                              transition, opacity .15s linear
-  sprite()
-
-.activity-opinion .comment-body .data,
-.discussion-body .data,
-.opinion-body-with-markup .data
-  font-size                           12px
-  font-weight                         400
-  line-height                         170%
-  margin-bottom                       5px
-  color                               #5f5f5f
-  p
-    margin-bottom                     1em
-    word-wrap                         break-word
-    code
-      display                         inline-block
-      background-color                #e6e6e6
-      rounded(3px)
-      padding                         1px 3px
-      font-weight                     300
-  ul
-    margin-left                       30px
-    margin-bottom                     1em
-    list-style                        disc
-    li
-      margin-bottom                   0.5em
-  h1,h2,h3,h4,h5,h6
-    font-size                         14px
-    font-weight                       300
-    line-height                       130%
-    margin-bottom                     1em
-    margin-top                        2em
-  ol
-    margin-left                       30px
-    list-style                        decimal
-    margin-bottom                     1em
-  a
-    font-weight                       400
-    text-decoration                   none
-    font-size                         12px
-
-
-.markdown-cheatsheet
-  font-size                           14px
-  font-weight                         300
-  h1,h2,h3,h4,h5,h6
-    margin-bottom                     12px
-    margin-top                        10px
-.signature
-  font-size                           14px
-  font-weight                         300
-  h3
-    font-size                         130%
-    margin-bottom                     15px
-  p
-    line-height                       130%
-    margin-bottom                     12px
-
-span.more
-  .hideme
-    display                           none
-  vendor                              transition, font-size .2s linear
-  a.more-link
-  a.less-link
-    margin-left                       5px
-    vendor                            transition, font-size .2s linear
-  a.more-link
-    font-size                         14px
-  a
-    font-size                         0
-  &.show
-    .hideme
-      display                         inline
-    font-size                         14px
-    a.more-link
-      font-size                       0
-      margin-left                     0
-    a
-      font-size                       14px
-
-.opinion-body-with-markup
-  vendor                              transition, max-height .2s linear
-  overflow                            hidden
-
-.content-display-main-section.activity-item.discussion
-  max-width                           100%
-  padding                             0
-
-// .activity-related .activity-item.discussion
-
-a.opinion-size-link
-  margin-top                          10px
-  margin-bottom                       20px
-  display                             inline-block
-  background-color                    #e8e9e9
-  font-size                           11px
-  font-weight                         600
-  rounded(3px)
-  padding                             4px 10px
-  width auto
-  color                               #0896BD
-
-.opinion-size-links
-  display block
-
-.show-more-opinions
-  width                               100%
-  color                               white
-  line-height                         150%
-  margin                              20px 0 0 95px
-
-  a
-    font-size                         10px
-    text-shadow                       #888 0px -1px 01px
-
-    color                             white
-    width                             100%
-    height                            100%
-    background-color                  #FD7E09
-    padding                           5px 12px
-  a:hover
-    color                             white
-
-.opinion-loader
-  padding 0px
-
-.opinion-heart-box
-  float                               left
-  .help-box
-    margin-top                        11px
-
-// .opinion-container div.kdlistitemview-opinion:last-child
-//   .item-content-opinion-comments
-//     margin-bottom 15px
-//     border-bottom 1px solid #D1D1D1
-
-.item-content-opinion-comments
-  .opinion-comment
-    .comment-container
-      &.no-comment
-        display                       block
-        border                        none
-        .item-add-comment-box
-          display                     none
-      &.commented
-        display                       block
-      &.active-comment
-        display                       block
-
-.activity-item.codeshare .activity-item-right-col .code-share-source figure.code-container
-
-  width                               100%
-  display                             inline-block
-  vertical-align                      top
-
-  pre code,
-  code
-    min-height                        250px
-    max-height                        250px
-
-.result-container
-    borderBox()
-    width                               100%
-    margin-bottom 10px
-    rounded(4px)
-    box-shadow                          inset 0 1px 2px rgba(0,0,0,0.10)
-    background-color                    #E0E0DF
-    .result-frame-container
-      rounded(4px)
-      margin-right                      3px
-      .result-frame
-        width                           100%
-        min-height                      290px
-        max-height                      290px
-        padding                           0
-        rounded(4px)
-
-.code-share-source
-  .kdview.kdtabhandlecontainer
-    padding 0 10px
-    background-color white
-    border-bottom none
-    .kdtabhandle.active
-      vendor border-top-left-radius 4px
-      vendor border-top-right-radius 4px
-      height 30px
-  div.code-share-container.kdtabview.kdscrollview
-    height 340px
-
-  pre.subview
-    padding                           5px 10px 0 10px
-    min-height                        295px
-    max-height                        295px
-    margin-right                      3px
-    scrollbars()
-
-  pre.subview span
-    font-size                         10px
-    font-weight                       300
-
-.result-button
-  margin-bottom                       10px
-
-.result-banner
-  width 100%
-  background-color #2E2E2E
-  opacity 1
-  a
-    text-decoration none
-    font-weight 300
-    font-size 32px
-  height 293px
-  position relative
-  margin-bottom 10px
-  borderBox()
-  rounded(4px)
-  padding 210px 50px 40px 50px
-=======
 
 // Markdown Styles - global
 
@@ -1526,7 +953,6 @@
 
 
 // Unused Scroll Buttons
->>>>>>> 80c333ab
 
 .discussion-nav
   z-index                             100
@@ -1554,11 +980,8 @@
       padding-right                   0
       border-right                    none
 
-<<<<<<< HEAD
-=======
 // Fullscreen Modal
 
->>>>>>> 80c333ab
 .modal-fullscreen
   borderBox()
   .kdmodal-shadow
