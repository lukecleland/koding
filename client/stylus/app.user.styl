--- conflicted
+++ resolved
@@ -654,14 +654,10 @@
       a
         border              none
       a.count
-<<<<<<< HEAD
-        margin-top          0px
-=======
         > span
           vertical-align    top
           margin-top        2px
           padding           2px 3px
->>>>>>> 02c41aeb
       a.action-link
         vendor transition,  color .1s linear
         font-weight         300
