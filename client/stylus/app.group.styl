--- conflicted
+++ resolved
@@ -1,9 +1,5 @@
 @import "./client/Framework/themes/default/kdfn"
 @import "./client/stylus/appfn"
-<<<<<<< HEAD
-@import "nib/gradients"
-@import "nib/vendor"
-=======
 @import "nib"
 @import "nib/gradients"
 @import "nib/vendor"
@@ -182,7 +178,6 @@
     &:hover
       color               white
     cursor                pointer
->>>>>>> d63d2219
 
 #group-content
   height            100%
@@ -384,16 +379,6 @@
       blockMid()
 
 
-// .kdlistitemview-groups
-//   borderBox()
-//   vertical-align top
-//   margin 5px
-//   padding 5px
-//   width 200px
-//   height 200px
-//   display inline-block
-//   clear none
-//   border 1px solid blue
 
 .content-page.groups
 
@@ -1263,525 +1248,6 @@
             button.add-role
               fl()
 
-<<<<<<< HEAD
-.content-page.groups
-
-  // .kdlistview-everything
-
-  .kdlistitemview-groups
-    borderBox()
-    border-bottom           1px solid #f5f5f5
-    min-height              131px
-    min-width 250px
-    clear                   none
-    width                   50%
-    display                 inline-block
-    height auto
-    vertical-align top
-
-    &:hover
-      div.groups-settings-menu
-        opacity 1
-
-    &:nth-child(2n+1)
-      border-right           1px solid #f5f5f5
-
-    div.groups-settings-menu
-        vendor            transition, opacity .1s ease-out
-        size              21px, 18px
-        opacity           .2
-        abs()
-        top               0
-        right             0
-        z-index           10
-        button.kdbutton.with-icon
-          padding         1px 2px
-          padding-right   3px!important
-          span.icon
-            bg            position, -81px -281px
-            size          16px, 16px
-            padding       0
-            margin        0
-          &:hover
-            gradient      #eee, #ddd
-            rounded       2px
-        .chevron
-          display         none
-        .chevron-separator
-          display         none
-
-
-
-
-    span.avatar
-      margin 20px 20px 5px 20px
-      padding         1px
-      border          1px solid #E3E3E3
-      fl()
-      display         block
-      size(60px,60px)
-      .avatar-image
-        display         block
-        text-decoration   none
-        background-size   cover
-        background-position   center
-        size(60px,60px)
-
-    .content
-      width auto
-      margin-left : 103px
-      borderBox()
-      padding-top 10px
-      h3
-        borderBox()
-        width auto
-        padding-bottom 10px
-        padding-right 20px
-        margin-top 12px
-        overflow-y hidden
-        overflow-x hidden
-        white-space nowrap
-        text-overflow ellipsis
-        height 30px
-        color #ff9200
-        font-size 13px
-        a
-          width auto
-          color #ff9200
-          font-weight 400
-          noTextDeco()
-
-      article
-        borderBox()
-        width auto
-        margin-right 95px
-        padding-bottom 20px
-        overflow-x hidden
-        overflow-y hidden
-        text-overflow ellipsis
-        line-height 1.2em
-        height 3.6em
-        color #5f5f5f
-        font-size 12px
-
-    .topicmeta
-      abs()
-      left 18px
-      bottom 12px
-
-      .topicstats
-        .posts
-          margin-right 5px
-        .followers, .posts
-          display inline-block
-          a
-            color black
-            font-weight bold
-            noTextDeco()
-
-    .button-container
-      abs()
-      right 10px
-      bottom 10px
-
-      button
-        fr()
-        clear both
-        display block
-        margin-top 5px
-
-        &.joined
-          bg color, #444
-
-      .enter-button
-        borderBox()
-        cursor            pointer
-        border            1px solid #ddd
-        border-bottom-color    #cfcfcf
-        color             #7f7f7f
-        font-size         11px
-        width             80px
-        line-height       12px
-        padding           5px 5px 4px 5px
-        text-align        center
-        text-shadow       0 1px 0 #fff
-        font-weight       700
-        vertical-align    inherit
-        background        linear-gradient(top,  white 0%,#e6e5e5 94%)
-        shadow(0 1px 0 rgb(255, 255, 255))
-        rounded(3px,3px,3px,3px)
-
-        &:hover
-          background           linear-gradient(top, #e9e8e8 0%,#d7d4d4 94%)
-          border               1px solid #ddd
-          border-bottom-color  #cfcfcf
-          -moz-box-shadow      0 1px 0 #fff
-          -webkit-box-shadow   0 1px 0 #fff
-          box-shadow           0 1px 0 #fff
-
-        &:active
-          background           linear-gradient(top, #e9e8e8 0%,#d7d4d4 94%)
-          border               1px solid #afafaf
-          border-bottom        1px solid #ddd
-          -moz-box-shadow      0 1px 0 #fff, inset 0 2px 1px rgba(0, 0, 0, 0.13)
-          -webkit-box-shadow   0 1px 0 #fff, inset 0 2px 1px rgba(0, 0, 0, 0.13)
-          box-shadow           0 1px 0 #fff, inset 0 2px 1px rgba(0, 0, 0, 0.13)
-
-      .enter-group
-        noTextDeco()
-        color #7f7f7f
-        &:before
-          content               ''
-          padding 0px 10px
-          sprite()
-          bg position, -20px -263px
-          size 15px 15px
-          margin               0 6px 0 0
-          vertical-align       middle
-
-
-.group-admin-modal
-
-  .kdmodal-content .kdtabhandlecontainer .kdtabhandle
-    min-width 60px
-
-  div.image-wrapper
-    fl()
-    borderBox()
-    width 250px
-    height 250px
-    display block
-    border-bottom 1px solid #e5e5e5
-    text-align center
-    padding 5px
-    bg size, cover
-    bg size, contain
-    bg position, center center
-    bg repeat, no-repeat
-
-    img.avatar-image
-      borderBox()
-      padding 5px
-      width auto
-      height auto
-      max-width 240px
-      max-height 240px
-      shadow 0px 0px 5px black
-
-  div.avatar
-    borderBox()
-    // margin-top -94px
-    // bg color, white
-    // border-left 1px solid #e5e5e5
-    border-bottom none
-    padding 11px 11px 0 21px
-    width 115px
-    fl()
-    z-index 10000
-
-    // width 50%
-    // margin-left 50%
-    clear both
-    label.avatar
-      display none
-    .input-wrapper
-      height 100%
-      fl()
-      bg color, white
-    div.kdfileupload
-      height 71px
-      width 71px
-      // height 100%
-      min-width 0px
-      .kdfileuploadarea
-        bg size, contain
-        bg position, center center
-        bg repeat, no-repeat no-repeat
-        width 100%
-        height 100%
-        span
-          line-height 70px
-          font-size 12px
-          color #a5a5a5
-          padding 0px 5px
-    .listview-wrapper
-      display none
-  .kdlabel.title
-  .kdlabel.slug
-    display none
-  input.kdinput.text[name="slug"] 
-    width auto
-  .SlugText
-    text-align right
-    // .input-wrapper:last-child
-    //   display none
-    .input-wrapper
-      width auto
-      display inline-block
-    .input-wrapper:first-child
-      height 25px
-      line-height 25px
-      .slug-url
-        .base
-          color lighten(#5f5f5f,50%)
-.groups-member-permissions-view
-
-  .kdview.kdloader
-    display           block
-    margin            10px auto
-
-  .kdview.kdlistitemview.kdlistitemview-member-item
-    line-height       24px
-
-    .kdselectbox
-      display         inline-block
-      float           right
-
-    .profile
-      font-size       13px
-
-    .role
-      color           #999
-
-    span.icon
-      &.edit
-        bg            position, -120px -400px
-      &.delete
-        bg            position, -80px -520px
-      &.save
-        bg            position, -80px -500px
-
-    .kd-radio-holder
-      line-height       30px
-      margin-right      10px
-      display           inline-block
-
-      input[type=radio]
-        vertical-align  middle
-        display         inline
-        width           auto
-        margin          0 10px 0 3px
-
-      label
-        float           none
-        display         inline
-
-
-  .edit-container
-    padding             5px 10px
-    border              1px solid #ccc
-    rounded             4px
-    bg                  color, #f5f5f5
-    borderBox()
-
-    .buttons
-      margin            10px 0 5px 0
-      padding           10px
-      bg                color, #e2e2e2
-      rounded           3px
-      border            1px solid #ccc
-      .kdbutton
-        width           auto
-        margin-right    10px
-
-.group-header
-  button
-    &.enter
-      fl()
-      margin-right 5px!important
-    &.join
-      display block
-
-// .permission-modal
-//   .kdmodal-content
-//     .permission-wrapper
-//       table.permissions-grid
-//         borderBox()
-//         &.no-guest
-//           tr
-//             td:not(.module):first-child
-//               width           200px
-//             th:first-child
-//               width           200px
-//         width                 100%
-//         // border-width          1px
-//         border-spacing        0px
-//         // border-style          solid
-//         // border-color          gray
-//         border-collapse       collapse
-//         background-color      white
-//         border                none
-//         thead
-//           borderBox()
-//           border              none
-//           vendor box-shadow,  0 5px 15px -5px rgba(0,0,0,0.1)
-//           bg                  color, #eee
-//           > tr
-//             rel()
-//             borderBox()
-//             display           block
-//             width             100%
-//             th
-//               borderBox()
-//               &:first-child
-//                 width         100px
-//               width           100px
-//               border-width    1px
-//               padding         4px
-//               border-style    inset
-//               border-color    rgba(200,200,200,0.25)
-//               background-color white
-//         tbody
-//           borderBox()
-//           display             block
-//           width               100%
-//           max-height          200px
-//           overflow-y          scroll
-//           overflow-x          hidden
-//           border              none
-//           > tr
-//             borderBox()
-//             width             100%
-//             &.module-row
-//             &:not(.module-row)
-//               &:nth-child(2n)
-//                 bg            color, #ddd
-//               &:nth-child(2n+1)
-//                 bg            color, #f5f5f5
-//             td.module
-//               borderBox()
-//               border          none
-//               width           100%
-//               background      linear-gradient(top, #555 0%,#666 93.7%)
-//               padding         4px
-//               shadow          inset 0 2px 5px rgba(0,0,0,.1)
-//               color           #eee
-//             td:not(.module)
-//               // white-space nowrap
-//               borderBox()
-//               padding         4px
-//               border-width    1px
-//               border-style    inset
-//               border-color    rgba(200,200,200,0.25)
-//               background-color transparent
-//               // border none
-//               width           100px
-//               text-align      center
-//               vertical-align  middle
-//               color           #444
-//               &:first-child
-//                 width         100px
-//                 border-left   none
-//                 text-align    left
-
-.permissions-modal
-
-  .kdview.kdloader
-    display           block
-    margin            10px auto
-
-  .permissions-header
-    abs()
-    top -20px
-    left 0
-    right 0
-    z-index 20000
-    &.scrolling
-      shadow 0 5px 15px -5px rgba(0,0,0,0.1)
-    > .input-wrapper > .kdview
-      width auto
-      line-height 20px
-      top 0
-
-
-  .permissions-form
-    overflow-y scroll
-    overflow-x hidden
-    max-height 300px
-    margin-top 20px
-
-    &.col-4
-      .formline .input-wrapper
-        width 85px
-    &.col-3
-      .formline .input-wrapper
-        width 110px
-    &.col-5 
-      .formline .input-wrapper
-        width 67px
-      
-    .formline
-      &.button-field
-        &.scrolling 
-          shadow 0 -5px 10px 0px rgba(0,0,0,0.1)
-        abs()
-        left 0
-        right 0
-        bottom 0
-        height 50px
-        padding 15px 20px 0 0 
-        border-top 1px solid #e5e5e5
-      &:nth-last-child(2)
-        margin-bottom 49px
-        border-bottom-color transparent
-      borderBox()
-      padding 0px
-      border-bottom 1px solid #f5f5f5
-
-      .input-wrapper:first-child
-        border-left none
-        width 160px
-        > .kdview
-          borderBox()
-          min-height 15px
-          line-height 15px
-          padding 3px
-          padding-left 7px
-          display inline-block
-          width 160px
-          overflow hidden
-          text-overflow ellipsis
-          white-space nowrap
-          text-align left
-
-      input.kdinput.permission-checkbox
-        display inline
-        margin-right 2px
-        width auto
-        margin-top 5px
-        vertical-align middle
-      .input-wrapper
-        border-left 1px solid #f5f5f5
-        borderBox()
-        display inline-block
-        width 100%
-        height 20px
-        vertical-align top
-        text-align center
-        > .input-wrapper
-          vertical-align middle
-
-    .permissions-module
-      background      linear-gradient(top, #555 0%,#666 93.7%)
-      color white
-      .input-wrapper
-        text-align left
-
-.kdview.jcontextmenu.kdbuttonmenu.groups-settings-context
-  border-color          rgba(0,0,0,.2)
-  .chevron-ghost-wrapper
-    border-color        rgba(0,0,0,.2)
-    rounded             2px 2px 0 0
-    width               19px
-    span.chevron-ghost
-      margin            0 auto
-      bg                position, -80px -261px
-  .kdcontextmenutreeview
-    margin              3px 0
-    .kdview.kdtreeitemview.default
-      padding           2px
-      font-size         11px
-=======
           &:nth-last-child(2)
             margin-bottom 49px
             border-bottom-color transparent
@@ -1844,5 +1310,4 @@
 //     margin              3px 0
 //     .kdview.kdtreeitemview.default
 //       padding           2px
-//       font-size         11px
->>>>>>> d63d2219
+//       font-size         11px