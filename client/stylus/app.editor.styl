@import "./client/Framework/themes/default/kdfn"
@import "./client/stylus/appfn"
@import "nib/gradients"
@import "nib/vendor"

active-color = rgb(246,162,32)

@css {
/*
EDITOR stylesheet
app.editor.styl
*/
}

.kdview.kddialogview.save-as-dialog
  margin              0
  right               7px
  width               40%

  .kddialog-wrapper

    input.kdinput.text
      width             100%

    label
      display           block
      margin            10px 0 0 0
      font-size         11px

  .nfinder
    > div
      padding           10px 0
      borderBox()
    ul
      margin-left       0





.kdview.jcontextmenu.kdbuttonmenu.editor-advanced-settings-menu.split-view-button
  .chevron-ghost-wrapper
    .chevron-ghost
      bg              position,-100px -560px

  span
    display         inline-block
    text-align      center
    width           20px
    &.icon
      display: none

  .kdcontextmenutreeview
    min-width       130px

    .kdview.kdtreeitemview-default
      .context-menu-item
        margin          0

.kdview.jcontextmenu.kdbuttonmenu.editor-advanced-settings-menu

  .kdcontextmenutreeview
    min-width       200px


.kdview.jcontextmenu.kdbuttonmenu.add-editor-menu
  .chevron-ghost-wrapper
    width             24px
    rounded           0 3px 0 0
    border-top-color  transparent

    .chevron-ghost
      bg              position,-120px -360px
      margin          2px

.webterm .kdbuttonwithmenu-wrapper.editor-advanced-settings-menu
  abs()
  background-color    #ffffff
  rounded             3px 0 0 0
  // border-left         1px solid #e2e2e2
<<<<<<< HEAD
  bottom              16px
=======
  bottom              0
>>>>>>> 0c9fc226
  right               0<|MERGE_RESOLUTION|>--- conflicted
+++ resolved
@@ -78,9 +78,5 @@
   background-color    #ffffff
   rounded             3px 0 0 0
   // border-left         1px solid #e2e2e2
-<<<<<<< HEAD
-  bottom              16px
-=======
   bottom              0
->>>>>>> 0c9fc226
   right               0