{
  "name": "koding-client",
  "version": "0.1.0",
  "private": "true",
  "dependencies": {
    "accounting": "^0.4.1",
    "backoff": "2.4.1",
    "bluebird": "^2.8.2",
    "bongo-client": "git+ssh://git@github.com:koding/bongo-client#v0.2.0",
    "broker-client": "git+ssh://git@github.com:tetsuo/broker-client#v0.3.0",
    "component-os": "0.0.1",
    "dateformat": "^1.0.11",
    "emojify.js": "^0.9.5",
    "getscript": "^0.1.0",
    "highlight.js": "^8.4.0",
    "htmlencode": "0.0.4",
    "jquery": "^2.1.3",
    "js-yaml": "^3.0.1",
    "kd-shim-algoliasearch": "2.9.2-commonjs",
    "kd-shim-jquery-sketchpad": "^0.1.1",
    "kd-shim-jspath": "^0.2.0",
    "kd-shim-sockjs-client": "^0.3.4",
<<<<<<< HEAD
    "kd.js": "^2.0.0",
=======
    "kd-shim-jquery-sketchpad": "^0.1.1",
    "kd.js": "^1.0.12",
>>>>>>> 1a51a6e3
    "kite.js": "git://github.com/tetsuo/kite.js#v0.5.0",
    "kookies": "^0.1.1",
    "lodash": "^2.4.1",
    "machina": "1.0.0-1",
    "marked": "^0.3.2",
    "ndpane": "^0.1.2",
    "node-uuid": "^1.4.2",
    "shortcuts": "^0.1.0",
    "sinkrow": "git+ssh://git@github.com:koding/sinkrow#v0.1.2",
    "timeago": "^0.2.0",
    "validator": "^3.33.0",
    "xtend": "^4.0.0"
  },
  "scripts": {
    "preinstall": "npm --prefix builder install && npm --prefix landing install",
    "test": "make test"
  },
  "browser": {
    "kd": "kd.js",
    "jspath": "kd-shim-jspath",
    "algoliasearch": "kd-shim-algoliasearch",
    "underscore": "lodash/dist/lodash.underscore.js",
<<<<<<< HEAD
    "sockjs-client": "kd-shim-sockjs-client",
    "os": "component-os"
=======
    "sockjs-client": "kd-shim-sockjs-client"
  },
  "devDependencies": {
    "coffee-script": "1.8.0",
    "nightwatch": "^0.5.36",
    "yargs": "^3.5.4"
>>>>>>> 1a51a6e3
  }
}<|MERGE_RESOLUTION|>--- conflicted
+++ resolved
@@ -20,12 +20,7 @@
     "kd-shim-jquery-sketchpad": "^0.1.1",
     "kd-shim-jspath": "^0.2.0",
     "kd-shim-sockjs-client": "^0.3.4",
-<<<<<<< HEAD
     "kd.js": "^2.0.0",
-=======
-    "kd-shim-jquery-sketchpad": "^0.1.1",
-    "kd.js": "^1.0.12",
->>>>>>> 1a51a6e3
     "kite.js": "git://github.com/tetsuo/kite.js#v0.5.0",
     "kookies": "^0.1.1",
     "lodash": "^2.4.1",
@@ -48,16 +43,12 @@
     "jspath": "kd-shim-jspath",
     "algoliasearch": "kd-shim-algoliasearch",
     "underscore": "lodash/dist/lodash.underscore.js",
-<<<<<<< HEAD
     "sockjs-client": "kd-shim-sockjs-client",
     "os": "component-os"
-=======
-    "sockjs-client": "kd-shim-sockjs-client"
   },
   "devDependencies": {
     "coffee-script": "1.8.0",
     "nightwatch": "^0.5.36",
     "yargs": "^3.5.4"
->>>>>>> 1a51a6e3
   }
 }