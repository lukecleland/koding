@import "../../Framework/src/themes/default/kdfn"
@import "../../Main/styl/appfn"

@css {
/*
Environments stylesheet
app.environments.styl
*/
}

section.resources-container
  size                 100% 105px
  bg                   color #ebebeb
  bottom               0
  z-index              1
  border-top           1px solid #c1c1c1
  shadow               0 -5px 21px rgba(0, 0, 0, .11)
  fix()

  header
    bg                 color headerBg
    size               180px 100%
    color              white
    padding            20px 25px
    borderBox()
    fl()

    h3
      font-size        18px
      line-height      1
    h4
      font-size        12px
      line-height      1
      color            #888
      margin           3px 0 13px

  > section
    overflow           hidden
    width              auto
    height             100%

    .subscription-gauges
      height           100%
      kalc             width, \(100% \- 180px\)\/2
      padding-top      22px
      padding-right    30px
      border-right     1px solid #c1c1c1
      fl()
      &:last-child
        border-right   none


      span.title
        top            5px
        font-size      12px
        color          #aaa
        text-transform uppercase
        margin-left    90px
        abs()

      .kdlistitemview
        margin          0 0 12px
        width           50%

        fl()
        &.kdlistitemview-group
        &.kdlistitemview-user
          hidden()
        &.kdlistitemview.vm-turn-on
          .bar
            bg          color #ea8779
        &.kdlistitemview.vm-usage
          .bar
            bg          color #73cb9b
        &.kdlistitemview.always-on
          .bar
            bg          color #f8cf81

      label
        text-transform  uppercase
        font-size       12px
        line-height     25px
        min-width       90px
        text-align      center
        color           headerBg
        font-weight     400
        margin-right    0
        fl()

      .progressbar-container
        height          25px
        kalc            width, 100% \- 90px
        border          none
        bg              color #d5d5d5
        bg              image none
        rounded         4px
        fl()
        .bar
          bg            image none
          bg            color #ea8779
          rounded       4px
          shadow        none


.vm-details-modal
  width                200px

  .item
    margin-bottom      5px

  .title
    font-weight        bold

  .value
    float              right

.environment-content
  overflow             auto

  h1.kdheaderview
    z-index               2

  h4.kdheaderview
    display               inline-block
    font-size             16px
    line-height           28px
    height                28px
    clear                 both

  p.success
    padding               20px
    line-height           22px
    bg                    color, #E3EEDA
    color                 #59824D
    rounded               4px
    max-width             400px
    margin-top            10px
    border                1px solid rgba(89, 130, 77, 0.18)
    fl()

    b
      font-size           22px
      line-height         42px
      font-weight         400
      color               #444
      rounded             4px

  ul.suggestion-box
    margin-left           6px
    li
      display             inline-block
      line-height         12px
      font-size           12px
      padding             6px 10px
      margin              10px 10px 0 0
      border              0
      rounded             4px
      vertical-align      middle
      color               white
      cursor              pointer
      bg                  color, #7ab100
      &.com
        bg                color, #4F87A7
      &.biz
        bg                color, #59824D
      &.org
        bg                color, #E99647
      &.net
        bg                color, #333333

  .kd-radio-holder
    label
      vertical-align  top
      cite
        color         #ccc
        font-size     11px
    span.icon
      cursor          pointer
      vertical-align  top
      margin          5px
      size            20px, 20px
      display         inline-block
      kdfsprite()
      bg              position, -40px -480px
    &.disabled span.icon
      bg              position, -40px -520px
    &.active span.icon
      bg              position, -40px -500px
    &.active.disabled span.icon
        bg            position, -40px -540px

  .header
    button.new-domain-button
      height           25px
      .icon
        bg              position, -120px -460px
        padding         0
        margin          -4px 0 0 -10px
      &.active
        gradient        #666, #999
        .button-title
          color         white
          text-shadow   0 1px 0 #111
        .icon
          bg            position, -60px -500px

  .environments-header
    bg                  color, #fff

  header
    size                936px, auto
    line-height         22px
    font-weight         100
    font-size           21px
    margin              0 auto

    > *
      margin            0 auto
      max-width         936px
      overflow          visible

    h1
      padding           30px 0
      font-size         36px
      font-weight       300
      padding-left      0

    .content
      padding           14px 0

      .video
        width           260px
        height          120px
        margin          45px auto
        border-radius   10px
        r-sprite        environments, "play"

  .top-warning
    border-top          1px solid #f2f2f2
    padding             14px 0 20px
    font-size           19px
    color               #999
    // font-weight         200

    a
      color             logoBg
      // font-weight       400
      noTextDeco()
      &:hover
        border-bottom   1px solid logoBg

    .content
      width             936px
      margin            0 auto
      font-weight       200

  .action-area
    z-index             0
    top                 0
    padding-top         55px
    borderBox()
    abs()
    &.in
      height            100%
    .kdtabpaneview
      padding-bottom    64px
      borderBox()

  .kddia-scene
    left                0
    border-radius       0

  .record-form-view
    padding             0
    section
      padding           10px
      background        #f7f7f7
      shadow            inset 0 2px 3px -2px rgba(0,0,0,0.3)
      rel()

      .input-container
        width           22%
        float           left
        vendor          transition, width .3s ease \,\
                                    padding .3s ease \,\
                                    opacity .3s ease
        borderBox()

        &~.input-container
          padding-left  5px

        &.priority
          margin        none
          padding-left  0
          width         0
          opacity       0

        &.record-type
          width         16%
          .kdselectbox
            display     block

        &.add-record
          width         18%
          button
            display     block
            size        100%, 26px
        input
          size          100%, 26px

    &.mx-selected
      .priority
        width           13% !important
        padding-left    5px !important
        opacity         1   !important
      .host,
      .value
        width           20%
      .ttl
        width           13%


  .split-layout
    .header
      border-left       none

  .split-section-list
    li
      padding           15px
    .selected
      bg                color, rgba(0, 0, 0, .05)

    .domain-item
      cursor           pointer
      width            100%
      overflow         hidden

      .domain-detail
        color          #888
        font-size      11px
        line-height    16px

      .domain-title
        font-weight    normal
        font-size      15px
        color          #ff9600
        line-height    30px

  .kdsplitview-panel.panel-1
    border-left       1px solid #ddd

.domain-detail-tabs

  .kdtabpaneview
    height                auto
    width                 auto
    padding               10px

    .common-inner-nav
      background          #f8f8f8
      margin              0px !important
      height              100%

    &.dns-manager
      padding             0

      header
        padding           10px
        line-height       26px
        display           block
        vertical-align    middle

    &.routing
      padding             0
      span.arrow
        kdfsprite()
        display           block
        size              30px, 25px
        margin-left       -25px
        z-index           1
        abs               null, null, null, 50%

      .no-item
        text-align        center
        color             rgba(255,255,255,.3)
        text-shadow       0 -1px rgba(0, 0, 0, .4)


      .drop-area
        size              100%, 200px
        gradient          rgba(0,0,0,.4), rgba(0,0,0,.2)
        shadow            inset 0 1px 1px rgba(0,0,0,0.2)
        span.arrow
          bg              position, -130px -28px
          top             0
          opacity         .8
        .no-item
          margin-top      15px
          color           #ccc
          text-shadow     0 -1px 0 rgba(0,0,0,0.3)

      cite.bg-text
        color           rgba(255,255,255,.6)
        text-shadow     0 -1px rgba(0, 0, 0, .2)
        font-size       32px
        line-height     40px
        height          40px
        width           100%
        z-index         0
        text-align      center
        font-style      normal
        display         block
        margin-top      -20px
        abs             50%

      header
        padding           10px
        line-height       26px
        display           block
        vertical-align    middle
        shadow            0 2px 3px -2px rgba(0,0,0,0.3)
        a
          color           linkColor1
          noTextDeco      yes

        .kdselectbox
          margin          -4px 5px 0
          span.title
            font-size     12px

      .listview-wrapper
        min-height        200px
        padding           10px
        bg                color, rgba(0, 0, 0, .1)
        borderBox()
        cite.bg-text
          color           rgba(255,255,255,.3)
          text-shadow     0 -1px rgba(0, 0, 0, .2)

  .kdtabpaneview
    p.soon
      font-size       22px
      padding-top     20%
      text-align      center
      color           #aaa

  .kdtabhandlecontainer .kdtabhandle
    &.active
      vendor          box-sizing, content-box
    &:first-child
      margin-left     10px
  .drop-area
    .kdlistitemview-domain-vm
      bg              color, rgba(81, 199, 64, 0.8)
      color           white
      text-shadow     0 -1px 0 rgba(0, 0, 0, .4)

  .kdlistitemview-domain-vm
    margin            0 5px 5px 0
    padding           5px
    display           inline-block
    kalc              width, 33.3%\-4px
    height            auto
    cursor            pointer
    color             #555
    vertical-align    top
    bg                color, rgba(248, 226, 68, 0.9)
    shadow            0 1px 1px rgba(0, 0, 0, .3)
    text-shadow       0 1px 0 rgba(255, 255, 255, .4)
    rounded           2px
    borderBox()
    // &:nth-child(3n)
    //   margin-right    0

    .vm-icon
      size           30px, 30px
      opacity        .5
      kdfsprite()
      bg             position, -360px -390px

    .vm-name
      font-weight    normal
      word-break     break-all
      line-height    20px
      vertical-align top
      padding        5px

    .kdloader
      display         block
      margin          0 auto


  .vm-list

    .vm-item
      cursor           pointer
      height           50px
      margin           1px

      .vm-icon
        top            10px
        left           7px
        width          30px
        height         30px
        abs()

      .shared
        kdfsprite()
        bg position,   -360px -300px

      .personal
        kdfsprite()
        bg position,   -360px -390px

      .vm-title
        font-weight    bold
        color          #ff9600
        top            10px
        left           50px
        abs()

      .vm-domain
        font-size      10px
        color          #888
        top            26px
        left           50px
        abs()

      .vm-status
        left           35px
        top            35px
        width          5px
        height         5px
        abs()

      .vm-status
        bg             color, #B40404
      .vm-status-on
        bg             color, #04B404

      .on-off
        top            15px
        right          3px
        abs()

  .vm-details
    padding            10px

  .input-container
    width           220px
    float           left

  .fw-al-sw
    height     400px

  .fw-li-view
    padding    5px
    height     25px
    color      #fff
    border            1px solid #ccc
    text-transform    uppercase
    color             #000

    .personal
      kdfsprite()
      bg position,   -360px -390px

  .fw-al-view, .fw-rl-view
    margin-top        5px
    border            1px solid #ccc
    text-transform    uppercase
    width             60%

    .deny
      background    red
      color         #fff

    .allow
      background    green
      color         #fff


  .block-list-view
    margin-top    10px

    h3
      line-height    25px

  .fw-li-buttons
    .button-title
      text-transform    uppercase
      font-size         10px

    .kdbutton
      background    #fceabb

    .delete-button
      background    #99001D

  .rule-form-view
    margin-top    5px

  .input-wrapper
    margin-right     5px

  .rule-list-view
    padding          5px
    float            left
    width            35%

  .filter-list-view
    background       #f8f8f8
    padding          5px
    float            left
    width            50%

    .filter-form-view
      margin-bottom  10px

  .kdlistview-env-list

    h3.records-title
      font-size           13px
      color               #ff9200
      font-weight         normal
      border-bottom       1px solid #e6e6e6
      border-top          1px solid #e6e6e6
      text-shadow         0 1px 0 #fff
      background          #fafafa

    .kdlistitemview
      border-bottom       1px solid #ededed
      color               #888

    h3.records-title,
    .kdlistitemview
      width               100%
      padding             0 10px !important
      vendor              transition, background .1s linear
      borderBox()

      &:nth-child(2n)
        background        #fcfcfc
        border-bottom     1px solid #ededed

      .record-element
        float             left
        letter-spacing    normal
        padding           5px 0
        line-height       25px
        borderBox()

        .kdselectbox
          width           100%
          borderBox()

        &~.record-element
          padding-left    5px
          width           22%
          input
            size          100%, 26px

        &.record-type
          width           16%

        &.record-ttl,
        &.record-priority
          width           12%

        &.record-buttons
          width           120px
          background      #fff
          text-align      center
          top             0
          right           -120px
          padding         5px
          opacity         0
          border-left     1px dotted #ccc
          flex()
          vendor          transition, right .3s ease \,\
                                      opacity .3s ease
          abs()
          button
            display       block
            float         none
            width         100%
            size          100%, 26px

            &:nth-child(2n)
              margin-left 5px
      &:hover
        background        #f4f4f4
        .record-buttons
          opacity           1
          right             5px

    h3.records-title
      .record-element
        padding-top            10px !important
        &.record-buttons
          vendor               justify-content, center

    th, td
      vertical-align   top

    th
      background       #ff9600
      background       linear-gradient(#CC6300, #ff9600)
      border-left      1px solid rgba(0, 0, 0, 0.2)
      border-right     1px solid rgba(255, 255, 255, 0.1)
      color            #fff
      font-size        11px
      padding          9px 8px 7px 8px
      text-shadow      0 -1px 0 rgba(0, 0, 0, 0.6)

    tbody td
      border-bottom    1px solid #c6c9cc
      border-left      1px solid #e4e7eb
      border-right     1px solid rgba(255, 255, 255, 0.6)
      box-shadow       inset 0 1px 0 rgba(255, 255, 255, 0.6)
      padding          10px

    .slide-icon
      kdfsprite()
      bg position,     -121px -559px
      display          block
      abs()

    .filter-item
      height           45px
      cursor           pointer
      text-transform   uppercase

    td.filter-name
      width            40%

    td.filter-match
      width            40%

    td.action
      width            1%

    td.actions
      width            20%

      .on-off
        display        block

      .on-off a
        padding        7px 10px 6px

    tbody td.item, tbody tr:nth-child(even) td.item
      border-left      1px solid #c6c9cc

    .allow-icon
      width          10px
      height         10px
      margin-left    10px
      kdfsprite()
      bg position,   -25px -145px
      rel()
      top            6px
      left           -5px

    .deny-icon
      width          10px
      height         10px
      margin-left    10px
      kdfsprite()
      bg position,   -25px -125px
      rel()
      top            6px
      left           -5px



    .filter-icon
      width          40px
      height         40px
      margin-right   10px
      kdfsprite()
      bg position,   -780px -521px

    .filter-name
      font-weight    bold
      margin-left    10px
      margin-bottom  3px
      font-size      12px
      color          #ff9600


/*--- Add a domain -----*/
.kdmodal.domain-creation
  .kdmodal-title
    hidden()

  .kdmodal-buttons
    border-top      none

  form .status-message
    margin-bottom   0

  .status-message
    margin-bottom   20px
    padding         10px
    bg              color rgba(244, 204, 0, 0.5)
    line-height     1.7
    font-size       14px
    &.err
      bg            color #FF7379
      strong
        color       #444
    &.success
      bg            color, #E3EEDA
      strong
        color       #59824D

    strong
      font-weight   400
      font-family   monoFamily
      font-size     13px
    &:first-child
      strong
        background  rgba(0,0,0,0.1)
        padding     2px

  .kdtabhandlecontainer
    padding         0
    border-bottom   none
    bg              color white
    height          40px
    margin-bottom   30px
    .kdtabhandle
      height        40px
      line-height   40px
      padding       0 30px 0 2px
      border        none
      color         #444
      font-size     24px
      b
        font-weight 200
      &.active
        height      40px
        color       logoBg
        // border      none


.environments-add-domain-form
  input.kdinput
    background      #fff !important

    &.text
      padding-left  14px

  label
    font-size       14px
    color           #969696
    font-weight     500

  .kdselectbox.main-domain-select
    abs             5px 5px 0 0
    width           130px
    overflow        visible
    span.title
      line-height   32px !important
      max-width     100px
      text-overflow ellipsis


/*--- Scene -----*/

div.environments-scene

  // bg                    image, url("data:image/png;base64,iVBORw0KGgoAAAANSUhEUgAAAAoAAAAKCAYAAACNMs+9AAAAO0lEQVQYV2NkIA4YMxKhzhio5iwhhWBFIMPwKYQrwqcQRREuhRiKsCnEqghdIU5FyArxKoIpJKgIpBAAuKUJPnltMzUAAAAASUVORK5CYII=")
  bg                    image, url("data:image/png;base64,iVBORw0KGgoAAAANSUhEUgAAAAoAAAAKCAYAAACNMs+9AAAAQElEQVQYV2NkIALk5eUZMxJSB1I0adKks3gVwhSBDMOpEFkRToXoirAqxKYIQyEuRSgK8SmCKySkCKyQGEUghQAU3yWIL9S7NgAAAABJRU5ErkJggg==")
  background-color      transparent

  width                 964px
  margin                0 auto
  kalc                  height, 100% \- 49px

  canvas
    left                -6px
    top                 -2px

    // .zoom-slider
    //   right               50px
    //   bottom              0
    //   height              2px
    //   abs()

    //   .handle
    //     height            10px
    //     top               -4px

    // .zoom-controls
    //   size                177px, 13px
    //   right               24px
    //   bottom              15px
    //   abs()

    //   a.zoom-control
    //     display           block
    //     size              15px, 15px
    //     line-height       9px
    //     font-weight       bold
    //     color             #ddd
    //     font-size         14px
    //     text-align        center
    //     border            2px solid #ddd
    //     text-decoration   none
    //     rounded           100%
    //     borderBox()
    //     fl()

    //     &.zoomin
    //       line-height     11px
    //       fr()

    //     &:hover
    //       border-color    #bbb
    //       color           #bbb

    // .reset-view
    //   opacity             .6
    //   border              none
    //   background          white
    //   left                10px
    //   bottom              10px
    //   font-size           11px
    //   color               #666
    //   z-index             6
    //   abs()

    //   &:hover
    //     opacity           1

    span.icon
      kdfsprite()
      background-position -120px -580px
      size              12px, 12px
      position          relative
    span.button-title
      line-height       19px

div.environment-stack

  height                48px
  border                1px solid #BBB
  bg                    color #E9E9E9
  width                 583px
  margin                30px auto
  border-radius         3px
  vendor                transition, height .2s ease

  .stack-title
    height              auto
    padding             10px 12px
    font-weight         300
    font-size           22px
    border-bottom       1px solid #e2e2e2
    borderBox()

  .stack-button
    top                 0
    right               10px
    height              43px
    padding             0 10px
    abs()

  .stack-toggle
    &.on .icon.toggle
      r-sprite          'environments' '20-arrow-down'
    .icon.toggle
      r-sprite          'environments' '20-arrow-up'

  .stack-context
    right               50px
    .icon.cog
      r-sprite          'app' '20-cog-gray'
    .chevron-separator
    .chevron
      hidden()

  .stack-editor
    right               90px
    .icon.editor
      r-sprite          "environments", "codesnippet"

  &.hilite
    bg                  color, rgba(254, 255, 217, .6)
    vendor              transition, background-color .6s ease
  &.hilited
    bg                  color, #e9e9e9

div.environments-container

  width           230px
  height          100%
  overflow-y      hidden
  margin-top      10px
  padding         10px
  noTextSelection()
  borderBox()

  &.machines
    width         300px

  &::-webkit-scrollbar
    width         0

  &.firewall
    .kdheaderview
      background          #4E89D3

  &.domains
    .kdheaderview
      background          #4ED393

  &.machines
    .kdheaderview
      background          #EBA612

  &.extras
    .kdheaderview
      background          #FF676E

  .kdheaderview
    border        none
    font-weight   200
    color         white
    border-radius 2px
    height        33px
    font-size     18px

  .add-button
    width                     100%
    height                    30px
    border                    1px solid #e6e6e6
    border-radius             3px
    background                #EEE
    color                     #999
    font-weight               bold
    font-size                 16px
    padding-bottom            7px

    &:hover
      background              white

@-webkit-keyframes popHighlight
  0%
    -webkit-transform   scale(1)
  33%
    -webkit-transform   scale(1.02)
  66%
    -webkit-transform   scale(.998)
  100%
    -webkit-transform   scale(1)

@-moz-keyframes popHighlight
  0%
    -moz-transform      scale(1)
  33%
    -moz-transform      scale(1.02)
  66%
    -moz-transform      scale(.998)
  100%
    -moz-transform      scale(1)

@-webkit-keyframes animate-stripes {
    from {
        background-position: 0 0;
    }
    to {
       background-position: -50px 0;
    }
}

div.environments-item

  padding       8px

  cursor          default
  width           210px
  height          34px
  background      white
  border          1px solid #fff
  rounded         3px
  vendor          transition, opacity .3s ease
  noTextSelection()
  borderBox()

<<<<<<< HEAD
  span
=======
  span.url
  span.state
  span.toggle
  span.terminal
>>>>>>> 4b1ee3d6
    font-size   10px
    color       #aaa
    abs()

<<<<<<< HEAD
=======
  &:hover
    .init-machine-view
      display   block

  .init-machine-view
    top         0
    left        0
    padding     10px
    box-sizing  border-box

    color       white

    font-size   12px
    line-height 14px

    display     none
    abs()

    &.hidden-all
      display   none !important

    button
      bottom    10px
      right     10px
      abs()

>>>>>>> 4b1ee3d6
  // FIXME refactor with styl
  &.busy
    background-image: -webkit-gradient(linear, 0 0, 100% 100%,
        color-stop(.25, rgba(0, 0, 0, .03)),
        color-stop(.25, transparent),
        color-stop(.5, transparent),
        color-stop(.5, rgba(0, 0, 0, .03)),
        color-stop(.75, rgba(0, 0, 0, .03)),
        color-stop(.75, transparent),
        to(transparent));
    background-image:
        -moz-linear-gradient(-45deg,
            rgba(0, 0, 0, .03) 25%,
            transparent 25%,
            transparent 50%, rgba(0, 0, 0, .03) 50%,
            rgba(0, 0, 0, .03) 75%,
            transparent 75%, transparent
        );
    background-size: 50px 50px;
    -moz-background-size: 50px 50px;
    -webkit-background-size: 50px 50px;
    -webkit-animation: animate-stripes 2s linear infinite;

  .koding-on-off
    display     none


  &.loading

    div.progressbar-container
      display     block !important

    span.chevron
    span.terminal
    .koding-on-off
      display     none !important



  &.building

    div.progressbar-container
      .bar
        background    #FF7400 !important

  &.terminating

    div.progressbar-container
      .bar
        background    #E85F5F !important

  &.terminated
  &.notinitialized

    background      rgba(255,255,255,.5)
    border          1px solid #ccc

    span.state
      color       #E85F5F

  &.stopping

    span.url
      display     block

    div.progressbar-container
      .bar
        background    #E59611 !important

  &.stopped

    background      rgba(255,255,255,.5)
    border          1px solid #ccc

    .koding-on-off
      display     block

    span.state
      color       #E59611

  &.starting

    div.progressbar-container
      .bar
        background    #5AA486 !important

  &.running

    span.url
    span.terminal
    .koding-on-off
      display     block

    span.state
      color       #5AA486


  .koding-on-off
    right: 5px;
    position: absolute;
    top: 35px;


  span.chevron
  span.terminal
    size          14px, 14px
    bottom        8px
    right         10px
    r-sprite      environments 'gear'
    display       none

  span.terminal
    // display       none
    r-sprite      environments 'terminal'
    cursor        pointer
    right         45px
    bottom        7px !important

  span.state
    left          14px

  span.url
    display       none
    size          auto, 14px
    text-align    right
    right         5px
    top           5px

  &.machine
    width         280px
    height        60px

  &:hover
    opacity       1
    border-color  #ccc
    .environments-joint
      opacity     1

  .status-indicator

    size          8px, 8px
    background    #ff9600
    border        1px solid #ff9600
    top           50%
    right         9px
    margin-top    -4px
    rounded       100%
    cursor        pointer
    vendor        transition, background .3s ease
    borderBox()
    abs()

  &.passivated
    opacity       0.5
    .status-indicator
      background  none

  &.highlight
    border        1px solid #aaa
    // vendor        animation, popHighlight .5s 1

  span.toggle
    size          6px, 100%
    background    #eee
    border-radius 2px 0 0 2px
    top           0
    left          0

  h3
    font-size     13px
    font-weight   200
    color         #333
    width         130px
    line-height   17px
    overflow      hidden
    white-space   nowrap
    text-overflow ellipsis
    padding-left  6px


  &.rule
    span.toggle
      background      #4E89D3

  &.domain
    span.toggle
      background      #4ED393

  &.extras
    span.chevron
      display         none
    span.toggle
      background      #FF676E

  &.machine
    // height            50px

    span.chevron
    span.terminal
      bottom          10px

    span.chevron
      r-sprite        environments 'gear'

    span.toggle
      background      #EBA612

    div.progressbar-container
      display         none
      top             42px
      left            14px
      height          8px
      width           253px
      border-radius   0
      abs()

      .bar
        background    #ccc
        border        none
        box-shadow    none
        border-radius 0

      span.light-label
        display       none

      span.dark-label
        margin-top    2px

      &:last-of-type
        left          14px

    .toggle-menu
      width           70px
      position        relative
      left            113px
      bottom          18px
      height          10px

div.environments-joint

  size              4px, 4px
  background-color  #ccc
  border            none
  opacity           0

  &.deleteMode
    size             14px,14px
    opacity          1
    z-index          2
    border           1px solid white
    borderBox()
    kdfsprite()
    bg               position,-84px -544px
    background-color rgba(169, 39, 84, 1.0)

  &.right
    right           -2px
    margin-top      -2px
    &.deleteMode
      margin-top    -7px
      right         -7px

  &.left
    left            -3px
    margin-top      -2px
    &.deleteMode
      left          -8px
      margin-top    -7px

.environments-cs-container
  width              182px
  padding            5px 3px 8px 3px
  height             15px

  .environments-cs-color
    size             17px, 17px
    float            left
    margin-left      5px
    background       #ccc
    cursor           pointer
    border           3px solid rgba(255, 255, 255, 0)
    vendor           transition, border-color .3s ease
    borderBox()
    &:hover
      border-color   rgba(255, 255, 255, .5)
    &.selected,
    &.selected:hover
      border-color   rgba(0, 0, 0, .3)

.kdmodal.environments-confirm-destroy
  .kdmodal-content
    div
      padding          20px


.add-vm-modal
  .add-vm-box
    background         #f3f7fa
    size               220px, 227px
    padding            25px 35px 0
    color              #50595a
    rounded            2px
    borderBox()
    fl()

    &~.add-vm-box
      margin-left      18px

    &.passive
      opacity          .3

    &.selected
      shadow           inset 0 0 0 3px rgba(17, 175, 94, .4)


    h3
      line-height      24px
      display          block
      border-bottom    1px solid #d7dcdf
      font-size        16px
      font-weight      500
      padding          6px 0 12px

      cite
        display        inline-block
        size           24px, 24px
        line-height    24px
        text-align     center
        color          #fff
        background     #646c6d
        rounded        50%
        font-size      12px
        font-weight    200
        margin         0 0 0 6px

    ul
      margin           20px 0 0
      font-weight      200
      line-height      34px
      font-size        14px

      strong
        font-weight    500
        font-size      16px

  h5.coming-soon-title
    display          block
    abs              0px 0px 0 0
    size             476px, 100%
    text-align       center
    line-height      227px
    font-size        22px
    color            rgba(80, 89, 90, 0.5)
    font-weight      400

// context menu
.jcontextmenu.environments

  .kdlistview-contextmenu.default
    border          1px solid #CFCFCF

  .kdlistitemview-contextitem.default.selected
  .kdlistitemview-contextitem.default.has-sub-items.expanded
    bg              color #ECECEC
    color           #222
    text-shadow     none

// recipe modal
.kdmodal.recipe

  pre
    color                    #222
    font-size                12px

.kdmodal.create-stack
  label
    width                     110px

.kdmodal.clone-stack-modal
  &.loading
    text-align                center
    .kdloader
      margin-bottom           20px
  .subscription-notice
    color                     #999
    margin-bottom             15px
  &.domain-names
    .kdtabhandlecontainer
      display                 none
    .label
      margin-bottom           20px
    .input-wrapper
      border                  1px solid #d7d7d7
      border-radius           6px
      padding-bottom          4px
    .environments-add-domain-form
      position                relative
      kdselectbox
        overflow              hidden
    .kdinput.text
      margin-left             270px
      size                    218px, 34px
      min-width               218px
      margin-top              4px
      font-size               14px
    .old-name
      color                   #606060
      overflow                hidden
      text-overflow           ellipsis
      width                   230px
      display                 inline-block
      position                absolute
      top                     0px
      left                    10px
      line-height             44px
      font-size               14px
    .icon
      r-sprite                "app", "login-right-arrow"
      display                 inline-block
      top                     12px
      left                    245px
      opacity                 .33
      abs()
  .buttons-container
    text-align                right
    button:last-child
      margin-left             10px


.kdbutton.create-stack
  abs()
  top                         19px
  right                       0
  text-transform              uppercase

.danger-modal
  strong
    font-weight               400
  .modalformline
    border-bottom             none !important
    margin-bottom             30px

.stack-progress
  h4
    font-weight               400
    margin                    15px 0 10px
    border-bottom             1px solid #EEE
  .item
    line-height               26px
    height                    26px
    font-weight               300
    position                  relative
    .kdloader
      abs()
      right                   0
      top                     5px
  .success
    abs()
    r-sprite                  "environments", "check"
    right                     0
    top                       8px
  .error
    abs()
    r-sprite                  "environments", "warning"
    right                     0
    top                       8px


.firewall-modal
  .close-icon
    display                   none
  .kdmodal-inner
    margin                    0
  .kdmodal-content
    margin                    0 !important
    position                  relative
  .section-label
    font-size                 16px
    color                     #209656
    font-weight               400
  .input-wrapper
    margin                    0 !important
  .kdselectbox
    width                     137px
    height                    35px !important
    overflow                  visible
    .title
      line-height             36px !important
      color                   #515151 !important
      font-weight             500 !important
      text-transform          uppercase
    .arrows
      top                     11px
  input[type=text]
    width                     484px
    height                    37px
    font-size                 14px
  .isenabled
    .kdlabel
      margin                  7px 11px 0 -17px
    .koding-on-off
      margin-top              4px
  .formline.half
    fl()
    &.name
      margin                  0 30px 30px 30px
  .kdformview .formline > label
    width                     55px
    min-width                 55px
    margin-top                7px
  .section-label.formline
    clear                     both
    &.first
      margin                  30px
    &.second
      border-top              1px solid #E2E2E2
      p
        margin                30px 0 20px 30px
  .headers
    .header-row
      margin                  0 30px
      h4
        color                 #919191
        border-bottom         1px solid #EEEEEE
        margin                0 1px 20px 1px
        line-height           20px
        text-transform        uppercase
        font-size             13px
        fl()
      .type
        width                 116px
      .value
        width                 262px
      .filter
        width                 171px
      .button
        width                 65px
  .container
    .kdlabel
      display                 none
    .kdformview.with-fields
      overflow                hidden
      margin                  0 0 10px 30px
    .type.half
      margin-right            15px
    .kdselectbox
      width                   100px
      &.action
        width                 160px
      &.countries
        width                 248px
        margin-right          15px
    input[type=text]
      width                   250px
      margin-right            15px
    .enabled.half
      margin                  4px 0 0 15px
  .add-rule
    width                     675px !important
    margin                    0 30px !important
    height                    35px !important
    border                    1px dashed #D3D3D3
    bg                        color, transparent !important
    &:focus
      vendor                  box-shadow, none !important
    span
      color                   #888 !important
      font-size               16px
      text-transform          uppercase
      font-size               14px
      &.button-title
        position              relative
        top                   2px
      &.plus
        r-sprite              "environments", "add"
        display               block
        padding               0
        position              relative
        left                  248px
        top                   -1px
  .kdbutton
    margin-bottom             30px !important
    height                    37px !important
    &.compact
      rounded                 8px
      span.button-title
        font-size             14px
        text-transform        uppercase
      &.green
        margin-right          30px
        padding               0 30px !important
      &.gray
        padding               0 19px !important
        background            transparent
        border                2px solid #A8A8A8
        span.button-title
          color               #818181
  .input-wrapper
    .delete-button
      rounded                 20px
      margin                  4px 0 0 12px
      bg                      color, #E1E1E1 !important
      r-sprite                "environments", "delete"
      pointer()
      &:hover
        bg                    color, #F06668 !important
  .undeletable
    .input-wrapper
      .delete-button
        opacity               .5
        cursor                not-allowed
        &:hover
          bg                  color, #E1E1E1 !important
  .kdnotification.error
    abs()
    top                       149px !important

  .beta
    height                    26px
    font-size                 12px
    top                       72px
    margin-left               30px
    color                     #919191
    abs()
    .icon
      r-sprite                'environments', 'disclaimer'
      display                 inline-block
      position                relative
      top                     5px
      margin-right            3px
      opacity                 .5

.env-deletion-modal
  b
    font-weight               400

.environments-item.rule.disabled
  bg                          color, rgba(255, 255, 255, .6) !important<|MERGE_RESOLUTION|>--- conflicted
+++ resolved
@@ -1090,20 +1090,14 @@
   noTextSelection()
   borderBox()
 
-<<<<<<< HEAD
-  span
-=======
   span.url
   span.state
   span.toggle
   span.terminal
->>>>>>> 4b1ee3d6
     font-size   10px
     color       #aaa
     abs()
 
-<<<<<<< HEAD
-=======
   &:hover
     .init-machine-view
       display   block
@@ -1130,7 +1124,6 @@
       right     10px
       abs()
 
->>>>>>> 4b1ee3d6
   // FIXME refactor with styl
   &.busy
     background-image: -webkit-gradient(linear, 0 0, 100% 100%,
