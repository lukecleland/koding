class GroupsInvitationListItemView extends KDListItemView

  constructor:(options = {}, data)->
    options.cssClass = 'formline clearfix'
    options.type     = 'invitation-request'

    super options, data

    @avatar      = new AvatarStaticView
      size     :
        width  : 40
        height : 40
    @profileLink = new KDCustomHTMLView
      tagName : 'span'
      partial : @getData().email

    if @getData().username
      @profileLink = new ProfileLinkView {}
      KD.remote.cacheable @getData().username, (err, [account])=>
        @avatar.setData account
        @avatar.render()
        @profileLink.setData account
        @profileLink.render()

    @approveButton = new KDButtonView
      style       : 'solid medium green'
      title       : 'Approve'
      icon        : yes
      iconClass   : 'approve'
      testPath    : "groups-request-approve"
      callback    : =>
        @getData().approve (err)=>
          @updateButtons err, 'approved'
          @getDelegate().emit 'InvitationStatusChanged'  unless err

    @declineButton = new KDButtonView
      style       : 'solid medium light-gray'
      title       : 'Decline'
      icon        : yes
      iconClass   : 'decline'
      callback    : =>
        @getData().decline (err)=>
          @updateButtons err, 'declined'
          @getDelegate().emit 'InvitationStatusChanged'  unless err

    @deleteButton = new KDButtonView
<<<<<<< HEAD
      style       : 'solid red'
=======
      style       : 'solid medium red'
>>>>>>> ca6799c1
      title       : "Delete"
      callback    : =>
        @getData().remove (err) =>
          @updateButtons err, 'deleted'
          @getDelegate().emit 'InvitationStatusChanged'  unless err

    @statusText    = new KDCustomHTMLView
      partial     : '<span class="icon"></span><span class="title"></span>'
      cssClass    : 'status hidden'

  decorateButtons:->
    @approveButton.hide()
    @declineButton.hide()
    @deleteButton.hide()

    if @getData().status is 'pending'
      @approveButton.show()
      @declineButton.show()
    else if @getData().status is 'sent'
      @deleteButton.show()

  decorateStatus:->
    @statusText.setClass @getData().status
    @statusText.$('span.title').html @getData().status.capitalize()
    @statusText.unsetClass 'hidden'

  updateButtons:(err, expectedStatus)->
    return KD.showError err  if err

    @getData().status = expectedStatus

    @decorateStatus()
    @decorateButtons()
    @getDelegate().getDelegate().emit 'UpdatePendingCount'

  viewAppended:->
    JView::viewAppended.call this
    @decorateStatus()  unless @getData().status is 'pending'
    @decorateButtons()

  pistachio:->
    {status, requestedAt, createdAt} = @getData()
    """
    <section>
      <div class="buttons">
        {{> @approveButton}} {{> @declineButton}} {{> @deleteButton}}
      </div>
      {{> @statusText}}
      <span class="avatar">{{> @avatar}}</span>
      <div class="details">
        {{> @profileLink}}
        <div class="requested-at">{{(new Date #(requestedAt) ? #(createdAt)).format('mm/dd/yy')}}</div>
      </div>
    </section>
    """<|MERGE_RESOLUTION|>--- conflicted
+++ resolved
@@ -44,11 +44,7 @@
           @getDelegate().emit 'InvitationStatusChanged'  unless err
 
     @deleteButton = new KDButtonView
-<<<<<<< HEAD
-      style       : 'solid red'
-=======
       style       : 'solid medium red'
->>>>>>> ca6799c1
       title       : "Delete"
       callback    : =>
         @getData().remove (err) =>
