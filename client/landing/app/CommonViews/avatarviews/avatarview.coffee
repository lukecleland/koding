--- conflicted
+++ resolved
@@ -48,11 +48,7 @@
     return unless account
     {profile} = account
     options = @getOptions()
-<<<<<<< HEAD
-    fallbackUri = "//koding.com/images/defaultavatar/default.avatar.#{options.size.width}.png"
-=======
     fallbackUri = "https://koding.com/images/defaultavatar/default.avatar.#{options.size.width}.png"
->>>>>>> 63d47a4f
     # @$().attr "title", options.title or "#{Encoder.htmlDecode profile.firstName}'s avatar"
 
     # this is a temp fix to avoid avatar flashing on every account change - Sinan 08/2012
