class AbstractPersonalFormView extends KDFormView
  constructor:(options, data)->
    memberData = data
    super options, null
    @cancelButton = new KDButtonView
      style : "clean-red"
      title : "Cancel"
      size:
        width : 'auto'
      callback:=>
        @resetInputValue()
        @unsetClass 'active'
        
    @saveButton = new KDButtonView
      style : "cupid-green"
      title : "Save"
      type  : 'submit'
      size:
        width : 'auto'
        
    @windowController = @getSingleton 'windowController'
    @setListeners()
    
  mouseDown:(event)->
    @showForm()
    no

  showForm:->
    @windowController.addLayer @
    if not @$().hasClass 'active'
      @setClass 'active'
      @focusFirstElement()

  viewAppended:->
    super
    @setTemplate @pistachio()
    @template.update()
    
  pistachio:-> ''

  setListeners:->
    @listenTo 
      KDEventTypes        : "ReceivedClickElsewhere"
      listenedToInstance  : @
      callback:(pubInst, event)->
        @unsetClass 'active'
        @resetInputValue()
        @windowController.removeLayer @
        
  resetInputValue:-> no


class PersonalFormNameView extends AbstractPersonalFormView

  constructor:(options, data)->
    
    options = $.extend
      cssClass    : 'profilename-form'
      callback    : @formCallback
    , options
    super options, null

    {@memberData} = options
    {profile} = @memberData
    @firstName = new KDInputView
      cssClass      : 'firstname editable'
<<<<<<< HEAD
      defaultValue  : @utils.htmlDecode profile.firstName
      name          : 'firstName'
      attributes    :
        size        : @utils.htmlDecode(profile.firstName).length
=======
      defaultValue  : Encoder.htmlDecode profile.firstName
      name          : 'firstName'
      attributes    :
        size        : Encoder.htmlDecode(profile.firstName).length
>>>>>>> f8172fbf
      validate      : 
        rules       : 
          required  : yes
        messages    :
          required  : "First name is required!"
    
    @lastName = new KDInputView
      cssClass      : 'lastname editable'
<<<<<<< HEAD
      defaultValue  : @utils.htmlDecode profile.lastName
      name          : 'lastName'
      attributes    :
        size        : @utils.htmlDecode(profile.lastName).length
=======
      defaultValue  : Encoder.htmlDecode profile.lastName
      name          : 'lastName'
      attributes    :
        size        : Encoder.htmlDecode(profile.lastName).length
>>>>>>> f8172fbf
    
    @nameView = new ProfileTextView
      tagName       : "p"
      tooltip       :
        title       : "Click to edit"
        placement   : "left"
        offset      : 5
    ,@memberData
    
    @attachListeners()
    
    
  pistachio:->
    """
      {{> @nameView}}
      {{> @firstName}}{{> @lastName}}{{> @cancelButton}}{{> @saveButton}}
    """
    
  resetInputValue:->
    {profile} = @memberData
<<<<<<< HEAD
    @firstName.setValue @utils.htmlDecode profile.firstName 
    @lastName.setValue @utils.htmlDecode profile.lastName 
=======
    @firstName.setValue Encoder.htmlDecode profile.firstName 
    @lastName.setValue Encoder.htmlDecode profile.lastName 
>>>>>>> f8172fbf

  attachListeners:->
    @listenTo
      KDEventTypes        : 'keyup'
      listenedToInstance  : @firstName
      callback:(pubInst, events)->
        newWidth = if pubInst.getValue().length < 3 then 3 else if pubInst.getValue().length > 12 then 12 else pubInst.getValue().length
        pubInst.setDomAttributes {size: newWidth}
    
    @listenTo
      KDEventTypes        : 'keyup'
      listenedToInstance  : @lastName
      callback:(pubInst, events)->
        newWidth = if pubInst.getValue().length < 3 then 3 else if pubInst.getValue().length > 12 then 12 else pubInst.getValue().length
        pubInst.setDomAttributes {size: newWidth}
       
  formCallback:(formElements)->
    {profile} = @memberData
    {firstName, lastName} = formElements
    if profile.firstName is firstName and profile.lastName is lastName
      @unsetClass 'active'
      return no
    
    query = $set:
      'profile.firstName' : firstName
      'profile.lastName'  : lastName

    @memberData.update query, (err)=>
      if err
        new KDNotificationView
          title : "There was an error updating your profile."
      else 
        new KDNotificationView
          title     : "Success!"
          duration  : 500
        @unsetClass 'active' 

class PersonalFormAboutWrapperView extends KDView

  constructor:(options, data)->
    options = $.extend
      cssClass    : 'personal-profile-about'
      tooltip     :
        title     : "Click to edit"
        selector  : "p"
        placement : "left"
        offset    : 5
    , options
    super options, data
    {profile} = @getData()
    profile.about or= "You haven't entered anything in your bio yet. Why not add something now?"
    
    memberData = data
    @formView = new PersonalFormAboutView {memberData}
    
    @windowController = @getSingleton 'windowController'
    @listenTo 
      KDEventTypes        : "ReceivedClickElsewhere"
      listenedToInstance  : @
      callback            : (pubInst, event)->
        @unsetClass 'active'
        @formView.resetInputValue()
        @windowController.removeLayer @

  viewAppended:->
    super
    @setTemplate @pistachio()
    @template.update()

  pistachio:->
    """
      <p>{{ @utils.applyTextExpansions #(profile.about)}}</p>
      {{> @formView}}
    """
    
  mouseDown:(event)->
    @windowController.addLayer @
    if not @$().hasClass 'active'
      @setClass 'active'
      @formView.focusFirstElement()


class PersonalFormAboutView extends AbstractPersonalFormView

  constructor:(options, data)->

    options = $.extend
      cssClass  : 'profileabout-form'
      callback  : @formCallback
    , options

    super options, null

    {@memberData} = options
    {profile} = @memberData
    
    @aboutInput = new KDInputView
      cssClass      : 'about editable'
      type          : 'textarea'
      defaultValue  : if profile.about is "You haven't entered anything in your bio yet. Why not add something now?" then '' else Encoder.htmlDecode profile.about
      placeholder   : if profile.about isnt "You haven't entered anything in your bio yet. Why not add something now?" then null else Encoder.htmlDecode profile.about
      name          : 'about'

    @cancelButton = new KDButtonView
      style : "clean-red"
      title : "Cancel"
      size:
        width : 'auto'
      callback:=>
        @resetInputValue()
        @parent.unsetClass 'active'
    
  pistachio:->
    """
      {{> @aboutInput}}{{> @cancelButton}}{{> @saveButton}}
    """

  resetInputValue:->
    {profile} = @memberData
    @aboutInput.setValue if profile.about is "You haven't entered anything in your bio yet. Why not add something now?" then '' else Encoder.htmlDecode profile.about

  formCallback:(formElements)->
    {profile} = @memberData
    {about} = formElements
    if profile.about is about
      @parent.unsetClass 'active'
      return no
    
    changes = $set:
      'profile.about'  : about
    @memberData.update changes, (err)=>
      if err
        new KDNotificationView
          title : "There was an error updating your profile."
      else 
        @memberData.emit "update"
        new KDNotificationView
          title     : "Success!"
          duration  : 500
        @parent.unsetClass 'active'
        
  mouseDown:-> no


class PersonalFormLocationView extends AbstractPersonalFormView
  constructor:(options, data)->
    options = $.extend
      cssClass      : 'profilelocation-form'
      callback      : @formCallback 
    , options
    super options, data
    
    {@memberData} = options
    @memberData.locationTags or= []
    
    @location = new KDInputView
      cssClass      : 'locationtags editable'
      type          : 'text'
      defaultValue  : @memberData.locationTags[0] or 'Earth'
      name          : 'locationTags'
    
    if @memberData.locationTags.length < 1
      @memberData.locationTags[0] = "Earth"  
    
    @locationTags = new LocationView
      tooltip       :
        title       : "Click to edit"
        placement   : "right"
        offset      : 5
    ,@memberData
      
  pistachio:->
    """
      <p>{{> @locationTags}}</p>
      {{> @location}}{{> @cancelButton}}{{> @saveButton}}
    """
    
  resetInputValue:->
    {profile} = @memberData
    @location.setValue @memberData.locationTags[0] or 'Earth' 

  formCallback:(formElements)->
    {locationTags} = formElements
    if locationTags is @memberData.locationTags[0]
      @unsetClass 'active'
      return no
    
    if locationTags[0]?
      locationArray = [locationTags]
    else
      locationArray = []
    
    changes = $set:
      'locationTags' : locationArray
    @memberData.update changes, (err)=>
      if err
        new KDNotificationView
          title : "There was an error updating your profile."
      else 
        @memberData.emit "update"
        new KDNotificationView
          title     : "Success!"
          duration  : 500
        @unsetClass 'active'

class LocationView extends KDCustomHTMLView
  constructor:(options, data)->
    super

  viewAppended:->
    @setTemplate @pistachio()
    @template.update()

  pistachio:->
    """
      {{ @getFirstLocation #(locationTags)}}
    """

  getFirstLocation:(locationTags)->
    locationTags[0]


class PersonalFormSkillTagView extends KDFormView

  constructor:(options, data)->

    options = $.extend
      cssClass  : "kdautocomplete-form"
    , options

    super options, null
    {@memberData} = options
    @memberData.skillTags or= []
    
    @setCallback (formElements)=>
      tagIds = formElements.skillTags.map((tag)-> tag.getId?() or $suggest: tag)
      @memberData.addTags 'skillTags', tagIds, (err)-> debugger

  showForm:->
    unless @$().hasClass "active"
      @label.updatePartial "SKILLS"
      @setClass 'active'
      @focusFirstElement()
    
  hideForm:->
    @unsetClass 'active'

  viewAppended:->
    super

    @addSubView tagWrapper = new KDCustomHTMLView
      tagName     : "div"
      cssClass    : "form-actions-holder clearfix"
      bind        : "mouseenter mouseleave"
      mouseenter  : =>
        unless @$().hasClass "active"
          @label.updatePartial "<a href='#'>Click to edit...</a>"
      mouseleave  : =>
        @label.updatePartial "SKILLS"

    tagWrapper.addSubView @label = new KDLabelView
      cssClass    : "skilltagslabel"
      title       : "SKILLS"
      click       : (pubInst, event)=> @showForm()

    tagController = new SkillTagAutoCompleteController
      name                : "skillTags"
      cssClass            : 'skilltag-form'
      type                : "tags"
      itemClass           : TagAutoCompleteItemView
      selectedItemClass   : SkillTagAutoCompletedItem
      outputWrapper       : tagWrapper
      selectedItemsLimit  : 10
      form                : @
      itemDataPath        : "title"
      dataSource          : (args, callback)=>
        {inputValue} = args
        blacklist = (data.getId() for data in tagController.getSelectedItemData() when 'function' is typeof data.getId)
        @propagateEvent KDEventType : "AutoCompleteNeedsTagData", {inputValue,blacklist,callback}

    @addSubView tagController.getView()
    tagController.putDefaultValues @memberData.skillTags

    @addSubView buttonWrapper = new KDCustomHTMLView
      tagName     : 'div'
      cssClass    : 'button-container'
      partial     : ''

    buttonWrapper.addSubView cancelButton = new KDButtonView
      style     : "clean-red"
      title     : "Cancel"
      size      :
        width   : 'auto'
      callback  : => @hideForm()

    buttonWrapper.addSubView saveButton = new KDButtonView
      style     : "cupid-green"
      title     : "Save"
      type      : 'submit'
      size      :
        width   : 'auto'
        
class SkillTagAutoCompleteController extends KDAutoCompleteController
  constructor:(options, data)->
    options.nothingFoundItemClass or= SuggestNewTagItem
    options.allowNewSuggestions or= yes
    super
  
  putDefaultValues:(stringTags)->
    bongo.api.JTag.some
      title     :
        $in     : stringTags
    ,
      sort      : 
        'title' : 1
    , (err,tags)=>
        unless err and not tags
          @setDefaultValue tags
        else
          warn "there was a problem fetching default tags!", err, tags
    

  
class SkillTagAutoCompletedItem extends KDAutoCompletedItem
  constructor:(options, data)->
    options.cssClass = "clearfix"
    super
    @tag = new TagLinkView {},data

  pistachio:->"{{> @tag}}"

  viewAppended:->
    super()
    @setTemplate @pistachio()
    @template.update()
    
  click:(event)->
    @getDelegate().removeFromSubmitQueue @ if $(event.target).is('span.close-icon')
    @getDelegate().getView().$input().trigger
<|MERGE_RESOLUTION|>--- conflicted
+++ resolved
@@ -64,17 +64,10 @@
     {profile} = @memberData
     @firstName = new KDInputView
       cssClass      : 'firstname editable'
-<<<<<<< HEAD
-      defaultValue  : @utils.htmlDecode profile.firstName
-      name          : 'firstName'
-      attributes    :
-        size        : @utils.htmlDecode(profile.firstName).length
-=======
       defaultValue  : Encoder.htmlDecode profile.firstName
       name          : 'firstName'
       attributes    :
         size        : Encoder.htmlDecode(profile.firstName).length
->>>>>>> f8172fbf
       validate      : 
         rules       : 
           required  : yes
@@ -83,17 +76,10 @@
     
     @lastName = new KDInputView
       cssClass      : 'lastname editable'
-<<<<<<< HEAD
-      defaultValue  : @utils.htmlDecode profile.lastName
-      name          : 'lastName'
-      attributes    :
-        size        : @utils.htmlDecode(profile.lastName).length
-=======
       defaultValue  : Encoder.htmlDecode profile.lastName
       name          : 'lastName'
       attributes    :
         size        : Encoder.htmlDecode(profile.lastName).length
->>>>>>> f8172fbf
     
     @nameView = new ProfileTextView
       tagName       : "p"
@@ -114,13 +100,8 @@
     
   resetInputValue:->
     {profile} = @memberData
-<<<<<<< HEAD
-    @firstName.setValue @utils.htmlDecode profile.firstName 
-    @lastName.setValue @utils.htmlDecode profile.lastName 
-=======
     @firstName.setValue Encoder.htmlDecode profile.firstName 
     @lastName.setValue Encoder.htmlDecode profile.lastName 
->>>>>>> f8172fbf
 
   attachListeners:->
     @listenTo
