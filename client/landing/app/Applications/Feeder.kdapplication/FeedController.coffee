class FeedController extends KDViewController

  USEDFEEDS = []

  constructor:(options={})->

    options.autoPopulate   ?= no
    options.useHeaderNav   ?= no
    options.filter        or= {}
    options.sort          or= {}
    options.limitPerPage  or= 10
    options.dataType      or= null
    options.onboarding    or= null
    options.domId         or= ''

    resultsController = options.resultsController or FeederResultsController
    @resultsController  = new resultsController
      itemClass           : options.itemClass
      filters             : options.filter
      listControllerClass : options.listControllerClass
      listCssClass        : options.listCssClass or ""
      delegate            : @
      onboarding          : options.onboarding

    unless options.useHeaderNav
      facetsController    = options.facetsController or FeederFacetsController
      @facetsController   = new facetsController
        filters   : options.filter
        sorts     : options.sort
        help      : options.help
        delegate  : @

      options.view or= new FeederSplitView
        domId   : options.domId
        views   : [
          @facetsController.getView()
          @resultsController.getView()
        ]
    else
      facetsController    = options.facetsController or FeederHeaderFacetsController
      @facetsController   = new facetsController
        filters   : options.filter
        sorts     : options.sort
        help      : options.help
        delegate  : @

      view = (options.view or= new FeederSingleView)

      view.on "viewAppended", =>
        view.addSubView @resultsController.getView()
        view.addSubView @facetsController.getView()

    super options, null

    options             = @getOptions()
    @filters            = {}
    @sorts              = {}
    @defaultQuery       = options.defaultQuery ? {}

    @resultsController.on 'LazyLoadThresholdReached', => @loadFeed()

    @defineFilter name, filter for own name, filter of options.filter
    @defineSort name, sort for own name, sort of options.sort
    @getNewFeedItems() if options.dynamicDataType?

    @on "FilterLoaded", ->
      KD.getSingleton("windowController").notifyWindowResizeListeners()

# TODO: commented out by C.T.  Is this used anywhere?  I think not, looks botched: resultsCOntroller
#  getNewFeedItems:->
#    {dynamicDataType} = @getOptions()
#    dynamicDataType.on 'feed.new', (items) =>
#      @resultsCOntroller.emit 'NewFeedItemsFromFeeder', items

  highlightFacets:->
    filterName  = @selection.name
    sortName    = @selection.activeSort or @defaultSort.name
    @facetsController.highlight filterName, sortName

  handleQuery:({filter, sort})->
    if filter
      unless @filters[filter]?
        filter = (Object.keys @filters).first
      @selectFilter filter, no

    if sort
      unless @sorts[sort]?
        sort = (Object.keys @sorts).first
      @changeActiveSort sort, no

    @highlightFacets()
    @loadFeed()

  defineFilter:(name, filter)->
    filter.name     = name
    @filters[name]  = filter
    if filter.isDefault or not @selection?
      @selection    = filter

  defineSort:(name, sort)->
    sort.name     = name
    @sorts[name]  = sort
    if sort.isDefault or not @defaultSort?
      @defaultSort = sort

  loadView:(mainView)->
    @loadFeed() if @getOptions().autoPopulate
    mainView._windowDidResize()

  selectFilter:(name, loadFeed=yes)->
    @selection = @filters[name]
    @resultsController.openTab @filters[name]
    if @resultsController.listControllers[name].itemsOrdered.length is 0
      @loadFeed() if loadFeed
    @emit 'FilterChanged', name

  changeActiveSort:(name, loadFeed=yes)->
    @selection.activeSort = name
    @resultsController.listControllers[@selection.name].removeAllItems()
    @loadFeed() if loadFeed

  getFeedSelector:->
    # log @filters
    {}

  getFeedOptions:->
    options = sort : {}

    filter  = @selection
    sort    = @sorts[@selection.activeSort] or @defaultSort

    options.sort[sort.name.split('|')[0]] = sort.direction
    options.limit = @getOptions().limitPerPage
    options.skip  = @resultsController.listControllers[filter.name].itemsOrdered.length
    options

  emitLoadStarted:(filter)->
    listController = @resultsController.listControllers[filter.name]
    listController.showLazyLoader no
    return listController

  emitLoadCompleted:(filter)->
    listController = @resultsController.listControllers[filter.name]
    listController.hideLazyLoader()
    return listController

  emitCountChanged:(count, filter)->
    @resultsController.getDelegate().emit "FeederListViewItemCountChanged", count, filter

  # this is a temporary solution for a bug that
  # bongo returns correct result set in a wrong order
  sortByKey : (array, key) ->
    array.sort (first, second) ->
      firstVar  = JsPath.getAt first,  key
      secondVar = JsPath.getAt second, key
      #quick sort-ware
      if (firstVar < secondVar) then return 1
      else if (firstVar > secondVar) then return -1
      else return 0

  reload:->
    {selection, defaultSort} = this
    @changeActiveSort selection.activeSort or defaultSort.title

  loadFeed:(filter = @selection)=>

    options    = @getFeedOptions()
    selector   = @getFeedSelector()
    {itemClass, feedId}  = @getOptions()

    kallback = (err, items, rest...)=>
      listController = @emitLoadCompleted filter
      @emit "FilterLoaded"
      {limit}      = options
      {scrollView} = listController
      if items?.length > 0
        unless err
          items = @sortByKey(items, filter.activeSort) if filter.activeSort
          listController.instantiateListItems items
          @emitCountChanged listController.itemsOrdered.length, filter.name
          if scrollView.getScrollHeight() <= scrollView.getHeight()
            @loadFeed filter
        else
          warn err
      else unless err
        filter.dataEnd? this, rest...
      else
        filter.dataError? this, err

    @emitLoadStarted filter
    unless feedId in USEDFEEDS
      USEDFEEDS.push feedId
      unless prefetchedItems = KD.prefetchedFeeds[feedId]
      then @loadFeed filter
<<<<<<< HEAD
      else kallback null, (KD.remote.revive item for item in prefetchedItems)
=======
      else
        kallback null, (KD.remote.revive item for item in prefetchedItems)
>>>>>>> 35c41413
    else
      filter.dataSource selector, options, kallback<|MERGE_RESOLUTION|>--- conflicted
+++ resolved
@@ -188,15 +188,13 @@
         filter.dataError? this, err
 
     @emitLoadStarted filter
-    unless feedId in USEDFEEDS
+    if options.skip isnt 0 and options.skip < options.limit # Dont load forever
+      @emitLoadCompleted filter
+      @emit "FilterLoaded"
+    else unless feedId in USEDFEEDS
       USEDFEEDS.push feedId
       unless prefetchedItems = KD.prefetchedFeeds[feedId]
       then @loadFeed filter
-<<<<<<< HEAD
       else kallback null, (KD.remote.revive item for item in prefetchedItems)
-=======
-      else
-        kallback null, (KD.remote.revive item for item in prefetchedItems)
->>>>>>> 35c41413
     else
       filter.dataSource selector, options, kallback