--- conflicted
+++ resolved
@@ -4,17 +4,6 @@
     @::[method] =-> @getPermissions method
 
   constructor:(options,data)->
-<<<<<<< HEAD
-
-    group                   = data # @getData()
-    {privacy,permissionSet} = options #@getOptions()
-
-    # here we should handle custom roles and add them for display
-    roles = ['member','moderator','admin']
-    roles.unshift 'guest' if group.privacy is 'public'
-
-=======
->>>>>>> 4716eda4
 
     readableText = (text)->
       dictionary =
@@ -100,22 +89,6 @@
               cascadeFormElements set, roles, module, permission
       permissionOptions
 
-<<<<<<< HEAD
-    options.buttons or=
-        Save          :
-          style       : "modal-clean-gray"
-          loader      :
-            color     : "#444444"
-            diameter  : 12
-          callback    : =>
-            group.updatePermissions(
-              @reducedList()
-              (err,res)=>
-                log 'updated permissions',err,res
-                @buttons["Save"].hideLoader()
-                # TODO: do something with this callback
-            )
-=======
     group                   = data # @getData()
     {privacy,permissionSet} = options #@getOptions()
 
@@ -221,38 +194,24 @@
             @buttons["Save"].hideLoader()
             # TODO: do something with this callback
 
->>>>>>> 4716eda4
     options.fields or= optionizePermissions permissionSet
     super options,data
     @setClass 'permissions-form col-'+roles.length
 
     @bindEvent 'scroll'
-<<<<<<< HEAD
-
-=======
->>>>>>> 4716eda4
     @on 'scroll', (event={})=>
       @applyScrollShadow event
 
   applyScrollShadow:(event)->
-<<<<<<< HEAD
     isAtTop = @$().scrollTop() is 0
-=======
-    isAtTop = @$().scrollTop() is 0 
->>>>>>> 4716eda4
     isAtBottom = @$().scrollTop()+@getHeight() is @$()[0].scrollHeight
 
     unless isAtTop
       @$('.permissions-header').addClass 'scrolling'
     else
       @$('.permissions-header').remove 'scrolling'
-<<<<<<< HEAD
 
     unless isAtBottom
-=======
-  
-    unless isAtBottom 
->>>>>>> 4716eda4
       @$('.formline.button-field').addClass 'scrolling'
     else
       @$('.formline.button-field').removeClass 'scrolling'
@@ -296,9 +255,4 @@
 
   viewAppended:->
     super
-<<<<<<< HEAD
-    @applyScrollShadow()
-=======
-    @applyScrollShadow()
- 
->>>>>>> 4716eda4
+    @applyScrollShadow()