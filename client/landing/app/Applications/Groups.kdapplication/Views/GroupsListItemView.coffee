--- conflicted
+++ resolved
@@ -8,11 +8,7 @@
     group = @getData()
     {title, slug, body} = group
 
-<<<<<<< HEAD
-    slugLink = if slug is KD.defaultSlug then '/' else "/#{slug}/"
-=======
     slugLink = if slug is KD.defaultSlug then '/' else "/#{slug}"
->>>>>>> cb26a4fd
 
     @titleLink = new KDCustomHTMLView
       tagName     : 'a'
