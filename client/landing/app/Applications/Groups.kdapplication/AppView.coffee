--- conflicted
+++ resolved
@@ -11,834 +11,6 @@
     header.setSearchInput()
 
 
-<<<<<<< HEAD
-  constructor:->
-    super
-    @setClass 'webhook'
-    @editLink = new CustomLinkView
-      href    : '#'
-      title   : 'Edit webhook'
-      click   : (event)=>
-        event.preventDefault()
-        @emit 'WebhookEditRequested'
-
-  pistachio:->
-    "{.endpoint{#(webhookEndpoint)}}{{> @editLink}}"
-
-class GroupsEditableWebhookView extends JView
-
-  constructor:->
-    super
-
-    @setClass 'editable-webhook'
-
-    @webhookEndpointLabel = new KDLabelView title: "Webhook endpoint"
-
-    @webhookEndpoint = new KDInputView
-      label       : @webhookEndpointLabel
-      name        : "title"
-      placeholder : "https://example.com/verify"
-
-    @saveButton = new KDButtonView
-      title     : "Save"
-      style     : "cupid-green"
-      callback  : =>
-        @emit 'WebhookChanged', webhookEndpoint: @webhookEndpoint.getValue()
-
-  setFocus:->
-    @webhookEndpoint.focus()
-    return this
-
-  setValue:(webhookEndpoint)->
-    @webhookEndpoint.setValue webhookEndpoint
-
-  pistachio:->
-    """
-    {{> @webhookEndpointLabel}}
-    {{> @webhookEndpoint}}
-    {{> @saveButton}}
-    """
-
-class GroupsMembershipPolicyLanguageEditor extends JView
-
-  constructor:->
-    super
-    @setClass 'policylanguage-editor'
-    policy = @getData()
-
-    @editorLabel = new KDLabelView
-      title : 'Custom Policy Language'
-
-    @editor = new KDInputView
-      label         : @editorLabel
-      type          : 'textarea'
-      defaultValue  : policy.explanation
-      keydown       : => @saveButton.enable()
-
-    @cancelButton = new KDButtonView
-      title     : "Cancel"
-      cssClass  : "clean-gray"
-      callback  : =>
-        @hide()
-        @emit 'EditorClosed'
-
-    @saveButton = new KDButtonView
-      title     : "Save"
-      cssClass  : "cupid-green"
-      callback  : =>
-        @saveButton.disable()
-        @emit 'PolicyLanguageChanged', explanation: @editor.getValue()
-
-  pistachio:->
-    """
-    {{> @editorLabel}}{{> @editor}}{{> @saveButton}}{{> @cancelButton}}
-    """
-
-class GroupsMembershipPolicyDetailView extends JView
-
-  constructor:(options, data)->
-    super
-    policy = @getData()
-
-    {invitationsEnabled, webhookEndpoint, approvalEnabled} = policy
-    webhookExists = !!(webhookEndpoint and webhookEndpoint.length)
-
-    @enableInvitations = new KDOnOffSwitch
-      defaultValue  : invitationsEnabled
-      callback      : (state) =>
-        @emit 'MembershipPolicyChanged', invitationsEnabled: state
-
-    @enableAccessRequests = new KDOnOffSwitch
-      defaultValue  : approvalEnabled
-      callback      : (state) =>
-        @emit 'MembershipPolicyChanged', approvalEnabled: state
-
-    @enableWebhooks = new KDOnOffSwitch
-      defaultValue  : webhookExists
-      callback      : (state) =>
-        @webhook.hide()
-        @webhookEditor[if state then 'show' else 'hide']()
-        if state then @webhookEditor.setFocus()
-        else @emit 'MembershipPolicyChanged', webhookEndpoint: null
-
-    @webhook = new GroupsWebhookView
-      cssClass: unless webhookExists then 'hidden'
-    , policy
-
-    @webhookEditor = new GroupsEditableWebhookView
-      cssClass: 'hidden'
-    , policy
-
-    @on 'MembershipPolicyChangeSaved', =>
-      console.log 'saved'
-      # @webhookEditor.saveButton.loader.hide()
-
-    @webhook.on 'WebhookEditRequested', =>
-      @webhook.hide()
-      @webhookEditor.show()
-
-    @webhookEditor.on 'WebhookChanged', (data)=>
-      @emit 'MembershipPolicyChanged', data
-      {webhookEndpoint} = data
-      webhookExists = !!webhookEndpoint
-      policy.webhookEndpoint = webhookEndpoint
-      policy.emit 'update'
-      @webhookEditor.hide()
-      @webhook[if webhookExists then 'show' else 'hide']()
-      @enableWebhooks.setValue webhookExists
-
-    @enableInvitations.setValue invitationsEnabled
-
-    if webhookExists
-      @webhookEditor.setValue webhookEndpoint
-      @webhook.show()
-
-    policyLanguageExists = policy.explanation
-
-    @showPolicyLanguageLink = new CustomLinkView
-      cssClass  : "edit-link #{if policyLanguageExists then 'hidden' else ''}"
-      title     : 'Edit'
-      href      : './edit'
-      click     :(event)=>
-        event.preventDefault()
-        @showPolicyLanguageLink.hide()
-        @policyLanguageEditor.show()
-
-    @policyLanguageEditor = new GroupsMembershipPolicyLanguageEditor
-      cssClass      : unless policyLanguageExists then 'hidden'
-    , policy
-
-    @policyLanguageEditor.on 'EditorClosed',=>
-      @showPolicyLanguageLink.show()
-
-    @policyLanguageEditor.on 'PolicyLanguageChanged', (data)=>
-      @emit 'MembershipPolicyChanged', data
-      {explanation} = data
-      explanationExists = !!explanation
-      policy.explanation = explanation
-      policy.emit 'update'
-
-
-  pistachio:->
-    """
-    {{> @enableAccessRequests}}
-    <section class="formline">
-      <h2>Users may request access</h2>
-      <div class="formline">
-        <p>If you disable this feature, users will not be able to request
-        access to this group</p>
-      </div>
-    </section>
-      {{> @enableInvitations}}
-    <section class="formline">
-      <h2>Invitations</h2>
-      <div class="formline">
-        <p>By enabling invitations, you will be able to send invitations to
-        potential group members by their email address, you'll be able to grant
-        invitations to your members which they can give to their friends, and
-        you'll be able to create keyword-based multi-user invitations which
-        can be shared with many people at once.</p>
-        <p>If you choose not to enable invitations, a more basic request
-        approval functionilty will be exposed.<p>
-      </div>
-    </section>
-      {{> @enableWebhooks}}
-    <section class="formline">
-      <h2>Webhooks</h2>
-      <div class="formline">
-        <p>If you enable webhooks, then we will post some data to your webhooks
-        when someone requests access to the group.  The business logic at your
-        endpoint will be responsible for validating and approving the request</p>
-        <p>Webhooks and invitations may be used together.</p>
-      </div>
-      {{> @webhook}}
-      {{> @webhookEditor}}
-    </section>
-      {{> @showPolicyLanguageLink}}
-    <section class="formline">
-      <h2>Policy language</h2>
-      <div class="formline">
-        <p>It's possible to compose custom policy language (copy) to help your
-        users better understand how they may become members of your group.</p>
-        <p>If you wish, you may enter custom language below (markdown is OK):</p>
-      </div>
-      {{> @policyLanguageEditor}}
-    </section>
-    """
-
-class GroupsInvitationRequestListItemView extends KDListItemView
-  constructor:(options, data)->
-    options.cssClass = 'invitation-request formline clearfix'
-
-    super
-
-    invitationRequest = @getData()
-
-    @avatar = new AvatarStaticView
-      size :
-        width : 40
-        height : 40
-
-    KD.remote.cacheable @getData().koding.username, (err,account)=>
-      @avatar.setData account
-      @avatar.render()
-
-    @inviteButton = new KDButtonView
-      cssClass  : 'clean-gray fr'
-      title     : 'Send invitation'
-      callback  : =>
-        @getDelegate().emit 'InvitationIsSent', invitationRequest
-
-    @getData().on 'update', => @updateStatus()
-
-    @updateStatus()
-
-  updateStatus:->
-    isSent = @getData().sent
-    @[if isSent then 'setClass' else 'unsetClass'] 'invitation-sent'
-    @inviteButton.disable()  if isSent
-
-  viewAppended: JView::viewAppended
-
-  pistachio:->
-    """
-    <div class="fl">
-      <span class="avatar">{{> @avatar}}</span>
-      <div class="request">
-        <div class="username">{{#(koding.username)}}</div>
-        <div class="requested-at">Requested on {{(new Date #(requestedAt)).format('mm/dd/yy')}}</div>
-        <div class="is-sent">Status is <span class='status'>{{(#(status) is 'sent' and '✓ Sent') or 'Requested'}}</span></div>
-      </div>
-    </div>
-    {{> @inviteButton}}
-    """
-
-class GroupApprovalRequestListItemView extends GroupsInvitationRequestListItemView
-
-  constructor:->
-    super
-
-    invitationRequest = @getData()
-
-    @approveButton = new KDButtonView
-      cssClass  : 'cupid-green'
-      title     : 'Approve'
-      callback  : =>
-        @getDelegate().emit 'RequestIsApproved', invitationRequest
-
-    @declineButton = new KDButtonView
-      cssClass  : 'clean-red'
-      title     : 'Decline'
-      callback  : =>
-        @getDelegate().emit 'RequestIsDeclined', invitationRequest
-
-  hideButtons:->
-    @approveButton.hide()
-    @declineButton.hide()
-
-  showButtons:->
-    @approveButton.show()
-    @declineButton.show()
-
-  initializeButtons:->
-
-    invitationRequest = @getData()
-
-    if invitationRequest.status in ['approved','declined']
-      @hideButtons()
-    else
-      @showButtons()
-
-
-  viewAppended:->
-    super
-    @initializeButtons()
-    @getData().on 'update', @bound 'initializeButtons'
-
-  getStatusText:(status)->
-    switch status
-      when 'approved' then '✓ Approved'
-      when 'pending'  then '… Pending'
-      when 'declined' then '✗ Declined'
-
-  pistachio:->
-    """
-    <div class="fl">
-      <span class="avatar">{{> @avatar}}</span>
-      <div class="request">
-        <div class="username">{{#(koding.username)}}</div>
-        <div class="requested-at">Requested on {{(new Date #(requestedAt)).format('mm/dd/yy')}}</div>
-        <div class="is-sent">Status is <span class='status'>{{@getStatusText #(status)}}</span></div>
-      </div>
-    </div>
-    <div class="fr">{{> @approveButton}} {{> @declineButton}}</div>
-    """
-
-
-class GroupsRequestView extends JView
-
-  prepareBulkInvitations:->
-    group = @getData()
-    group.countPendingInvitationRequests (err, count)=>
-      if err then console.error error
-      else
-        [toBe, people] = if count is 1 then ['is','person'] else ['are','people']
-        @currentState.updatePartial """
-          There #{toBe} currently #{count} #{people} waiting for an invitation
-          """
-
-  fetchSomeRequests:(invitationType='invitation', callback)->
-
-    group = @getData()
-
-    selector  = { timestamp: $gte: @timestamp }
-    options   =
-      targetOptions : { selector: { invitationType } }
-      sort          : { timestamp: -1 }
-      limit         : 20
-
-    group.fetchInvitationRequests selector, options, callback
-
-class GroupTabHandleView extends KDTabHandleView
-
-  constructor:(options, data)->
-    options.cssClass = @utils.curryCssClass 'grouptabhandle', options.cssClass
-    super
-    @isDirty = no
-
-  viewAppended:->
-    @currentCount = 0
-    @newCount = new KDCustomHTMLView tagName: 'span'
-
-    JView::viewAppended.call this
-
-  pistachio:->
-    "#{@getOptions().title} {.new{> @newCount}}"
-
-  markDirty:(@isDirty=yes)->
-    if @isDirty
-      @setClass 'dirty'  unless @currentCount++
-      @newCount.updatePartial @currentCount
-    else
-      @unsetClass 'dirty'
-      @newCount.updatePartial ''
-
-class GroupsApprovalRequestsView extends GroupsRequestView
-
-  constructor:->
-    super
-
-    group = @getData()
-
-    @timestamp = new Date 0
-
-    @currentState = new KDView
-      partial : 'chris sez'
-
-    @batchInvites = new KDView
-      partial : 'chris sez again'
-
-    @requestListController = new KDListViewController
-      viewOptions     :
-        cssClass      : 'requests-list'
-      itemClass       : GroupApprovalRequestListItemView
-
-    @pendingRequestsView = @requestListController.getListView()
-
-    @pendingRequestsView.on 'RequestIsApproved', (invitationRequest)=>
-      @emit 'RequestIsApproved', invitationRequest
-
-    @pendingRequestsView.on 'RequestIsDeclined', (invitationRequest)=>
-      @emit 'RequestIsDeclined', invitationRequest
-
-    @refresh()
-
-  refresh:->
-    @requestListController.removeAllItems()
-    @fetchSomeRequests 'basic approval', (err, requests)=>
-      if err then console.error err
-      else
-        @requestListController.instantiateListItems requests.reverse()
-
-  pistachio:->
-    """
-    <section class="formline status-quo">
-      <h2>Status quo</h2>
-      {{> @currentState}}
-    </section>
-    <section class="formline batch">
-    <div class="formline">
-      <h2>Invite members by batch</h2>
-      {{> @batchInvites}}
-    </div>
-    </section>
-    <section class="formline pending">
-    <div class="formline">
-      <h2>Pending approval</h2>
-      {{> @pendingRequestsView}}
-    </div>
-    </section>
-    """
-
-class GroupsInvitationRequestsView extends GroupsRequestView
-
-  constructor:->
-    super
-
-    group = @getData()
-
-    @timestamp = new Date 0
-    @fetchSomeRequests 'invitation', (err, requests)=>
-      if err then console.error err
-      else
-        sent = []
-        pending = []
-        for request in requests
-          if request.status is 'sent'
-            sent.push request
-          else
-            pending.push request
-        @requestListController.instantiateListItems pending.reverse()
-        @sentRequestListController.instantiateListItems sent.reverse()
-
-    @sentRequestListController = new KDListViewController
-      viewOptions       :
-        cssClass        : 'requests-list'
-      itemClass         : GroupsInvitationRequestListItemView
-      showDefaultItem   : yes
-      defaultItem       :
-        options         :
-          cssClass      : 'default-item'
-          partial       : 'No invitations sent'
-
-    @sentRequestList = @sentRequestListController.getListView()
-
-    @requestListController = new KDListViewController
-      viewOptions       :
-        cssClass        : 'requests-list'
-      itemClass         : GroupsInvitationRequestListItemView
-      showDefaultItem   : yes
-      defaultItem       :
-        options         :
-          cssClass      : 'default-item'
-          partial       : 'No invitations pending'
-
-    @requestList = @requestListController.getListView()
-    @requestList.on 'InvitationIsSent', (invitationRequest)=>
-      @emit 'InvitationIsSent', invitationRequest
-
-    @currentState = new KDView cssClass: 'formline'
-
-
-    @inviteMember = new KDFormViewWithFields
-      fields            :
-        recipient       :
-          label         : "Send to"
-          type          : "text"
-          name          : "recipient"
-          placeholder   : "Enter an email address..."
-          validate      :
-            rules       :
-              required  : yes
-              email     : yes
-            messages    :
-              required  : "An email address is required!"
-              email     : "That does not not seem to be a valid email address!"
-      buttons           :
-        'Send invite'   :
-          loader        :
-            color       : "#444444"
-            diameter    : 12
-          callback      : -> console.log 'send', arguments
-
-
-    @prepareBulkInvitations()
-    @batchInvites = new KDFormViewWithFields
-      cssClass          : 'invite-tools'
-      buttons           :
-        'Send invites'  :
-          title         : 'Send invitation batch'
-          callback      : =>
-            @emit 'BatchInvitationsAreSent', +@batchInvites.getFormData().Count
-      fields            :
-        Count           :
-          label         : "# of Invites"
-          type          : "text"
-          defaultValue  : 10
-          placeholder   : "how many users do you want to Invite?"
-          validate      :
-            rules       :
-              regExp    : /\d+/i
-            messages    :
-              regExp    : "numbers only please"
-        Status          :
-          label         : "Server response"
-          type          : "hidden"
-          nextElement   :
-            statusInfo  :
-              itemClass : KDView
-              partial   : '...'
-              cssClass  : 'information-line'
-    , group
-
-  pistachio:->
-    """
-    <section class="formline status-quo">
-      <h2>Status quo</h2>
-      {{> @currentState}}
-    </section>
-    <div class="formline">
-    <section class="formline batch">
-      <h2>Invite members by batch</h2>
-      {{> @batchInvites}}
-    </section>
-    <section class="formline email">
-      <h2>Invite member by email</h2>
-      {{> @inviteMember}}
-    </section>
-    </div>
-    <div class="formline">
-    <section class="formline sent">
-      <h2>Sent Invitations</h2>
-      {{> @sentRequestList}}
-    </section>
-    <section class="formline pending">
-      <h2>Pending Invitations</h2>
-      {{> @requestList}}
-    </section>
-    </div>
-    """
-
-class GroupsMemberPermissionsView extends JView
-
-  constructor:(options = {}, data)->
-
-    options.cssClass = "groups-member-permissions-view"
-
-    super
-
-    @listController = new KDListViewController
-      itemClass     : GroupsMemberPermissionsListItemView
-    @listWrapper    = @listController.getView()
-
-    @loader         = new KDLoaderView
-      cssClass      : 'loader'
-    @loaderText     = new KDView
-      partial       : 'Loading Member Permissions…'
-      cssClass      : ' loader-text'
-
-    @listController.getListView().on 'ItemWasAdded', (view)=>
-      view.on 'RolesChanged', @bound 'memberRolesChange'
-
-    @refresh()
-
-  fetchSomeMembers:(selector={})->
-    groupData = @getData()
-    @listController.removeAllItems()
-    @loader.show()
-    list = @listController.getListView()
-    list.getOptions().group = groupData
-    groupData.fetchRoles (err, roles)=>
-      if err then warn err
-      else
-        list.getOptions().roles = roles
-        groupData.fetchUserRoles (err, userRoles)=>
-          if err then warn err
-          else
-            userRolesHash = {}
-            for userRole in userRoles
-              userRolesHash[userRole.targetId] = userRole.as
-
-            list.getOptions().userRoles = userRolesHash
-            options =
-              limit : 20
-              sort  : { timestamp: -1 }
-            groupData.fetchMembers selector, options, (err, members)=>
-              if err then warn err
-              else
-                @listController.instantiateListItems members
-                @loader.hide()
-                @loaderText.hide()
-
-  refresh:->
-    @timestamp = new Date 0
-    @fetchSomeMembers {timestamp: $gte: @timestamp}
-
-  memberRolesChange:(member, roles)->
-    @getData().changeMemberRoles member.getId(), roles, (err)-> console.log {arguments}
-
-  viewAppended:->
-    super
-    @loader.show()
-    @loaderText.show()
-
-  pistachio:->
-    """
-    {{> @loader}}
-    {{> @loaderText}}
-    {{> @listWrapper}}
-    """
-
-class GroupsMemberPermissionsListItemView extends KDListItemView
-
-  constructor:(options = {}, data)->
-
-    options.cssClass = 'formline clearfix'
-    options.type     = 'member-item'
-
-    super options, data
-
-    data               = @getData()
-    list               = @getDelegate()
-    {roles, userRoles} = list.getOptions()
-    @avatar            = new AvatarStaticView {}, data
-    @profileLink       = new ProfileTextView {}, data
-    @usersRole         = userRoles[data.getId()]
-
-    @userRole          = new KDCustomHTMLView
-      partial          : "Roles: "+@usersRole
-      cssClass         : 'ib role'
-
-    @editLink          = new CustomLinkView
-      title            : 'Edit'
-      cssClass         : 'fr edit-link'
-      icon             :
-        cssClass       : 'edit'
-      click            : @bound 'showEditMemberRolesView'
-
-    @saveLink          = new CustomLinkView
-      title            : 'Save'
-      cssClass         : 'fr hidden save-link'
-      icon             :
-        cssClass       : 'save'
-      click            : =>
-        @emit 'RolesChanged', @getData(), @editView.getSelectedRoles()
-        @hideEditMemberRolesView()
-        log "save"
-
-    @cancelLink        = new CustomLinkView
-      title            : 'Cancel'
-      cssClass         : 'fr hidden cancel-link'
-      icon             :
-        cssClass       : 'delete'
-      click            : @bound 'hideEditMemberRolesView'
-
-    @editContainer     = new KDView
-      cssClass         : 'edit-container hidden'
-
-    list.on "EditMemberRolesViewShown", (listItem)=>
-      if listItem isnt @
-        @hideEditMemberRolesView()
-
-  showEditMemberRolesView:->
-
-    list           = @getDelegate()
-    @editView       = new GroupsMemberRolesEditView delegate : @
-    @editView.setMember @getData()
-    editorsRoles   = list.getOptions().editorsRoles
-    {group, roles} = list.getOptions()
-    list.emit "EditMemberRolesViewShown", @
-
-    @editLink.hide()
-    @cancelLink.show()
-    @saveLink.show()  unless KD.whoami().getId() is @getData().getId()
-    @editContainer.show()
-    @editContainer.addSubView @editView
-
-    unless editorsRoles
-      group.fetchMyRoles (err, editorsRoles)=>
-        if err
-          log err
-        else
-          list.getOptions().editorsRoles = editorsRoles
-          @editView.setRoles editorsRoles, roles
-          @editView.addViews()
-    else
-      @editView.setRoles editorsRoles, roles
-      @editView.addViews()
-
-  hideEditMemberRolesView:->
-
-    @editLink.show()
-    @cancelLink.hide()
-    @saveLink.hide()
-    @editContainer.hide()
-    @editContainer.destroySubViews()
-
-  viewAppended:JView::viewAppended
-
-  pistachio:->
-    """
-    <section>
-      <span class="avatar">{{> @avatar}}</span>
-      {{> @editLink}}
-      {{> @saveLink}}
-      {{> @cancelLink}}
-      {{> @profileLink}}
-      {{> @userRole}}
-    </section>
-    {{> @editContainer}}
-    """
-
-class GroupsMemberRolesEditView extends JView
-
-  constructor:(options = {}, data)->
-
-    super
-
-    @loader   = new KDLoaderView
-      size    :
-        width : 22
-
-  setRoles:(editorsRoles, allRoles)->
-    allRoles = allRoles.reduce (acc, role)->
-      acc.push role.title  unless role.title in ['owner', 'guest']
-      return acc
-    , []
-
-    @roles      = {
-      usersRole    : @getDelegate().usersRole
-      allRoles
-      editorsRoles
-    }
-
-  setMember:(@member)->
-
-  getSelectedRoles:->
-    [@radioGroup.getValue()]
-
-  addViews:->
-
-    @loader.hide()
-
-    isMe = KD.whoami().getId() is @member.getId()
-
-    @radioGroup = new KDInputRadioGroup
-      name          : 'user-role'
-      defaultValue  : @roles.usersRole
-      radios        : @roles.allRoles.map (role)->
-        value       : role
-        title       : role.capitalize()
-      disabled      : isMe
-
-    @addSubView @radioGroup, '.radios'
-
-    @addSubView (new KDButtonView
-      title    : "Make Owner"
-      cssClass : 'modal-clean-gray'
-      callback : -> log "Transfer Ownership"
-      disabled : isMe
-    ), '.buttons'
-
-    @addSubView (new KDButtonView
-      title    : "Kick"
-      cssClass : 'modal-clean-red'
-      callback : -> log "Kick user"
-      disabled : isMe
-    ), '.buttons'
-
-    @$('.buttons').removeClass 'hidden'
-
-
-  pistachio:->
-    """
-    {{> @loader}}
-    <div class='radios'/>
-    <div class='buttons hidden'/>
-    """
-
-  viewAppended:->
-
-    super
-
-    @loader.show()
-
-class GroupsMembershipPolicyView extends KDView
-  constructor:(options,data)->
-    super options,data
-
-    @setClass 'membership-policy'
-
-    @loader           = new KDLoaderView
-      cssClass        : 'loader'
-    @loaderText       = new KDView
-      partial         : 'Loading Membership Policy…'
-      cssClass        : ' loader-text'
-
-  viewAppended:->
-    super
-    @setTemplate @pistachio()
-    @template.update()
-    @loader.show()
-    @loaderText.show()
-
-    # {{> @tabView}}
-  pistachio:->
-    """
-    {{> @loader}}
-    {{> @loaderText}}
-    """
-=======
 # class GroupsApprovalRequestsView extends GroupsRequestView
 
 #   constructor:->
@@ -894,5 +66,4 @@
 #       {{> @pendingRequestsView}}
 #     </section>
 #     </div>
-#     """
->>>>>>> d2ada059
+#     """