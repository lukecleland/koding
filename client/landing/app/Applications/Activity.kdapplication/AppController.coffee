class Activity12345 extends AppController

  constructor:(options={})->
    options.view = new KDView cssClass : "content-page activity"
    super options
    CodeSnippetView.on 'CodeSnippetWantsSave', (data)=>
      @saveCodeSnippet data.title, Encoder.htmlDecode data.content

  saveCodeSnippet:(title, content)->
    # This custom method is used because FS,
    # command, environment are all a mess and
    # devrim is currently working on refactoring them - 3/15/12 sah

    # i kind of cleared that mess, still needs work - 26 April 2012 sinan
    if KD.isLoggedIn()
      @getSingleton('fs').saveToDefaultCodeSnippetFolder '"' + title + '"', content, (error, safeName)->
        if error
          new KDNotificationView
            title    : "Saving the snippet failed with error: #{error}"
            duration : 2500
            type     : 'mini'
        else
          nonEscapedName = safeName.replace /"(.*)"$/, '$1'
          new KDNotificationView
            title    : "Code snippet saved to: #{nonEscapedName}"
            duration : 2500
            type     : 'mini'
    else
      new KDNotificationView
        title    : "Please login!"
        type     : 'mini'
        duration : 2500

  bringToFront:()->
    super name : 'Activity'

  initAndBringToFront:(options,callback)->
    @environment = options.environment
    super

  loadView:(mainView)->

    mainController = @getSingleton('mainController')
    account        = KD.whoami()


    unless localStorage.welcomeMessageClosed?
      mainView.addSubView header = new WelcomeHeader
        type      : "big"
        title     : if KD.isLoggedIn() then "Hi #{account.profile.firstName}! Welcome to the Koding Public Beta." else "Welcome to the Koding Public Beta!"
        subtitle  : ""

    unless account instanceof bongo.api.JGuest
        # subtitle : "Last login #{$.timeago new Date account.meta.modifiedAt}
        # ... where have you been?!" # not relevant for now

      mainView.addSubView updateWidget = new ActivityUpdateWidget
        cssClass: 'activity-update-widget-wrapper'

      updateWidgetController = new ActivityUpdateWidgetController
        view : updateWidget

      updateWidgetController.registerListener
        KDEventTypes  : "OwnActivityHasArrived"
        listener      : @
        callback      : (pubInst,activity)=>
          @ownActivityArrived activity

    # mainView.addSubView new CommonFeedMessage
    #   title           : "<p> Since you're new to Koding, so we've prepared these helper boxes to introduce you to the system. This is your Activity Feed. It displays posts from the people and topics you follow on Koding. It's also the central place for sharing updates, code, links, discussions and questions with the community.</p>"
    #   messageLocation : 'Activity'

    activityInnerNavigation = new ActivityInnerNavigation
    @activityTabView = new KDTabView
      cssClass : "maincontent-tabs feeder-tabs"
    @activityTabView.hideHandleContainer()

    activitySplitView = @activitySplitView = new ActivitySplitView
      views     : [activityInnerNavigation,@activityTabView]
      sizes     : [139,null]
      minimums  : [10,null]
      resizable : no

    # ADD SPLITVIEW
    mainView.addSubView activitySplitView


    @createFollowedAndPublicTabs()

    # INITIAL HEIGHT SET FOR SPLIT
    @utils.wait 1000, =>
      # activitySplitView._windowDidResize()
      mainView.notifyResizeListeners()

    loadIfMoreItemsIsNecessary = =>
      if @activityListController.scrollView.getScrollHeight() <= @activityListController.scrollView.getHeight()
        @continueLoadingTeasers()

    @filter null, loadIfMoreItemsIsNecessary

    @getSingleton('activityController').on 'ActivitiesArrived', (activities)=>
      for activity in activities when activity.constructor.name in @currentFilter
        @activityListController.newActivityArrived activity

    activityInnerNavigation.registerListener
      KDEventTypes  : "CommonInnerNavigationListItemReceivedClick"
      listener      : @
      callback      : (pubInst, data)=>
        @filter data.type

  ownActivityArrived:(activity)->
    @activityListController.ownActivityArrived activity

  createFollowedAndPublicTabs:->
    # FIRST TAB = FOLLOWED ACTIVITIES, SORT AND POST NEW
    @activityTabView.addPane followedTab = new KDTabPaneView
      cssClass : "activity-content"

    # SECOND TAB = ALL ACTIVITIES, SORT AND POST NEW
    @activityTabView.addPane allTab = new KDTabPaneView
      cssClass : "activity-content"

    @activityListController = activityListController = new ActivityListController
      delegate          : @
      lazyLoadThreshold : .75
      subItemClass      : ActivityListItemView

    allTab.addSubView activityListScrollView = activityListController.getView()
<<<<<<< HEAD
    
    @activitySplitView.on "ViewResized", =>
      newHeight = @activitySplitView.getHeight() - 28 # HEIGHT OF THE HEADER
      activityListController.scrollView.setHeight newHeight
    
=======

    @activitySplitView.on "ViewResized", =>
      newHeight = @activitySplitView.getHeight() - 28 # HEIGHT OF THE HEADER
      activityListController.scrollView.setHeight newHeight

>>>>>>> a2261b05
    controller = @

    activityListController.registerListener
      KDEventTypes  : 'LazyLoadThresholdReached'
      listener      : @
      callback      : => @continueLoadingTeasers()

  continueLoadingTeasers:->
    unless @activityListController.isLoading
      @activityListController.isLoading = yes
      @loadSomeTeasers =>
        @activityListController.isLoading = no
        @activityListController.propagateEvent KDEventType : 'LazyLoadComplete'


  fetchTeasers:(selector,options,callback)->
    options.collection = 'activities'
    $.ajax KD.apiUri+'/1.0'
      data      :
        data    : JSON.stringify(_.extend options, selector)
        env     : KD.env
      dataType  : 'jsonp'
      success   : (data)->
        bongo.reviveFromJSONP data, (err, instances)->
          callback instances
    #
    # bongo.api.CActivity.teasers selector, options, (err, activities) =>
    #   if not err and activities?
    #     callback? activities
    #   else
    #     callback()

  fetchFeedForHomePage:(callback)->
    # devrim's api
    # should make the selector work
    selector =
      type      :
        $in     : [
          'CStatusActivity'
          'CCodeSnipActivity'
          'CFolloweeBucketActivity'
          'CNewMemberBucket'
        ]

    options =
      limit         : 7
      skip          : 0
      sort          :
        "createdAt" : -1

    @fetchTeasers selector, options, callback

  loadSomeTeasers:(range, callback)->
    [callback, range] = [range, callback] unless callback
    range or= {}
    {skip, limit} = range

    selector =
      type        :
        $in       : @currentFilter

    options  =
      limit       : limit or= 20
      skip        : skip  or= @activityListController.getItemCount()
      sort        :
        createdAt : -1

    @fetchTeasers selector, options, (activities)=>
      if activities
        for activity in activities
          @activityListController.addItem activity
        callback? activities
      else
        callback?()

  loadSomeTeasersIn:(sourceIds, options, callback)->
    bongo.api.Relationship.within sourceIds, options, (err, rels)->
      bongo.cacheable rels.map((rel)->
        constructorName : rel.targetName
        id              : rel.targetId
      ), callback

  filter: (show, callback) ->
    controller = @activityListController
    controller.removeAllItems()
    @currentFilter = if show? then [show] else [
      'CStatusActivity'
      'CCodeSnipActivity'
      'CFollowerBucketActivity'
      'CNewMemberBucketActivity'
    ]
    @loadSomeTeasers ->
      controller.isLoading = no
      callback?()

  createContentDisplay:(activity)->
    switch activity.bongo_.constructorName
      when "JStatusUpdate" then @createStatusUpdateContentDisplay activity
      when "JCodeSnip"     then @createCodeSnippetContentDisplay activity

  showContentDisplay:(contentDisplay)->
    contentDisplayController = @getSingleton "contentDisplayController"
    contentDisplayController.propagateEvent
      KDEventType : "ContentDisplayWantsToBeShown"
    ,contentDisplay

  createStatusUpdateContentDisplay:(activity)->
    controller = new ContentDisplayControllerActivity
      title       : "Status Update"
      type        : "status"
      contentView : new ContentDisplayStatusUpdate {},activity
    , activity
    contentDisplay = controller.getView()
    @showContentDisplay contentDisplay

  createCodeSnippetContentDisplay:(activity)->
    controller = new ContentDisplayControllerActivity
      title       : "Code Snippet"
      type        : "codesnip"
      contentView : new ContentDisplayCodeSnippet {},activity
    , activity
    contentDisplay = controller.getView()
    @showContentDisplay contentDisplay

class ActivityListController extends KDListViewController

  constructor:(options,data)->
    viewOptions = options.viewOptions or {}
    viewOptions.cssClass      or= 'activity-related'
    viewOptions.comments      or= yes
    viewOptions.subItemClass  or= options.subItemClass
    options.view              or= new KDListView viewOptions, data
    super
    @hiddenItems = []

  loadView:(mainView)->
    data = @getData()
    mainView.addSubView @activityHeader = new ActivityListHeader
      cssClass : 'activityhead clearfix'

    @activityHeader.on "UnhideHiddenNewItems", => @unhideNewHiddenItems()
    
    super

  isMine:(activity)->    
    id = KD.whoami().getId()
    id? and id in [activity.originId, activity.anchor?.id]

  ownActivityArrived:(activity)->
    # log activity
    view = @getListView().addHiddenItem activity, 0
    view.addChildView activity, ()=>
      @scrollView.scrollTo {top : 0, duration : 200}, ->
        view.slideIn()

  newActivityArrived:(activity)->
    
    unless @isMine activity
      view = @addHiddenItem activity, 0
      @activityHeader.newActivityArrived()
    else
      switch activity.constructor
        when bongo.api.CFolloweeBucket
          @addItem activity, 0
      @ownActivityArrived activity

  addHiddenItem:(activity, index, animation = null)->
    instance = @getListView().addHiddenItem activity, index, animation
    @hiddenItems.push instance
    instance

  addItem:(activity, index, animation = null) ->
    @getListView().addItem activity, index, animation

  unhideNewHiddenItems:->
    $firstHidden = @getListView().$('.hidden-item').eq(0)
    top = $firstHidden.position().top
    @scrollView.scrollTo {top, duration : 200}, =>
      @hiddenItems.forEach (item)=>
        # log "and here???",item,@hiddenItems
        item.show()
      @hiddenItems = []
<|MERGE_RESOLUTION|>--- conflicted
+++ resolved
@@ -126,19 +126,11 @@
       subItemClass      : ActivityListItemView
 
     allTab.addSubView activityListScrollView = activityListController.getView()
-<<<<<<< HEAD
-    
+
     @activitySplitView.on "ViewResized", =>
       newHeight = @activitySplitView.getHeight() - 28 # HEIGHT OF THE HEADER
       activityListController.scrollView.setHeight newHeight
-    
-=======
-
-    @activitySplitView.on "ViewResized", =>
-      newHeight = @activitySplitView.getHeight() - 28 # HEIGHT OF THE HEADER
-      activityListController.scrollView.setHeight newHeight
-
->>>>>>> a2261b05
+
     controller = @
 
     activityListController.registerListener
