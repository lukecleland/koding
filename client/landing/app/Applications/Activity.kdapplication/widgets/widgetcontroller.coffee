class ActivityUpdateWidgetController extends KDViewController

  loadView:(mainView)->

    mainView.addWidgetPane
      paneName    : "update"
      mainContent : updateWidget = new ActivityStatusUpdateWidget
        cssClass  : "status-widget"
        callback  : (formData)=>
          updateWidget.switchToSmallView()
          @updateWidgetSubmit formData, (err, activity)=>
            unless err
              updateWidget.reset()
            else
              mainView.mainInputTabs.showPaneByName "update"
        

    mainView.addWidgetPane
      paneName    : "question"
      mainContent : questionWidget = new ActivityQuestionWidget 
        callback  : @questionWidgetSubmit

    codeSnippetPane = mainView.addWidgetPane
      paneName    : "codesnip"
      mainContent : codeWidget = new ActivityCodeSnippetWidget 
        delegate  : mainView
        callback  : (data)=>
          mainView.resetWidgets()
          @codeSnippetWidgetSubmit data, (err, activity)=>
            unless err
              codeWidget.reset()
            else
              mainView.mainInputTabs.showPaneByName "codesnip"

    mainView.addWidgetPane
      paneName    : "link"
      mainContent : linkWidget = new ActivityLinkWidget 
        callback  : @linkWidgetSubmit

    mainView.addWidgetPane
      paneName    : "tutorial"
      mainContent : tutorialWidget = new ActivityTutorialWidget 
        callback  : @tutorialWidgetSubmit

    mainView.addWidgetPane
      paneName    : "discussion"
      mainContent : discussionWidget = new ActivityDiscussionWidget 
        callback  : @discussionWidgetSubmit

    mainView.showPane "update"

    codeSnippetPane.registerListener
      KDEventTypes : 'PaneDidShow'
      listener     : @
      callback     : -> codeWidget.widgetShown()
    
    @getSingleton('mainController').on "ActivityItemEditLinkClicked", (activity)=>
      mainView.setClass "edit-mode"
      switch activity.bongo_.constructorName
        when "JStatusUpdate"
          mainView.showPane "update"
          updateWidget.switchToEditView activity
        when "JCodeSnip"
          mainView.showPane "codesnip"
          codeWidget.switchToEditView activity


  updateWidgetSubmit:(data, callback)->
<<<<<<< HEAD
    
    if data.activity
      data.activity.modify data, (err, res)=>
        log arguments
        callback err, res
        unless err
          new KDNotificationView type : "mini", title : "Updated successfully"
        else
          new KDNotificationView type : "mini", title : err.message
    else
      bongo.api.JStatusUpdate.create data, (err, activity)=>
        callback err, activity
        unless err
          @propagateEvent (KDEventType:"OwnActivityHasArrived"), activity
        else
          new KDNotificationView type : "mini", title : "There was an error, try again later!"
=======

    bongo.api.JStatusUpdate.create data, (err, activity)=>
      callback err, activity
      console.log err
      unless err
        @propagateEvent (KDEventType:"OwnActivityHasArrived"), activity
      else
        new KDNotificationView type : "mini", title : "There was an error, try again later!"
>>>>>>> caeea3ce

  codeSnippetWidgetSubmit:(data, callback)->

    bongo.api.JCodeSnip.create data, (err, codesnip) =>
      callback err, codesnip
      if err
        new KDNotificationView type : "mini", title : "There was an error, try again later!"
      else
        @propagateEvent (KDEventType:"OwnActivityHasArrived"), codesnip

  questionWidgetSubmit:(data)->
    log 'creating question', data
    bongo.api.JActivity.create {type: 'qa', activity: data}, (error) ->
      warn 'couldnt ask question', error if error
  
  linkWidgetSubmit:(data)->
    log 'sharing link', data
    bongo.api.JActivity.create {type: 'link', activity: data}, (error) ->
      warn 'couldnt save link', error if error

  tutorialWidgetSubmit:(data)->
    log 'sharing tutorial', data
    bongo.api.JActivity.create {type: 'tutorial', activity: data}, (error) ->
      warn 'couldnt save tutorial', error if error

  discussionWidgetSubmit:(data)->
    log 'starting discussion', data
    bongo.api.JActivity.create {type: 'discussion', activity: data}, (error) ->
      warn 'couldnt save discussion', error if error
<|MERGE_RESOLUTION|>--- conflicted
+++ resolved
@@ -66,8 +66,7 @@
 
 
   updateWidgetSubmit:(data, callback)->
-<<<<<<< HEAD
-    
+
     if data.activity
       data.activity.modify data, (err, res)=>
         log arguments
@@ -83,16 +82,6 @@
           @propagateEvent (KDEventType:"OwnActivityHasArrived"), activity
         else
           new KDNotificationView type : "mini", title : "There was an error, try again later!"
-=======
-
-    bongo.api.JStatusUpdate.create data, (err, activity)=>
-      callback err, activity
-      console.log err
-      unless err
-        @propagateEvent (KDEventType:"OwnActivityHasArrived"), activity
-      else
-        new KDNotificationView type : "mini", title : "There was an error, try again later!"
->>>>>>> caeea3ce
 
   codeSnippetWidgetSubmit:(data, callback)->
 
