class ActivityUpdateWidgetController extends KDViewController

  # WIP: stop submission if user wants to submit stuff too often

  submissionStopped = no

  notifySubmissionStopped = ->

    # new KDNotificationView type : "mini", title : "Please take a little break!"

  stopSubmission = ->
    # submissionStopped = yes
    # __utils.wait 20000, -> submissionStopped = no

  loadView:(mainView)->

    mainView.addWidgetPane
      paneName    : "update"
      mainContent : updateWidget = new ActivityStatusUpdateWidget
        cssClass  : "status-widget"
        callback  : (formData)=>
          if submissionStopped
            return notifySubmissionStopped()
          else
            @updateWidgetSubmit formData, stopSubmission
            updateWidget.switchToSmallView()
            mainView.resetWidgets()

    mainView.addWidgetPane
      paneName    : "question"
      mainContent : questionWidget = new ActivityQuestionWidget
        callback  : @questionWidgetSubmit

    codeSnippetPane = mainView.addWidgetPane
      paneName    : "codesnip"
      mainContent : codeWidget = new ActivityCodeSnippetWidget
        delegate  : mainView
        callback  : (data)=>
          if submissionStopped
            return notifySubmissionStopped()
          else
            @codeSnippetWidgetSubmit data, stopSubmission
            mainView.resetWidgets()

<<<<<<< HEAD
#    codeSharePane = mainView.addWidgetPane
#      paneName    : "codeshare"
#      mainContent : codeShareWidget = new ActivityCodeShareWidget
#        delegate  : mainView
#        callback  : (data)=>
#          if submissionStopped
#            return notifySubmissionStopped()
#          else
#
#            # this forces the iframe to load the code and execute it
#            codeShareWidget.codeShareResultView.hide()
#            codeShareWidget.codeShareResultView.emit "CodeShareSourceHasChanges", data
#
#            # reset widget tab as if it was submitted
#            mainView.resetWidgets()
#
#            # notify the user
#            notifiy = new KDNotificationView
#              title: "Submitting your Code Share"
#              content: "This may take up to ten seconds. Thank you for your patience!"
#              duration: 5000
#
#            # then wait x seconds
#            window.setTimeout =>
#              #only if the browser/tab did not lock up due to script execution, this will run
#              @codeShareWidgetSubmit data, stopSubmission
#            , 5000
=======
    codeSharePane = mainView.addWidgetPane
      paneName    : "codeshare"
      mainContent : codeShareWidget = new ActivityCodeShareWidget
        delegate  : mainView
        callback  : (data)=>
          if submissionStopped
            return notifySubmissionStopped()
          else

            # # this forces the iframe to load the code and execute it
            # codeShareWidget.codeShareResultView.hide()
            # codeShareWidget.codeShareResultView.emit "CodeShareSourceHasChanges", data

            # reset widget tab as if it was submitted
            mainView.resetWidgets()

            # notify the user
            notifiy = new KDNotificationView
              title: "Submitting your Code Share"
              content: "This may take up to ten seconds. Thank you for your patience!"
              duration: 5

            # then wait x seconds
            window.setTimeout =>
              #only if the browser/tab did not lock up due to script execution, this will run
              @codeShareWidgetSubmit data, stopSubmission
            , 5
>>>>>>> fcb82076

    mainView.addWidgetPane
      paneName    : "link"
      mainContent : linkWidget = new ActivityLinkWidget
        callback  : @linkWidgetSubmit

    mainView.addWidgetPane
      paneName    : "tutorial"
      mainContent : tutorialWidget = new ActivityTutorialWidget
        callback  : @tutorialWidgetSubmit

    mainView.addWidgetPane
      paneName    : "discussion"
      mainContent : discussionWidget = new ActivityDiscussionWidget
        delegate  : mainView
        callback  : (data)=>
          if submissionStopped
            return notifySubmissionStopped()
          else
            @discussionWidgetSubmit data, stopSubmission
            mainView.resetWidgets()

    mainView.showPane "update"

    codeSnippetPane.on 'PaneDidShow', -> codeWidget.widgetShown()

    # THIS WILL DISABLE CODE SHARES
<<<<<<< HEAD
    # codeSharePane.on 'PaneDidShow', -> codeShareWidget.widgetShown()
=======
    codeSharePane.on 'PaneDidShow', -> codeShareWidget.widgetShown()
>>>>>>> fcb82076

    @getSingleton('mainController').on "ActivityItemEditLinkClicked", (activity)=>
      # Remove this if can fix the ActivityStatusUpdateWidget's bug
      appManager.openApplication "Activity"
      mainView.setClass "edit-mode"

      switch activity.bongo_.constructorName
        when "JStatusUpdate"
          mainView.showPane "update"
          updateWidget.switchToEditView activity
        when "JCodeSnip"
          mainView.showPane "codesnip"
          codeWidget.switchToEditView activity
        when "JDiscussion"
          mainView.showPane "discussion"
          discussionWidget.switchToEditView activity
        # THIS WILL DISABLE CODE SHARES
<<<<<<< HEAD
        # when "JCodeShare"
        #   mainView.showPane "codeshare"
        #   codeShareWidget.switchToEditView activity
=======
        when "JCodeShare"
          mainView.showPane "codeshare"
          codeShareWidget.switchToEditView activity
>>>>>>> fcb82076

    @getSingleton('mainController').on "ContentDisplayItemForkLinkClicked", (activity)=>
      mainView.setClass "edit-mode"

      switch activity.bongo_.constructorName
        when "JCodeShare"
          mainView.showPane "codeshare"
          codeShareWidget.switchToForkView activity

  updateWidgetSubmit:(data, callback)->

    # if troll clear the tag input
    data.meta?.tags = [] if KD.checkFlag 'exempt'

    if data.activity
      {activity} = data
      delete data.activity
      activity.modify data, (err, res)=>
        callback? err, res
        unless err
          new KDNotificationView type : "mini", title : "Updated successfully"
        else
          new KDNotificationView type : "mini", title : err.message
    else
      KD.remote.api.JStatusUpdate.create data, (err, activity)=>
        callback? err, activity
        unless err
          @propagateEvent (KDEventType:"OwnActivityHasArrived"), activity
        else
          new KDNotificationView type : "mini", title : "There was an error, try again later!"

  codeSnippetWidgetSubmit:(data, callback)->
    if data.activity
      {activity} = data
      delete data.activity
      activity.modify data, (err, res)=>
        callback? err, res
        unless err
          new KDNotificationView type : "mini", title : "Updated successfully"
        else
          new KDNotificationView type : "mini", title : err.message
    else
      if submissionStopped
        return notifySubmissionStopped()
      KD.remote.api.JCodeSnip.create data, (err, codesnip) =>
        callback? err, codesnip
        stopSubmission()
        if err
          new KDNotificationView type : "mini", title : "There was an error, try again later!"
        else
          @propagateEvent (KDEventType:"OwnActivityHasArrived"), codesnip

  # THIS WILL DISABLE CODE SHARES
<<<<<<< HEAD
  # codeShareWidgetSubmit:(data, callback)->
  #   if data.activity
  #     {activity} = data
  #     delete data.activity
  #     activity.modify data, (err, res)=>
  #       callback? err, res
  #       unless err
  #         new KDNotificationView type : "mini", title : "Updated successfully"
  #       else
  #         new KDNotificationView type : "mini", title : err.message
  #   else
  #     if submissionStopped
  #       return notifySubmissionStopped()
  #     KD.remote.api.JCodeShare.create data, (err, codeshare) =>
  #       callback? err, codeshare
  #       stopSubmission()
  #       if err
  #         new KDNotificationView type : "mini", title : "There was an error, try again later!"
  #       else
  #         @propagateEvent (KDEventType:"OwnActivityHasArrived"), codeshare
=======
  codeShareWidgetSubmit:(data, callback)->
    if data.activity
      {activity} = data
      delete data.activity
      activity.modify data, (err, res)=>
        callback? err, res
        unless err
          new KDNotificationView type : "mini", title : "Updated successfully"
        else
          new KDNotificationView type : "mini", title : err.message
    else
      if submissionStopped
        return notifySubmissionStopped()

      # CODESHARE CREATE

      log "Submit Data is",data

      bongo.api.JCodeShare.create data, (err, codeshare) =>
        callback? err, codeshare
        stopSubmission()
        if err
          new KDNotificationView type : "mini", title : "There was an error, try again later!"
        else
          @propagateEvent (KDEventType:"OwnActivityHasArrived"), codeshare
>>>>>>> fcb82076


  questionWidgetSubmit:(data)->
    log 'creating question', data
    KD.remote.api.JActivity.create {type: 'qa', activity: data}, (error) ->
      warn 'couldnt ask question', error if error

  linkWidgetSubmit:(data)->
    log 'sharing link', data
    KD.remote.api.JActivity.create {type: 'link', activity: data}, (error) ->
      warn 'couldnt save link', error if error

  tutorialWidgetSubmit:(data)->
    log 'sharing tutorial', data
    KD.remote.api.JActivity.create {type: 'tutorial', activity: data}, (error) ->
      warn 'couldnt save tutorial', error if error

  discussionWidgetSubmit:(data, callback)->
    if data.activity
      {activity} = data
      delete data.activity
      activity.modify data, (err, res)=>
        callback? err, res
        unless err
          new KDNotificationView type : "mini", title : "Updated the discussion successfully"
        else
          new KDNotificationView type : "mini", title : err.message
    else
      if submissionStopped
        return notifySubmissionStopped()
<<<<<<< HEAD
      KD.remote.api.JDiscussion.create data, (err, discussion) =>
=======
      bongo.api.JDiscussion.create data, (err, discussion) =>
>>>>>>> fcb82076
        callback? err, discussion
        stopSubmission()
        if err
          new KDNotificationView type : "mini", title : "There was an error, try again later!"
        else
          @propagateEvent (KDEventType:"OwnActivityHasArrived"), discussion
<|MERGE_RESOLUTION|>--- conflicted
+++ resolved
@@ -42,35 +42,6 @@
             @codeSnippetWidgetSubmit data, stopSubmission
             mainView.resetWidgets()
 
-<<<<<<< HEAD
-#    codeSharePane = mainView.addWidgetPane
-#      paneName    : "codeshare"
-#      mainContent : codeShareWidget = new ActivityCodeShareWidget
-#        delegate  : mainView
-#        callback  : (data)=>
-#          if submissionStopped
-#            return notifySubmissionStopped()
-#          else
-#
-#            # this forces the iframe to load the code and execute it
-#            codeShareWidget.codeShareResultView.hide()
-#            codeShareWidget.codeShareResultView.emit "CodeShareSourceHasChanges", data
-#
-#            # reset widget tab as if it was submitted
-#            mainView.resetWidgets()
-#
-#            # notify the user
-#            notifiy = new KDNotificationView
-#              title: "Submitting your Code Share"
-#              content: "This may take up to ten seconds. Thank you for your patience!"
-#              duration: 5000
-#
-#            # then wait x seconds
-#            window.setTimeout =>
-#              #only if the browser/tab did not lock up due to script execution, this will run
-#              @codeShareWidgetSubmit data, stopSubmission
-#            , 5000
-=======
     codeSharePane = mainView.addWidgetPane
       paneName    : "codeshare"
       mainContent : codeShareWidget = new ActivityCodeShareWidget
@@ -98,7 +69,7 @@
               #only if the browser/tab did not lock up due to script execution, this will run
               @codeShareWidgetSubmit data, stopSubmission
             , 5
->>>>>>> fcb82076
+
 
     mainView.addWidgetPane
       paneName    : "link"
@@ -126,11 +97,7 @@
     codeSnippetPane.on 'PaneDidShow', -> codeWidget.widgetShown()
 
     # THIS WILL DISABLE CODE SHARES
-<<<<<<< HEAD
-    # codeSharePane.on 'PaneDidShow', -> codeShareWidget.widgetShown()
-=======
     codeSharePane.on 'PaneDidShow', -> codeShareWidget.widgetShown()
->>>>>>> fcb82076
 
     @getSingleton('mainController').on "ActivityItemEditLinkClicked", (activity)=>
       # Remove this if can fix the ActivityStatusUpdateWidget's bug
@@ -148,15 +115,9 @@
           mainView.showPane "discussion"
           discussionWidget.switchToEditView activity
         # THIS WILL DISABLE CODE SHARES
-<<<<<<< HEAD
-        # when "JCodeShare"
-        #   mainView.showPane "codeshare"
-        #   codeShareWidget.switchToEditView activity
-=======
         when "JCodeShare"
           mainView.showPane "codeshare"
           codeShareWidget.switchToEditView activity
->>>>>>> fcb82076
 
     @getSingleton('mainController').on "ContentDisplayItemForkLinkClicked", (activity)=>
       mainView.setClass "edit-mode"
@@ -210,28 +171,7 @@
           @propagateEvent (KDEventType:"OwnActivityHasArrived"), codesnip
 
   # THIS WILL DISABLE CODE SHARES
-<<<<<<< HEAD
-  # codeShareWidgetSubmit:(data, callback)->
-  #   if data.activity
-  #     {activity} = data
-  #     delete data.activity
-  #     activity.modify data, (err, res)=>
-  #       callback? err, res
-  #       unless err
-  #         new KDNotificationView type : "mini", title : "Updated successfully"
-  #       else
-  #         new KDNotificationView type : "mini", title : err.message
-  #   else
-  #     if submissionStopped
-  #       return notifySubmissionStopped()
-  #     KD.remote.api.JCodeShare.create data, (err, codeshare) =>
-  #       callback? err, codeshare
-  #       stopSubmission()
-  #       if err
-  #         new KDNotificationView type : "mini", title : "There was an error, try again later!"
-  #       else
-  #         @propagateEvent (KDEventType:"OwnActivityHasArrived"), codeshare
-=======
+
   codeShareWidgetSubmit:(data, callback)->
     if data.activity
       {activity} = data
@@ -250,14 +190,14 @@
 
       log "Submit Data is",data
 
-      bongo.api.JCodeShare.create data, (err, codeshare) =>
+      KD.remote.api.JCodeShare.create data, (err, codeshare) =>
         callback? err, codeshare
         stopSubmission()
         if err
           new KDNotificationView type : "mini", title : "There was an error, try again later!"
         else
           @propagateEvent (KDEventType:"OwnActivityHasArrived"), codeshare
->>>>>>> fcb82076
+
 
 
   questionWidgetSubmit:(data)->
@@ -288,11 +228,7 @@
     else
       if submissionStopped
         return notifySubmissionStopped()
-<<<<<<< HEAD
       KD.remote.api.JDiscussion.create data, (err, discussion) =>
-=======
-      bongo.api.JDiscussion.create data, (err, discussion) =>
->>>>>>> fcb82076
         callback? err, discussion
         stopSubmission()
         if err
