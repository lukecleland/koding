--- conflicted
+++ resolved
@@ -207,7 +207,6 @@
     KD.remote.api.JActivity.create {type: 'tutorial', activity: data}, (error) ->
       warn 'couldnt save tutorial', error if error
 
-<<<<<<< HEAD
   discussionWidgetSubmit:(data, callback)->
     if data.activity
       {activity} = data
@@ -221,16 +220,10 @@
     else
       if submissionStopped
         return notifySubmissionStopped()
-      bongo.api.JDiscussion.create data, (err, discussion) =>
+      KD.remote.api.JDiscussion.create data, (err, discussion) =>
         callback? err, discussion
         stopSubmission()
         if err
           new KDNotificationView type : "mini", title : "There was an error, try again later!"
         else
           @propagateEvent (KDEventType:"OwnActivityHasArrived"), discussion
-=======
-  discussionWidgetSubmit:(data)->
-    log 'starting discussion', data
-    KD.remote.api.JActivity.create {type: 'discussion', activity: data}, (error) ->
-      warn 'couldnt save discussion', error if error
->>>>>>> dd488cfb
