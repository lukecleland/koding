class ActivityInnerNavigation extends CommonInnerNavigation

  viewAppended:()->

    # everything...
    filterController = @setListController
      type : "showme"
      itemClass : ListGroupShowMeItem
    , @showMenuData
    @addSubView filterController.getView()
    filterController.selectItem filterController.getItemsOrdered()[0]

<<<<<<< HEAD
    @addSubView helpBox = new HelpBox
      subtitle    : "About Your Activity Feed"
      tooltip     :
        title     : "<p class=\"bigtwipsy\">The Activity feed displays posts from the people and topics you follow on Koding. It's also the central place for sharing updates, code, links, discussions and questions with the community. </p>"
        placement : "above"
        offset    : 0
        delayIn   : 300
        html      : yes
        animate   : yes

  # TODO: Question ?? will we show those "JComment" "JOpinion" "JCodeShare"
  followerMenuData :
    title : "SHOW ME"
    items : [      
        { title : "Public", type: "Public" }
        { title : "Followed", type: "Followed" }
        { title : "Status Updates", type : "JStatusUpdate" }
        { title : "Blog Posts", type : "JBlogPost" }
        { title : "Code Snippets", type : "JCodeSnip" }
        { title : "Discussions", type : "JDiscussion" }
        { title : "Tutorials", type : "JTutorial" }
        { title : "Links", type : "JLink", disabledForBeta : yes }

      ]
=======
    # @addSubView helpBox = new HelpBox
    #   subtitle    : "About Your Activity Feed"
    #   tooltip     :
    #     title     : "<p class=\"bigtwipsy\">The Activity feed displays posts from the people and topics you follow on Koding. It's also the central place for sharing updates, code, links, discussions and questions with the community. </p>"
    #     placement : "above"
    #     offset    : 0
    #     delayIn   : 300
    #     html      : yes
    #     animate   : yes
>>>>>>> dff53d57

  showMenuData :
    title : "SHOW ME"
    items : [
        { title : "Everything" }
        { title : "Status Updates",   type : "CStatusActivity" }
        { title : "Blog Posts",       type : "CBlogPostActivity" }
        { title : "Code Snippets",    type : "CCodeSnipActivity" }
        { title : "Discussions",      type : "CDiscussionActivity" }
        { title : "Tutorials",        type : "CTutorialActivity" }
        { title : "Links",            type : "CLinkActivity", disabledForBeta : yes }
        # { title : "Code Shares",      type : "codeshare", disabledForBeta : yes }
        # { title : "Commits",          type : "commit", disabledForBeta : yes }
        # { title : "Projects",         type : "newproject", disabledForBeta : yes }
      ]<|MERGE_RESOLUTION|>--- conflicted
+++ resolved
@@ -10,7 +10,6 @@
     @addSubView filterController.getView()
     filterController.selectItem filterController.getItemsOrdered()[0]
 
-<<<<<<< HEAD
     @addSubView helpBox = new HelpBox
       subtitle    : "About Your Activity Feed"
       tooltip     :
@@ -35,17 +34,6 @@
         { title : "Links", type : "JLink", disabledForBeta : yes }
 
       ]
-=======
-    # @addSubView helpBox = new HelpBox
-    #   subtitle    : "About Your Activity Feed"
-    #   tooltip     :
-    #     title     : "<p class=\"bigtwipsy\">The Activity feed displays posts from the people and topics you follow on Koding. It's also the central place for sharing updates, code, links, discussions and questions with the community. </p>"
-    #     placement : "above"
-    #     offset    : 0
-    #     delayIn   : 300
-    #     html      : yes
-    #     animate   : yes
->>>>>>> dff53d57
 
   showMenuData :
     title : "SHOW ME"
