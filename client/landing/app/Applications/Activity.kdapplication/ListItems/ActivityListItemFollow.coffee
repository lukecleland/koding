--- conflicted
+++ resolved
@@ -18,15 +18,9 @@
       itemsToShow   : 3
       subItemClass  : options.subItemLinkClass
     }
-<<<<<<< HEAD
-    
-    @getData().on 'ItemWasAdded', -> log 'heres the event, sinan', arguments
-  
-=======
 
     #@getData().on 'ItemWasAdded', -> log 'heres the event, sinan', arguments
 
->>>>>>> a2261b05
   pistachio:->
     """
     <span class='icon'></span>
