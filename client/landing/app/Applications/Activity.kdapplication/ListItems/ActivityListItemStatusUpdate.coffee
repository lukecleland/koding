--- conflicted
+++ resolved
@@ -20,29 +20,6 @@
       @embedBox = new KDView
 
   attachTooltipAndEmbedInteractivity:=>
-<<<<<<< HEAD
-    @$("p.status-body a").each (i,element)=>
-      href = $(element).attr("data-original-url") or ""
-
-      twOptions = (title) ->
-         title : title, placement : "above", offset : 3, delayIn : 300, html : yes, animate : yes
-
-      unless $(element).text().replace("/…","") is href.replace(/\/$/,"") or\
-             "http://"+$(element).text().replace("/…","") is href.replace(/\/$/,"")
-        $(element).twipsy twOptions(href)
-
-      if $(element).attr("target") is "_blank"
-       $(element).prepend """<span class="icon link hidden"></span>"""
-      element
-
-    # @$("a").hover (event)=>
-    #   originalUrl = $(event.target).attr "data-original-url"
-    #   if @embedBox.embedLinks.linkList.items.length > 1
-    #     for link,i in @embedBox.embedLinks.linkList.items
-    #       if link.getData().url is originalUrl
-    #         @embedBox.embedLinks.linkList.items[i].changeEmbed()
-    # , noop
-=======
     @$("p.status-body > span.data > a").each (i,element)=>
       href = $(element).attr("data-original-url") or $(element).attr("href") or ""
 
@@ -52,7 +29,6 @@
       unless /^(#!)/.test href
         $(element).twipsy twOptions("External Link : <span>"+href+"</span>")
       element
->>>>>>> 54080ae5
 
   viewAppended:()->
     return if @getData().constructor is KD.remote.api.CStatusActivity
@@ -60,50 +36,6 @@
     @setTemplate @pistachio()
     @template.update()
 
-<<<<<<< HEAD
-    # If there is embed data in the model, use that!
-    if @getData().link?.link_url? and not (@getData().link.link_url is "")
-      if not ("embed" in @getData()?.link?.link_embed_hidden_items)
-        @embedBox.show()
-
-        firstUrl = @getData().body.match(/([a-zA-Z]+\:\/\/)?(\w+:\w+@)?([a-zA-Z\d.-]+\.[A-Za-z]{2,4})(:\d+)?(\/\S*)?/g)
-        if firstUrl?
-          @embedBox.embedLinks.setLinks firstUrl
-
-        @embedBox.embedExistingData @getData().link.link_embed, {
-          maxWidth: 700
-          maxHeight: 300
-        }, =>
-
-          @embedBox.setLinkFavicon @getData().link.link_url
-
-        , @getData().link.link_cache
-
-
-        @embedBox.embedLinks.hide()
-
-      else
-        # no need to show stuff if it should not be shown.
-        @embedBox.hide()
-        # # not even in the code
-        # @embedBox.destroy()
-
-    # This will involve heavy load on the embedly servers - every client
-    # will need to make a request.
-    else
-      # urls = @$("span.data > a")
-      # for url in urls
-      #   if $(url).attr("href").match(/([a-zA-Z]+\:\/\/)?(\w+:\w+@)?([a-zA-Z\d.-]+\.[A-Za-z]{2,4})(:\d+)?(\/\S*)?/g)
-      #     firstUrl = $(url).attr "href"
-
-      # if firstUrl and @embedBox? then @embedBox.embedUrl firstUrl, {}
-      # else
-      @embedBox.hide()
-
-    @attachTooltipAndEmbedInteractivity()
-
-
-=======
     # load embed on next callstack
 
     @utils.wait =>
@@ -135,7 +67,6 @@
         @embedBox.hide()
 
       @attachTooltipAndEmbedInteractivity()
->>>>>>> 54080ae5
 
   render:=>
     super
@@ -147,16 +78,6 @@
         @embedBox = new EmbedBox @embedOptions, link
       @embedBox.setEmbedHiddenItems link.link_embed_hidden_items
       @embedBox.setEmbedImageIndex link.link_embed_image_index
-<<<<<<< HEAD
-      @embedBox.embedExistingData link.link_embed, {} ,=>
-        if "embed" in link.link_embed_hidden_items
-          @embedBox.hide()
-        else
-          @embedBox.show()
-      , link.link_cache
-
-      @embedBox.setLinkFavicon link.link_url
-=======
 
       # render embedBox only when the embed changed, else there will be ugly
       # re-rendering (particularly of the image)
@@ -167,7 +88,6 @@
         , link.link_cache
 
       @embedBox.setActiveLink link.link_url
->>>>>>> 54080ae5
 
     else
       @embedBox = new KDView
@@ -181,23 +101,6 @@
       appManager.tell "Activity", "createContentDisplay", @getData()
 
   applyTextExpansions:(str = "")->
-<<<<<<< HEAD
-    link = @getData().link?.link_url
-    if link
-
-      links = str.match(/([a-zA-Z]+\:\/\/)?(\w+:\w+@)?([a-zA-Z\d.-]+\.[A-Za-z]{2,4})(:\d+)?(\/\S*)?/g)
-      if links?
-        hasManyLinks = links.length > 1
-      else
-        hasManyLinks = no
-
-      isJustOneLink = str.trim() is link
-      endsWithLink = str.trim().indexOf(link, str.trim().length - link.length) isnt -1
-      startsWithLink = str.trim().indexOf(link) is 0
-
-      if (not hasManyLinks) and (not isJustOneLink) and (endsWithLink or startsWithLink)
-        str = str.replace link, ""
-=======
 
     # This code will remove single links from the text if they are located
     # at the start or end of the line. However, since we defer the embed
@@ -221,9 +124,7 @@
     #     str = str.replace link, ""
 
     str = @utils.applyTextExpansions str, yes
->>>>>>> 54080ae5
 
-    str = @utils.applyTextExpansions str, yes
   pistachio:->
     """
     {{> @settingsButton}}
