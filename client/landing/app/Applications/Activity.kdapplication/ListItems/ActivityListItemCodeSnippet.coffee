class CodesnipActivityItemView extends ActivityItemChild

  constructor:(options, data)->
    options = $.extend
      cssClass    : "activity-item codesnip"
      tooltip     :
        title     : "Code Snippet"
        offset    : 3
        selector  : "span.type-icon"
    ,options
    super options,data

    codeSnippetData = @getData().attachments[0]
    codeSnippetData.title = @getData().title

    @codeSnippetView = new CodeSnippetView {}, codeSnippetData

    # log data.meta.tags
    # @tagGroup = new LinkGroup {
    #   group         : data.meta.tags
    #   itemsToShow   : 3
    #   subItemClass  : TagFollowBucketItemView
    # }

  render:->
    super()

    codeSnippetData = @getData().attachments[0]
    codeSnippetData.title = @getData().title

    @codeSnippetView.setData codeSnippetData
    @codeSnippetView.render()


  click:(event)->

    super

    if $(event.target).is(".activity-item-right-col h3")
      appManager.tell "Activity", "createContentDisplay", @getData()

  viewAppended: ->
    return if @getData().constructor is KD.remote.api.CCodeSnipActivity
    super()
    @setTemplate @pistachio()
    @template.update()


  pistachio:->

    """
    {{> @settingsButton}}
    <span class="avatar">{{> @avatar}}</span>
    <div class='activity-item-right-col'>
      {h3{#(title)}}
      <p class='context'>{{@utils.applyTextExpansions #(body), yes}}</p>
      {{> @codeSnippetView}}
      <footer class='clearfix'>
        <div class='type-and-time'>
          <span class='type-icon'></span> by {{> @author}}
          {time{$.timeago #(meta.createdAt)}}
          {{> @tags}}
        </div>
        {{> @actionLinks}}
      </footer>
      {{> @commentBox}}
    </div>
    """



class CodeSnippetView extends KDCustomHTMLView

  openFileIteration = 0

  constructor:(options, data)->
    options.tagName  = "figure"
    options.cssClass = "code-container"
    super
    @unsetClass "kdcustomhtml"

    {content, syntax, title} = data = @getData()

    # @codeView = new NonEditableAceField defaultValue: Encoder.htmlDecode(content), autoGrow: yes, afterOpen: =>
    #   syntax or= 'javascript'
    #   @codeView.setTheme 'merbivore'
    #   @codeView.setSyntax syntax
    #
    # @codeView.on 'sizes.height.change', ({height}) =>
    #   @$('.wrapper').height height

    hjsSyntax = __aceSettings.aceToHighlightJsSyntaxMap[syntax]

    @codeView = new KDCustomHTMLView
      tagName  : "code"
      pistachio : '{{#(content)}}'
    , data

    @codeView.setClass hjsSyntax if hjsSyntax
    @codeView.unsetClass "kdcustomhtml"

    @syntaxMode = new KDCustomHTMLView
      tagName  : "strong"
<<<<<<< HEAD
      partial  : __aceSettings.syntaxAssociations[syntax]?[0] or syntax ? "text"
=======
      partial  : __aceSettings.syntaxAssociations[syntax]?[0] or syntax
>>>>>>> dd488cfb

    @saveButton = new KDButtonView
      title     : ""
      style     : "dark"
      icon      : yes
      iconOnly  : yes
      iconClass : "save"
      callback  : ->
        new KDNotificationView
          title     : "Currently disabled!"
          type      : "mini"
          duration  : 2500

        # CodeSnippetView.emit 'CodeSnippetWantsSave', data

    @openButton = new KDButtonView
      title     : ""
      style     : "dark"
      icon      : yes
      iconOnly  : yes
      iconClass : "open"
      callback  : ->
        fileName      = "localfile:/#{title}"
        file          = FSHelper.createFileFromPath fileName
        file.contents = Encoder.htmlDecode(content)
        file.syntax   = syntax
        appManager.openFileWithApplication file, 'Ace'

    @copyButton = new KDButtonView
      title     : ""
      style     : "dark"
      icon      : yes
      iconOnly  : yes
      iconClass : "select-all"
      callback  : =>
        @utils.selectText @codeView.$()[0]

  render:->

    super()
    @codeView.setData @getData()
    @codeView.render()
    @applySyntaxColoring()

  applySyntaxColoring:( syntax = @getData().syntax)->

    snipView  = @
    hjsSyntax = __aceSettings.aceToHighlightJsSyntaxMap[syntax]

    if hjsSyntax
      requirejs (['js/highlightjs/highlight.js']), ->
        requirejs (["highlightjs/languages/#{hjsSyntax}"]), ->
          try
            hljs.compileModes()
            hljs.highlightBlock snipView.codeView.$()[0],'  '
          catch err
            console.warn "Error applying highlightjs syntax #{syntax}:", err

  viewAppended: ->

    @setTemplate @pistachio()
    @template.update()
    @applySyntaxColoring()

    twOptions = (title) ->
      title : title, placement : "above", offset : 3, delayIn : 300, html : yes, animate : yes

    @saveButton.$().twipsy twOptions("Save")
    @copyButton.$().twipsy twOptions("Select all")
    @openButton.$().twipsy twOptions("Open")

  pistachio:->
    """
    <div class='kdview'>
      {pre{> @codeView}}
      <div class='button-bar'>{{> @saveButton}}{{> @openButton}}{{> @copyButton}}</div>
    </div>
    {{> @syntaxMode}}
    """<|MERGE_RESOLUTION|>--- conflicted
+++ resolved
@@ -101,11 +101,7 @@
 
     @syntaxMode = new KDCustomHTMLView
       tagName  : "strong"
-<<<<<<< HEAD
       partial  : __aceSettings.syntaxAssociations[syntax]?[0] or syntax ? "text"
-=======
-      partial  : __aceSettings.syntaxAssociations[syntax]?[0] or syntax
->>>>>>> dd488cfb
 
     @saveButton = new KDButtonView
       title     : ""
