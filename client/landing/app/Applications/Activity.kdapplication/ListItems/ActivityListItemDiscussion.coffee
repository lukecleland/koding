--- conflicted
+++ resolved
@@ -135,15 +135,10 @@
     @prepareScrollOverlay()
 
   click:(event)->
-<<<<<<< HEAD
-    if $(event.target).closest("[data-paths~=title],[data-paths~=body]")
+    if $(event.target).closest("[data-paths~=title]")
       if not $(event.target).is("a.action-link, a.count, .like-view")
         KD.getSingleton('router').handleRoute "/Activity/#{@getData().slug}", state:@getData()
         #appManager.tell "Activity", "createContentDisplay", @getData()
-=======
-    if $(event.target).is("[data-paths~=title]")
-        appManager.tell "Activity", "createContentDisplay", @getData()
->>>>>>> 78cb8a46
 
   applyTextExpansions:(str = "")->
     str = @utils.expandUsernames str
@@ -164,12 +159,11 @@
         {{> @settingsButton}}
         <h3 class='comment-title'>{{@applyTextExpansions #(title)}}</h3>
         <div class="activity-content-container discussion-body-container">
-<<<<<<< HEAD
           <p class="has-markdown">{{@utils.applyMarkdown #(body)}}</p>
-=======
-        <p class="body no-scroll has-markdown force-small-markdown">{{@utils.expandUsernames @utils.applyMarkdown #(body)}}</p>
-        {{> @scrollAreaOverlay}}
->>>>>>> 78cb8a46
+          <p class="body no-scroll has-markdown force-small-markdown">
+            {{@utils.expandUsernames @utils.applyMarkdown #(body)}}
+          </p>
+          {{> @scrollAreaOverlay}}
         </div>
         <footer class='clearfix'>
           <div class='type-and-time'>
