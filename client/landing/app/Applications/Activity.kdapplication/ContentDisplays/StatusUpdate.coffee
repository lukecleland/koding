--- conflicted
+++ resolved
@@ -23,20 +23,6 @@
     @author = new ProfileLinkView {origin}
 
     @commentBox = new CommentView null, data
-<<<<<<< HEAD
-    # temp for beta
-    # take this bit to comment view
-    if data.repliesCount? and data.repliesCount > 0
-      @commentBox.commentController.fetchAllComments 0, (err, comments)=>
-        controller = @commentBox.commentController
-        listView   = controller.getListView()
-        listView.emit "BackgroundActivityFinished"
-        listView.emit "AllCommentsWereAdded"
-        controller.removeAllItems()
-        controller.instantiateListItems comments      
-    @actionLinks = new ActivityActionsView delegate : @commentBox.commentList, cssClass : "comment-header", data
-=======
->>>>>>> a2261b05
     
     @actionLinks = new ActivityActionsView
       delegate : @commentBox.commentList
