class NFinderTreeController extends JTreeViewController

  constructor:->

    super

    if @getOptions().contextMenu
      @contextMenuController = new NFinderContextMenuController

      @listenTo
        KDEventTypes       : "ContextMenuItemClicked"
        listenedToInstance : @contextMenuController
        callback           : (pubInst, {fileView, contextMenuItem})=>
          @contextMenuItemSelected fileView, contextMenuItem
    else
      @getView().setClass "no-context-menu"

    @getSingleton('mainController').on "NewFileIsCreated", (newFile)=> @navigateToNewFile newFile

  addNode:(nodeData, index)->

    o = @getOptions()
    return if o.foldersOnly and nodeData.type is "file"
    # @setFileListeners nodeData if o.fsListeners
    item = super nodeData, index

  setItemListeners:(view, index)->

    super

    @setFileListeners view.getData()
    #
    # view.on "folderNeedsToRefresh", (newFile)=>
    #
    #   @navigateTo newFile.parentPath, =>
    #     @selectNode @nodes[newFile.path]
    #     @openFile @nodes[newFile.path]

  listenedPaths: {}

  setFileListeners:(file)->

    unless @listenedPaths[file.path]
      file.on "folderNeedsToRefresh", (newFile)=>
        @navigateTo newFile.parentPath, =>
          @selectNode @nodes[newFile.path]
        @listenedPaths[file.path] = file.path


  navigateToNewFile:(newFile)=>

    @navigateTo newFile.parentPath, =>

      # arr = []
      # unless @nodes[newFile.path]
      #   arr.push item.getData().path for item in @listControllers[newFile.parentPath].itemsOrdered
      #   arr.push newFile.path
      #   arr.sort()
      #   index = arr.indexOf newFile.path
      #   @addNode newFile, index

      @selectNode @nodes[newFile.path]



    # #
    # # file.on "fs.saveAs.finished", (newFile, oldFile)=>
    #
    #   log "fs.saveAs.finished", "+>>>>>"
    #
    #   parentNode = @nodes[path]
    #   if parentNode
    #     if parentNode.expanded
    #       @refreshFolder @nodes[path], =>
    #         @selectNode @nodes[path]
    #     else
    #       @expandFolder @nodes[parentPath], =>
    #         @selectNode @nodes[path]

    # file.on "fs.remotefile.created", (oldPath)=>
    #   tc = @treeController
    #   parentNode = tc.nodes[file.parentPath]
    #
    #   if parentNode
    #     if parentNode.expanded
    #       tc.refreshFolder tc.nodes[file.parentPath], ->
    #         tc.selectNode tc.nodes[file.path]
    #     else
    #       tc.expandFolder tc.nodes[file.parentPath], ->
    #         tc.selectNode tc.nodes[file.path]
    #   log "removed", oldPath
    #   delete @aceViews[oldPath]
    #   log "put", file.path
    #   @aceViews[file.path]

  getOpenFolders: ->

    return Object.keys(@listControllers).slice(1)


  ###
  FINDER OPERATIONS
  ###

  openItem:(nodeView, callback)->

    options  = @getOptions()
    nodeData = nodeView.getData()

    switch nodeData.type
      when "folder", "mount"
        @toggleFolder nodeView, callback
      when "file"
        @openFile nodeView
        @emit "file.opened", nodeData

  openFile:(nodeView, event)->

    return unless nodeView
    file = nodeView.getData()
    appManager.openFileWithApplication file, "Ace"

  previewFile:(nodeView, event)->

    file = nodeView.getData()
    publicPath = file.path.replace /.*\/(.*\.koding.com)\/website\/(.*)/, 'http://$1/$2'
    if publicPath is file.path
      {nickname} = KD.whoami().profile
      appManager.notify "File must be under: /#{nickname}/Sites/#{nickname}.#{location.hostname}/website/"
    else
      appManager.openFileWithApplication publicPath, "Viewer"

  refreshFolder:(nodeView, callback)->

    @notify "Refreshing..."
    folder = nodeView.getData()
    folder.emit "fs.nothing.finished", [] # in case of refresh to stop the spinner

    @collapseFolder nodeView, =>
      @expandFolder nodeView, =>
        notification.destroy()
        callback?()

  toggleFolder:(nodeView, callback)->

    if nodeView.expanded then @collapseFolder nodeView, callback else @expandFolder nodeView, callback

  expandFolder:(nodeView, callback)->

    return unless nodeView
    return if nodeView.isLoading

    if nodeView.expanded
      callback? nodeView
      return

    cb = @utils.getCancellableCallback (files)=>
      @utils.killWait folder.failTimer
      nodeView.expand()
      @addNodes files
      callback? nodeView
      @emit "folder.expanded", nodeView.getData()

    folder = nodeView.getData()

    folder.failTimer = @utils.wait 5000, =>
      @notify "Couldn't fetch files!", null, "Sorry, a problem occured while communicating with servers, please try again later."
      folder.emit "fs.nothing.finished", []
      cb.cancel()

    folder.fetchContents cb

  collapseFolder:(nodeView, callback)->

    return unless nodeView
    nodeData = nodeView.getData()
    {path} = nodeData

    @emit "folder.collapsed", nodeData

    if @listControllers[path]
      @listControllers[path].getView().collapse =>
        @removeChildNodes path
        nodeView.collapse()
        callback? nodeView
    else
      nodeView.collapse()
      callback? nodeView

  navigateTo:(path, callback)->

    return unless path

    path = path.split('/')
    path.shift()  if path[0] is ''
    path.pop()    if path[path.length-1] is ''
    path[1] = "/#{path[0]}/#{path[1]}"
    path.shift()

    index     = 0
    lastPath  = ''

    _expand = (path)=>
      nextPath = path.slice(0, ++index).join('/')
      if lastPath is nextPath
        @refreshFolder @nodes[nextPath], =>
          callback?()
        return

      @expandFolder @nodes[nextPath], =>
        lastPath = nextPath
        _expand path

    _expand path

  confirmDelete:(nodeView, event)->

    extension = nodeView.data?.getExtension() or null

    if @selectedNodes.length > 1
      new NFinderDeleteDialog {},
        items     : @selectedNodes
        callback  : (confirmation)=>
          @deleteFiles @selectedNodes if confirmation
          @setKeyView()
    else
      @beingEdited = nodeView
      nodeView.confirmDelete (confirmation)=>
        @deleteFiles [nodeView] if confirmation
        @setKeyView()
        @beingEdited = null

  deleteFiles:(nodes, callback)->

    stack = []
    nodes.forEach (node)=>
      stack.push (cb) =>
        node.getData().remove (err, response)=>
          if err then @notify null, null, err
          else
            cb err, node

    async.parallel stack, (error, result) =>
      @notify "#{result.length} item#{if result.length > 1 then 's' else ''} deleted!", "success"
      @removeNodeView node for node in result
      callback?()


  showRenameDialog:(nodeView)->

    @beingEdited = nodeView
    nodeData = nodeView.getData()
    oldPath = nodeData.path
    nodeView.showRenameView (newValue)=>
      return if newValue is nodeData.name
      nodeData.rename newValue, (err)=>
        if err then @notify null, null, err
        else
          delete @nodes[oldPath]
          @nodes[nodeView.getData().path] = nodeView
          nodeView.childView.render()

      # @setKeyView()
      @beingEdited = null

  createFile:(nodeView, type = "file")->

    @notify "creating a new #{type}!"
    nodeData = nodeView.getData()
    parentPath = if nodeData.type is "file"
      nodeData.parentPath
    else
      nodeData.path

    path = "#{parentPath}/New#{type.capitalize()}#{if type is 'file' then '.txt' else ''}"

    FSItem.create path, type, (err, file)=>
      if err
        @notify null, null, err
      else
        @refreshFolder @nodes[parentPath], =>
          @notify "#{type} created!", "success"
          node = @nodes[file.path]
          @selectNode node
          @showRenameDialog node


  moveFiles:(nodesToBeMoved, targetNodeView, callback)->

    targetItem = targetNodeView.getData()
    if targetItem.type is "file"
      targetNodeView = @nodes[targetNodeView.getData().parentPath]
      targetItem = targetNodeView.getData()

    stack = []
    nodesToBeMoved.forEach (node)=>
      stack.push (cb) =>
        sourceItem = node.getData()
        FSItem.move sourceItem, targetItem, (err, response)=>
          if err then @notify null, null, err
          else
            cb err, node

    callback or= (error, result) =>
      @notify "#{result.length} item#{if result.length > 1 then 's' else ''} moved!", "success"
      @removeNodeView node for node in result
      @refreshFolder targetNodeView

    async.parallel stack, callback

  copyFiles:(nodesToBeCopied, targetNodeView, callback)->

    targetItem = targetNodeView.getData()
    if targetItem.type is "file"
      targetNodeView = @nodes[targetNodeView.getData().parentPath]
      targetItem = targetNodeView.getData()

    stack = []
    nodesToBeCopied.forEach (node)=>
      stack.push (cb) =>
        sourceItem = node.getData()
        FSItem.copy sourceItem, targetItem, (err, response)=>
          if err then @notify null, null, err
          else
            cb err, node

    callback or= (error, result) =>
      @notify "#{result.length} item#{if result.length > 1 then 's' else ''} copied!", "success"
      @refreshFolder targetNodeView

    async.parallel stack, callback

  duplicateFiles:(nodes, callback)->

    stack = []
    nodes.forEach (node)=>
      stack.push (cb) =>
        sourceItem = node.getData()
        targetItem = @nodes[sourceItem.parentPath].getData()
        FSItem.copy sourceItem, targetItem, (err, response)=>
          if err then @notify null, null, err
          else
            cb err, node

    callback or= (error, result) =>
      @notify "#{result.length} item#{if result.length > 1 then 's' else ''} duplicated!", "success"
      parentNodes = []
      result.forEach (node)=>
        parentNode = @nodes[node.getData().parentPath]
        parentNodes.push parentNode unless parentNode in parentNodes
      @refreshFolder parentNode for parentNode in parentNodes

    async.parallel stack, callback

  compressFiles:(nodeView, type)->

    file = nodeView.getData()
    FSItem.compress file, type, (err, response)=>
      if err then @notify null, null, err
      else
        @notify "#{file.type.capitalize()} compressed!", "success"
        @refreshFolder @nodes[file.parentPath]

  extractFiles:(nodeView)->

    file = nodeView.getData()
    FSItem.extract file, (err, response)=>
      if err then @notify null, null, err
      else
        @notify "#{file.type.capitalize()} extracted!", "success"
        @refreshFolder @nodes[file.parentPath], =>
          @selectNode @nodes[response.path]

  compileApp:(nodeView, callback)->

    folder = nodeView.getData()
    folder.emit "fs.compile.started"
    kodingAppsController = @getSingleton('kodingAppsController')

    manifest = KodingAppsController.getManifestFromPath folder.path

    kodingAppsController.compileApp manifest.name, =>
      folder.emit "fs.compile.finished"
      @notify "App compiled!", "success"
      callback?()
      @utils.wait 500, =>
        @refreshFolder nodeView, =>
          @utils.wait =>
            @selectNode @nodes["#{folder.path}/index.js"]

  runApp:(nodeView, callback)->

    folder = nodeView.getData()
    folder.emit "fs.run.started"
    kodingAppsController = @getSingleton('kodingAppsController')

    manifest = KodingAppsController.getManifestFromPath folder.path

    kodingAppsController.runApp manifest, =>
      folder.emit "fs.run.finished"
      callback?()


  cloneRepo:(nodeView)->

    folder = nodeView.getData()

    @notify "not yet there!", "error"

    # folder.emit "fs.clone.started"
    # @getSingleton('kodingAppsController').cloneApp folder.path, =>
    #   folder.emit "fs.clone.finished"
    #   @refreshFolder @nodes[folder.parentPath], =>
    #     @utils.wait 500, =>
    #       @selectNode @nodes[folder.path]
    #       @refreshFolder @nodes[folder.path]
    #   @notify "App cloned!", "success"

  publishApp:(nodeView)->

    folder = nodeView.getData()

    folder.emit "fs.publish.started"
    @getSingleton('kodingAppsController').publishApp folder.path, (err)=>
      folder.emit "fs.publish.finished"
      unless err
        @notify "App published!", "success"
      else
        @notify "Publish failed!", "error", err

  makeNewApp:(nodeView)->

    folder = nodeView.getData()

    folder.emit "fs.newAppCreation.started"
    @getSingleton('kodingAppsController').makeNewApp (err)=>
      folder.emit "fs.newAppCreation.finished"
      @refreshFolder @nodes[folder.path]
      unless err
        @notify "App created!", "success"
      else
        @notify "App creation failed!", "error", err

<<<<<<< HEAD
  downloadAppSource:(nodeView)->
=======
      log "trying to publish"
      log options =
        method          : "publishApp"
        withArgs      :
          version     : manifest.version
          appName     : manifest.name
          userAppPath : "#{folder.path}/index.js"
>>>>>>> dd488cfb

    folder = nodeView.getData()

    folder.emit "fs.sourceDownload.started"
    @getSingleton('kodingAppsController').downloadAppSource folder.path, (err)=>
      folder.emit "fs.sourceDownload.finished"
      @refreshFolder @nodes[folder.parentPath]
      unless err
        @notify "Source downloaded!", "success"
      else
        @notify "Download failed!", "error", err


  ###
  CONTEXT MENU OPERATIONS
  ###

  cmExpand:       (nodeView, contextMenuItem)-> @expandFolder node for node in @selectedNodes
  cmCollapse:     (nodeView, contextMenuItem)-> @collapseFolder node for node in @selectedNodes # error fix this
  cmRefresh:      (nodeView, contextMenuItem)-> @refreshFolder nodeView
  cmCreateFile:   (nodeView, contextMenuItem)-> @createFile nodeView
  cmCreateFolder: (nodeView, contextMenuItem)-> @createFile nodeView, "folder"
  cmRename:       (nodeView, contextMenuItem)-> @showRenameDialog nodeView
  cmDelete:       (nodeView, contextMenuItem)-> @confirmDelete nodeView
  cmDuplicate:    (nodeView, contextMenuItem)-> @duplicateFiles @selectedNodes
  cmExtract:      (nodeView, contextMenuItem)-> @extractFiles nodeView
  cmZip:          (nodeView, contextMenuItem)-> @compressFiles nodeView, "zip"
  cmTarball:      (nodeView, contextMenuItem)-> @compressFiles nodeView, "tar.gz"
  cmUpload:       (nodeView, contextMenuItem)-> appManager.notify()
  cmDownload:     (nodeView, contextMenuItem)-> appManager.notify()
  cmGitHubClone:  (nodeView, contextMenuItem)-> appManager.notify()
  cmOpenFile:     (nodeView, contextMenuItem)-> @openFile nodeView
  cmPreviewFile:  (nodeView, contextMenuItem)-> @previewFile nodeView
  cmCompile:      (nodeView, contextMenuItem)-> @compileApp nodeView
  cmRunApp:       (nodeView, contextMenuItem)-> @runApp nodeView
  cmMakeNewApp:   (nodeView, contextMenuItem)-> @makeNewApp nodeView
  cmDownloadApp:  (nodeView, contextMenuItem)-> @downloadAppSource nodeView
  cmCloneRepo:    (nodeView, contextMenuItem)-> @cloneRepo nodeView
  cmPublish:      (nodeView, contextMenuItem)-> @publishApp nodeView

  cmOpenFileWithCodeMirror:(nodeView, contextMenuItem)-> appManager.notify()

  ###
  CONTEXT MENU CREATE/MANAGE
  ###

  createContextMenu:(nodeView, event)->

    event.stopPropagation()
    event.preventDefault()
    return if nodeView.beingDeleted or nodeView.beingEdited

    if nodeView in @selectedNodes
      contextMenu = @contextMenuController.getContextMenu @selectedNodes, event
    else
      @selectNode nodeView
      contextMenu = @contextMenuController.getContextMenu [nodeView], event
    no

  contextMenuItemSelected:(nodeView, contextMenuItem)->

    {action} = contextMenuItem.getData()
    if action
      if @["cm#{action.capitalize()}"]?
        @contextMenuController.destroyContextMenu()
      @["cm#{action.capitalize()}"]? nodeView, contextMenuItem

  ###
  RESET STATES
  ###

  resetBeingEditedItems:->

    @beingEdited.resetView()

  organizeSelectedNodes:(listController, nodes, event = {})->

    @resetBeingEditedItems() if @beingEdited
    super

  ###
  DND UI FEEDBACKS
  ###

  showDragOverFeedback:(nodeView, event)-> super

  clearDragOverFeedback:(nodeView, event)-> super

  clearAllDragFeedback:-> super

  ###
  HANDLING MOUSE EVENTS
  ###

  click:(nodeView, event)->

    if $(event.target).is ".chevron-arrow"
      @contextMenu nodeView, event
      return no
    super

  dblClick:(nodeView, event)->

    @openItem nodeView

  contextMenu:(nodeView, event)->

    if @getOptions().contextMenu
      @createContextMenu nodeView, event

  ###
  HANDLING DND
  ###

  dragOver: (nodeView, event)->

    @showDragOverFeedback nodeView, event
    super

  lastEnteredNode = null
  dragEnter: (nodeView, event)->

    return nodeView if lastEnteredNode is nodeView or nodeView in @selectedNodes
    lastEnteredNode = nodeView
    clearTimeout @expandTimeout
    if nodeView.getData().type is ("folder" or "mount")
      @expandTimeout = setTimeout (=> @expandFolder nodeView), 800
    @showDragOverFeedback nodeView, event
    e = event.originalEvent

    if @boundaries.top > e.pageY > @boundaries.top + 20
      log "trigger top scroll"

    if @boundaries.top + @boundaries.height < e.pageY < @boundaries.top + @boundaries.height + 20
      log "trigger down scroll"

    super


  dragLeave: (nodeView, event)->

    @clearDragOverFeedback nodeView, event
    super

  dragEnd: (nodeView, event)->

    # log "clear after drag"
    @clearAllDragFeedback()
    super

  drop: (nodeView, event)->

    return if nodeView in @selectedNodes

    sameParent = no
    @selectedNodes.forEach (selectedNode)->
      sameParent = yes if selectedNode.getData().parentPath is nodeView.getData().parentPath

    return if sameParent

    if event.altKey
      @copyFiles @selectedNodes, nodeView
    else
      @moveFiles @selectedNodes, nodeView

    super

  ###
  HANDLING KEY EVENTS
  ###

  keyEventHappened:(event)->

    super

  performDownKey:(nodeView, event)->

    if event.altKey
      offset = nodeView.$('.chevron-arrow').offset()
      event.pageY = offset.top
      event.pageX = offset.left
      @contextMenu nodeView, event
    else
      super

  performBackspaceKey:(nodeView, event)->

    event.preventDefault()
    event.stopPropagation()
    @confirmDelete nodeView, event
    no

  performEnterKey:(nodeView, event)->

    @selectNode nodeView
    @openItem nodeView

  performRightKey:(nodeView, event)->

    {type} = nodeView.getData()
    if /mount|folder/.test type
      @expandFolder nodeView

  performUpKey:(nodeView, event)-> super
  performLeftKey:(nodeView, event)->

    if nodeView.expanded
      @collapseFolder nodeView
      return no
    super


  ###
  HELPERS
  ###

  notification = null

  notify:(msg, style, details)->

    return unless @getView().parent?

    notification.destroy() if notification

    if details and not msg? and /Permission denied/.test details
      msg = "Permission denied!"

    style or= 'error' if details

    notification = new KDNotificationView
      title     : msg or "Something went wrong"
      type      : "mini"
      cssClass  : "filetree #{style}"
      container : @getView().parent
      # duration  : 0
      duration  : if details then 5000 else 2500
      details   : details
      click     : ->
        if notification.getOptions().details
          details = new KDNotificationView
            title     : "Error details"
            content   : notification.getOptions().details
            type      : "growl"
            duration  : 0
            click     : -> details.destroy()

          @getSingleton('windowController').addLayer details
          details.on 'ReceivedClickElsewhere', =>
            details.destroy()
<|MERGE_RESOLUTION|>--- conflicted
+++ resolved
@@ -441,17 +441,7 @@
       else
         @notify "App creation failed!", "error", err
 
-<<<<<<< HEAD
   downloadAppSource:(nodeView)->
-=======
-      log "trying to publish"
-      log options =
-        method          : "publishApp"
-        withArgs      :
-          version     : manifest.version
-          appName     : manifest.name
-          userAppPath : "#{folder.path}/index.js"
->>>>>>> dd488cfb
 
     folder = nodeView.getData()
 
@@ -463,7 +453,6 @@
         @notify "Source downloaded!", "success"
       else
         @notify "Download failed!", "error", err
-
 
   ###
   CONTEXT MENU OPERATIONS
