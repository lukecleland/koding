class KodingRouter extends KDRouter
  constructor:(@defaultRoute)->
    @openRoutes = {}
    @openRoutesById = {}
    KD.getSingleton('contentDisplayController')
      .on 'ContentDisplayIsDestroyed', @cleanupRoute.bind @
    super getRoutes.call this

    @on 'AlreadyHere', ->
      new KDNotificationView title: "You're already here!"

    @handleRoute defaultRoute

  nicenames = {
    JTag      : 'Topics'
    JApp      : 'Apps'
    StartTab  : 'Develop'
  }

  getSectionName =(model)->
    sectionName = nicenames[model.bongo_.constructorName]
    if sectionName? then " - #{sectionName}" else ''

  handleRoute =(groupId, route)->
    console.log 'invoking a route by group id...'

  notFound =(route)->
    # defer this so that notFound can be called before the constructor.
    @utils.defer => @addRoute route, ->
      console.warn "Contract warning: shared route #{route} is not implemented."

  handleRoot =->
    KD.getSingleton("contentDisplayController").hideAllContentDisplays()
    if KD.isLoggedIn()
      @handleRoute @getDefaultRoute(), replaceState: yes
    else
      KD.getSingleton('mainController').doGoHome()

  cleanupRoute:(contentDisplay)->
    delete @openRoutes[@openRoutesById[contentDisplay.id]]
  
  go:(app, group, query, rest...)->
    pageTitle = nicenames[app] ? app
    @setPageTitle pageTitle
    unless group?
      appManager.openApplication app
    else
      appManager.tell app, 'setGroup', group
    appManager.tell app, 'handleQuery', query

  stripTemplate =(str, konstructor)->
    {slugTemplate} = konstructor
    slugRe = /^(.+)?(#\{slug\})(.+)?$/
    re = RegExp slugTemplate.replace slugRe, (tmp, begin, slug, end)->
      "^#{begin ? ''}(.*)#{end ? ''}$"
    str.match(re)?[1]

  handleNotFound:(route)->

    status_404 = =>
      KDRouter::handleNotFound.call @, route

    status_301 = (redirectTarget)=>
      @handleRoute "/#{redirectTarget}", replaceState: yes

    KD.remote.api.JUrlAlias.resolve route, (err, target)->
      if err or not target? then status_404()
      else status_301 target

  getDefaultRoute:-> '/Activity'

  setPageTitle:(title="Koding")-> document.title = title

  getContentTitle:(model)->
    {JAccount, JStatusUpdate, JGroup} = KD.remote.api
    @utils.shortenText(
      switch model.constructor
        when JAccount       then "#{model.profile.firstName} #{model.profile.lastName}"
        when JStatusUpdate  then  model.body
        when JGroup         then  model.title
        else                      "#{model.title}#{getSectionName model}"
    , 100) # max char length of the title

  openContent:(name, section, state, route)->
    @setPageTitle @getContentTitle state
    appManager.tell section, 'createContentDisplay', state, (contentDisplay)=>
      @openRoutes[route] = contentDisplay
      @openRoutesById[contentDisplay.id] = route

  loadContent:(name, section, slug, route)->
    KD.remote.api.JName.one {name: route}, (err, name)=>
      if err
        new KDNotificationView title: err?.message or 'An unknown error has occured.'
      else if name?
        {constructorName, usedAsPath} = name
        selector = {}
        konstructor = KD.remote.api[constructorName]
        slug = stripTemplate route, konstructor
        selector[usedAsPath] = slug
        konstructor?.one selector, (err, model)=>
          @openContent name, section, model, route
      else
        @handleNotFound route

  createContentDisplayHandler:(section)->
    ({name, topicSlug}, state, route)=>
      contentDisplay = @openRoutes[route]
      if contentDisplay?
        KD.getSingleton("contentDisplayController")
          .hideAllContentDisplays contentDisplay
      else
        appManager.tell section, 'setGroup', name  if name?
        if state?
          @openContent name, section, state, route
        else
          @loadContent name, section, topicSlug, route

  createGoTos =(names, fn)->
<<<<<<< HEAD
      names = names.split ' '  unless isArray names
      names
        .map (sec)-> [sec, fn sec]
        .reduce (acc, sec)->
          acc[sec[0]] = sec[1]
          acc
        , {}

=======
    names = names.split ' '  unless Array.isArray names
    names
      .map (sec)->
        [sec, fn sec]
      .reduce (acc, sec)->
        acc[sec[0]] = sec[1]
        acc
      , {}
       
>>>>>>> 4940ff1b
  getRoutes =->
    mainController = KD.getSingleton 'mainController'

    goToContent = createGoTos(
      'Activity Apps Groups Members Topics'
      (sec)=> @createContentDisplayHandler sec
    )

    goToSection = createGoTos(
      'Account Activity Apps Groups Members StartTab Topics'
      (sec)-> ({params:{name}, query})-> @go sec, name, query
    )

    routes =

      '/' : handleRoot
      ''  : handleRoot

      # verbs
      '/:name?/Login'     : ({params:{name}})-> mainController.doLogin name
      '/:name?/Logout'    : ({params:{name}})-> mainController.doLogout name; @clear()
      '/:name?/Register'  : ({params:{name}})-> mainController.doRegister name
      '/:name?/Join'      : ({params:{name}})-> mainController.doJoin name
      '/:name?/Recover'   : ({params:{name}})-> mainController.doRecover name

      # nouns
      '/:name?/Groups'                  : goToSection.Groups
      '/:name?/Activity'                : goToSection.Activity
      '/:name?/Members'                 : goToSection.Members
      '/:name?/Topics'                  : goToSection.Topics
      '/:name?/Develop'                 : goToSection.StartTab
      '/:name?/Apps'                    : goToSection.Apps
      '/:name?/Account'                 : goToSection.Account

      # content displays:
      '/:name?/Topics/:topicSlug'       : goToContent.Topics
      '/:name?/Activity/:activitySlug'  : goToContent.Activity
      '/:name?/Apps/:appSlug'           : goToContent.Apps

      '/recover/:recoveryToken': ({params:{recoveryToken}})->
        mainController.appReady ->
          # TODO: DRY this one
          $('body').addClass 'login'
          mainController.loginScreen.show()
          mainController.loginScreen.$().css marginTop : 0
          mainController.loginScreen.hidden = no

          recoveryToken = decodeURIComponent recoveryToken
          KD.remote.api.JPasswordRecovery.validate recoveryToken, (err, isValid)->
            if err or !isValid
              new KDNotificationView
                title   : 'Something went wrong.'
                content : err?.message or """
                  That doesn't seem to be a valid recovery token!
                  """
            else
              {loginScreen} = mainController
              loginScreen.resetForm.addCustomData {recoveryToken}
              loginScreen.animateToForm "reset"
            location.replace '#'

      '/invitation/:inviteToken': ({params:{inviteToken}})->
        inviteToken = decodeURIComponent inviteToken
        if KD.isLoggedIn()
          new KDNotificationView
            title: 'Could not redeem invitation because you are already logged in.'
        else KD.remote.api.JInvitation.byCode inviteToken, (err, invite)->
          if err or !invite? or invite.status not in ['active','sent']
            if err then error err
            log invite
            new KDNotificationView
              title: 'Invalid invitation code!'
          else
            # TODO: DRY this one
            # $('body').addClass 'login'
            setTimeout ->
              new KDNotificationView
                cssClass  : "login"
                # type      : "mini"
                title     : "Great, you received an invite, taking you to the register form."
                # content   : "You received an invite, taking you to the register form!"
                duration  : 3000
              setTimeout ->
                mainController.loginScreen.slideDown =>
                  mainController.loginScreen.animateToForm "register"
                  mainController.propagateEvent KDEventType: 'InvitationReceived', invite
              , 3000
            , 2000
          location.replace '#'

      '/verify/:confirmationToken': ({params:{confirmationToken}})->
        confirmationToken = decodeURIComponent confirmationToken
        KD.remote.api.JEmailConfirmation.confirmByToken confirmationToken, (err)->
          location.replace '#'
          if err
            throw err
            new KDNotificationView
              title: "Something went wrong, please try again later!"
          else
            new KDNotificationView
              title: "Thanks for confirming your email address!"

      '/member/:username': ({params:{username}})->
        @handleRoute "/#{username}", replaceState: yes

      # top level names
      '/:name':do->

        open =(routeInfo, model, status_404)->
          switch model?.bongo_?.constructorName
            when 'JAccount' then goToContent.Members routeInfo, model
            when 'JGroup'   then goToContent.Groups  routeInfo, model
            when 'JTopic'   then goToContent.Topics  routeInfo, model
            else status_404()

        nameHandler =(routeInfo, state, route)->
          {params} = routeInfo
          status_404 = @handleNotFound.bind this, params.name
          if state?
            open routeInfo, state, status_404
          else
            KD.remote.cacheable params.name, (err, model, name)->
              open routeInfo, model, status_404

    sharedRoutes = KODING_ROUTES.concat KODING_ROUTES.map (route)->
      route.replace /^\/Groups\/:group/, ''

    for route in sharedRoutes when route not in Object.keys routes
      notFound.call this, route

    routes<|MERGE_RESOLUTION|>--- conflicted
+++ resolved
@@ -116,16 +116,6 @@
           @loadContent name, section, topicSlug, route
 
   createGoTos =(names, fn)->
-<<<<<<< HEAD
-      names = names.split ' '  unless isArray names
-      names
-        .map (sec)-> [sec, fn sec]
-        .reduce (acc, sec)->
-          acc[sec[0]] = sec[1]
-          acc
-        , {}
-
-=======
     names = names.split ' '  unless Array.isArray names
     names
       .map (sec)->
@@ -134,8 +124,7 @@
         acc[sec[0]] = sec[1]
         acc
       , {}
-       
->>>>>>> 4940ff1b
+
   getRoutes =->
     mainController = KD.getSingleton 'mainController'
 
