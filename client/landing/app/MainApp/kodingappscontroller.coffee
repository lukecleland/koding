--- conflicted
+++ resolved
@@ -363,18 +363,6 @@
 
   installApp:(app, version='latest', callback)->
 
-<<<<<<< HEAD
-    @fetchApps (err, manifests = {})=>
-      log manifests
-      if err
-        warn err
-        new KDNotificationView type : "mini", title : "There was an error, please try again later!"
-        callback? err
-      else
-        if app.title in Object.keys(manifests)
-          new KDNotificationView type : "mini", title : "App is already installed!"
-          callback? msg : "App is already installed!"
-=======
     KD.requireLogin
       onFailMsg : "Login required to install Apps"
       onFail    : => callback yes
@@ -383,7 +371,6 @@
           warn err
           new KDNotificationView type : "mini", title : "There was an error, please try again later!"
           callback? err
->>>>>>> e80a347f
         else
           if app.title in Object.keys(manifests)
             new KDNotificationView type : "mini", title : "App is already installed!"
