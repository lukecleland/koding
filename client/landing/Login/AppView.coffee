--- conflicted
+++ resolved
@@ -410,12 +410,6 @@
       if firstRoute and /^\/(?:Reset|Register|Confirm|R)\//.test firstRoute
         firstRoute = "/Activity"
 
-<<<<<<< HEAD
-      KD.getSingleton('appManager').quitAll()
-      KD.getSingleton('router').handleRoute firstRoute or '/Activity', {replaceState: yes, entryPoint}
-      KD.getSingleton('groupsController').on 'GroupChanged', =>
-        @headBanner?.hide()
-=======
       @appStorage = KD.getSingleton('appStorageController').storage 'Login', '1.0'
       @appStorage.fetchValue "redirectTo", (redirectTo) =>
         if redirectTo
@@ -434,7 +428,6 @@
           title     : "<span></span>Happy Coding!"
           # content   : "Successfully logged in."
           duration  : 2000
->>>>>>> 1a042fab
         @loginForm.reset()
 
         KD.mixpanel "Login, success"
