@import "./client/Framework/themes/default/kdfn"
@import "./client/stylus/appfn"

@css {
/*
Content Display stylesheet
app.contentdisplays.styl
*/
}

.content-display-wrapper
  position                  absolute
  left                      100%
  top                       0
  bg                        color,rgb(255,255,255)
  z-index                   1000
  overflow                  auto
  .kdsplitview
    vendor                  transition, height .3s ease-in-out
  .header-view-section
    span
      color                 #222
      font-weight           700 !important
      text-shadow           0px 1px 0px #fff
      letter-spacing        0px !important
      padding               28px 0 0 37px !important
    cite
      margin                22px -10px 0 36px
      position              relative
      size                  32px,32px
      sprite()
      fl()

  .sub-header
    font-size             12px
  a
    color                 #FF9200
  h2
    padding               0px 0px 0px 17px
    line-height           12px
    font-size             13px
    height                27px
    color                 #4F4F4F
    border-bottom         1px solid #ECECEC
    position              relative
    a
      width               50px
      display             inline-block
      margin-right        20px
      padding-top         7px
      font-weight         400
      cursor              pointer
      noTextDeco()

  .profileleft
    margin-left           25px
    padding               25px 0px
    size                  115px,auto
    vendor                transition, width .3s ease-in-out
    borderBox()
    fl()
    >cite
      color               #999
      display             block
      width               84px
      text-align          center
      text-shadow         0 1px 0 rgba(255, 255, 255, 0.6)
      font-weight         400
      font-size           12px
      font-style          normal
      line-height         20px
      padding             0 5px
    a
      display             table-cell
      bg                  size, cover
      bg                  position, center
      bg                  color, #EEEEEE
      color               #AAAAAA
      text-align          center
      vertical-align      middle
      line-height         16px
      font-size           12px
      size                90px,90px
      noTextDeco()
    > span
      padding             1px
      border              1px solid #E3E3E3
      display             block
      margin-bottom       10px
      size                90px,90px
      cite.exempt
        top               100%
        left              100%
        margin            -40px 0 0 -40px
    button
      width               94px
      text-align          center
      padding             8px 0px
      font-size           12px
      font-weight         400
      display             inline-block
      line-height         12px
      margin              0 25px 5px 0

  .profilearea
    border-bottom         1px solid rgba(0,0,0,0.125)
    gradient              #ffffff, #f2f2f2
    height                auto
    overflow              visible
    vendor                transition, height .3s ease-in-out

    section
      borderBox()
      width                 auto
      margin-left           140px
      padding               23px 25px 25px 17px

      h3, h4, h5
        display             inline-block
        position            relative
        margin              5px 10px 0 0
        padding             0px
        font-size           16px
        color               #a5a5a5

      h3
        color               #222
        font-size           30px

      h4
        font-weight         300

      h5
        display             block
        a.user-home-link
          font-size         15px
          font-weight       300
          line-height       20px
          noTextDeco()

        span.icon
          hidden()
          // size              19px, 20px
          // bg                position, -220px -439px
          // sprite()


  .profilestats
    padding               14px 0px 11px 0px
    border-bottom         1px solid #E2E2E2
    border-top            1px solid #E2E2E2
    margin-top            12px
    borderBox()
    a
      color               #222
      font-size           14px
      font-weight         700
      margin-left         3px
      display             inline-block
      noTextDeco()
      cite
        margin-right      3px
        size              20px,20px
        sprite()
        fl()
      span
        margin-right      6px
        font-size         12px
        line-height       20px
        font-weight       300
        color             #a5a5a5
        fl()

    > div
      font-size           14px
      font-weight         700
      line-height         17px
      display             inline-block
      margin              0 30px 0 0
      min-width           100px

  .profilebio
    font-size             15px
    font-weight           300
    line-height           140%
    margin                0px 0px
    padding               20px 0px 0px 0px
    max-width             750px

  .content-display.small-header
    .profilearea
      height              48px
      overflow            hidden
      .profileleft
        padding           5px 0
        size              38px,48px
        > span
          padding         1px
          border          1px solid #E3E3E3
          display         block
          margin-bottom   10px
          size            100%!important,100%!important
          borderBox()
          >.avatarview
            size          100%!important,100%!important
        button
          hidden()
      section
        margin-left       75px
        padding           5px 0

/*
    Content Display Headers
*/

.content-display
  &.status
    .header-view-section
      cite
        bg(position,-399px -305px)

  &.codesnip
    .header-view-section
      cite
        bg(position,-708px -305px)

  &.codeshare
    .header-view-section
      cite
        bg(position,-708px -305px)

  &.discussion
    .header-view-section
      cite
        bg(position,-476px -305px)

  &.tutorial
    .header-view-section
      cite
        bg(position,-784px -305px)

  &.link
    .header-view-section
      cite
        bg(position,-630px -305px)

  &.member
    .header-view-section
      cite
        bg(position,-553px -305px)

/*
    Activity Content Displays
*/
.content-display-main-section
  height                  auto
.content-display-main-section.activity-item
  width                   auto
  padding                 20px
  overflow                hidden
  max-width               1080px
  borderBox()

  > span
    padding               1px
    border                1px solid #E3E3E3
    width                 50px
    display               block
    float                 left
    size                  50px,66px
    span
      background-size     cover
      width               50px
      height              50px
      display             block
    .author
      font-size           9px
      display             block
      height              9px
      color               white
      background          #0896BD
      text-align          center
      line-height         9px
      padding             3px 0px
      border-top          1px solid white

  .activity-item-right-col
    margin-left           75px
  .topictext
    color                 #353535
    margin-left           70px
    max-width             700px
    size                  auto,auto
    p
      font-size           16px
      line-height         130%
      color               #353535
      font-weight         400
      margin-bottom       10px
      margin-top          0px
      padding             0
  .topicmeta
    margin-bottom         20px
    display               block
    font-size             11px
    line-height           16px
    color                 #A5A5A5
    div
      float               left
      a
        font-weight       700
    .stats
      margin-left         10px
      font-size           11px
      display             inline-block
      float               left
      text-align          right
      cite
        font-style        normal
      a
        font-weight       500
        font-size         11px
        text-decoration   none

  figure.code-container
    pre
      code
        max-height        600px

.content-display-meta
  display               none // hidden disabledForBeta
  position              absolute
  width                 200px
  height                100%
  right                 0
  top                   77px
  border-left           1px solid #ECECEC
  z-index               9999
  background            white
  padding               20px
  h4
    color               #858588
    font-weight         normal
    font-size           10px
    text-transform      uppercase
    margin-bottom       10px
    padding-top         15px
    margin-top          15px
    border-top          1px solid #E2E2E2
    border-bottom       none
  .ttag
    background          rgba(179,102,67,1)
    margin              0 4px 3px 0
    font-weight         600
  .scoreboard
    height              auto
    p
      font-weight       bold
      font-size         14px
      margin-bottom     12px
      line-height       13px
      span
        color           #AAA
        font-weight     normal
        font-weight     300

.kdheaderview
  span.back-arrow
    size                10px,10px
    cursor              pointer
    bg                  color,cyan
    sprite()
    bg                  repeat,no-repeat
    bg                  position,-60px -320px


// Markdown Styles - global

.has-markdown
  font-size                                       14px
  font-weight                                     300
  line-height                                     140%
  color                                           #5F5F5F

  h1,h2,h3,h4,h5,h6
    font-size                                     14px
    line-height                                   140%
    color                                         #FF9200
    font-weight                                   500
    border                                        none
    height                                        auto
    width                                         auto
    padding                                       0
    vendor margin-before                          0px
    vendor margin-after                           0px
    vendor margin-start                           0px
    vendor margin-end                             0px
    display                                       block
    margin-bottom                                 5px

  p
    line-height                                   170%
    margin-bottom                                 15px

  pre
    font-size                                     14px
    font-weight                                   300

  code
    font-size                                     12px

  ul,ol
    margin-bottom                                 15px
    padding-left 10px

  > ol
    list-style upper-roman inside

    ol
      list-style decimal inside

    ul
      list-style disc inside

  > ul
    list-style disc inside

    ul
      list-style disc inside

    ol
      list-style decimal inside

  li
    padding-left 5px

  a
    font-size                                     14px
    font-weight                                   300
    noTextDeco()

  &.force-small-markdown
    *
      margin-top                                  0
      margin-bottom                               5px
      font-size                                   12px
      font-weight                                 400
      line-height                                 170%

    h1,h2,h3,h4,h5,h6
      font-size                                   12px


// Styles for the Discussion ContentView

div.kdview.activity-item.discussion.content-display-main-section
  margin                                          0
  padding                                         0
  borderBox()
  max-width                                       100%

  // Discussion Item - 100%

  div.discussion-contents
    borderBox()
    width                                         100%
    border-bottom                                 1px solid #e3e3e3
    padding-bottom                                10px


    // Discussion Item - Sized to 800px

    div.discussion-content
      max-width                                   800px
      padding-left                                20px
      padding-top                                 20px

      &:hover a.delete-link
        opacity                                   0.5

      &:hover a.edit-link
        opacity                                   0.5

      // Avatar Picture and Text

      > span
        padding                                   1px
        border                                    1px solid #E3E3E3
        width                                     50px
        display                                   block
        float                                     left
        size                                      50px,66px

        span
          background-size                         cover
          width                                   50px
          height                                  50px
          display                                 block

        .author
          font-size                               9px
          display                                 block
          height                                  9px
          color                                   white
          background                              #0896BD
          text-align                              center
          line-height                             9px
          padding                                 3px 0px
          border-top                              1px solid white

      // Discussion Item - Edit form, Title and Text, time, share, like views

      div.discussion-main-opinion
        margin-left                               72px

        h3
          font-size                               14px
          font-weight                             500
          color                                   #FF9200
          margin-bottom                           15px

        footer.discussion-footer
          padding-bottom                          0px

          .type-and-time
            font-weight                           400
            font-size                             11px
            color                                 #a5a5a5

            .link-group
              font-size                           11px

          a
            noTextDeco()
            color                                 #FF9200
            font-size                             11px

          a.count
            font-style                            normal
            display                               inline-block
            bg                                    color, #0A92BA
            color                                 #fff
            font-size                             10px
            padding                               1px 4px
            line-height                           10px
            rounded                               3px
            noTextDeco()

          span.activity-text
            margin                                0px 2px
            color                                 #FF9200
            font-size                             12px
            font-weight                           bold

        a.delete-link
          display                                 block
          size                                    20px, 20px
          position                                absolute
          top                                     2px
          left                                    805px
          bg                                      position, -80px -520px
          opacity                                 0.1
          vendor                                  transition, opacity .15s linear
          sprite()

          &:hover
            opacity                               1

        a.edit-link
          display                                 block
          size                                    20px, 20px
          position                                absolute
          top                                     2px
          left                                    790px
          bg                                      position, -120px -400px
          opacity                                 0.1
          vendor                                  transition, opacity .15s linear
          sprite()

          &:hover
            opacity                               1

        p.discussion-body

          form.edit-discussion-form.update-options.discussion
            width                                 auto
            height                                auto

            div.discussion-box
              width                               100%
              height                              auto

              div.discussion-form
                width                             auto
                height                            auto
                position                          relative

                div.markdown_preview
                  margin 5px 0px
                  borderBox()
                  border 1px dashed #D7D7D7
                  padding 10px 10px 10px 10px

                  > *:last-child
                    margin-bottom 0

                input.discussion-title
                  width                           100%
                  margin-bottom                   10px
                  font-family: 'Monaco','Courier New','Courier','Andale Mono',monospace, sans-serif
                  font-size 12px

                textarea.discussion-body
                  max-height                      800px
                  outline                         none
                  height                          auto
                  min-height                      144px
                  padding                         10px
                  width                           100%
                  box-shadow                      inset 0 1px 2px rgba(0,0,0,0.10)
                  borderBox()
                  font-family: 'Monaco','Courier New','Courier','Andale Mono',monospace, sans-serif
                  font-size 12px

              div.discussion-buttons
                height                            35px
                margin-bottom                     25px

                .discussion-heart-box
                  float                           left

                  .help-box
                    margin-top                    11px

                .discussion-submit
                  float                           right
                  display                         block

                  .modal-cancel
                    font-weight 600
                    line-height 15px!important
                    font-size 11px
<<<<<<< HEAD
                    margin-top 0px
=======
                    margin-top 11px
>>>>>>> 54080ae5

                  label.markdown-preview-label
                    font-size 11px
                    color  #FF9200
                    font-weight 600
                    margin-right 0px

                  input.checkbox.markdownPreviewCheckbox
                    vertical-align middle
                    margin-right 10px

                  button
                    margin-top                    12px

                    &.fullscreen-button
                      padding 0px 2px
                      height 24px
                      span
                        &.fullscreen
                          bg              position,-20px -360px

                  a.markdown-link
                    margin-top                    19px
                    display                       inline-block
                    margin-right                  9px
                    line-height                   100%
                    text-decoration               none
                    font-size                     11px
                    font-weight                   600


  // Opinion List - 100%

  div.opinion-content

    // "x Answers"

    div.opinion-box-header
      border-bottom                               1px solid #e3e3e3
      padding-left                                110px
      background-color                            #F7F7F7
      color                                       #FF9200
      padding-top                                 5px
      padding-bottom                              5px
      font-size                                   11px
      font-weight                                 500

    // Populated Opinion List
    div.opinion-container.opinion-container-box.no-opinion
      display                                     none

    div.opinion-container.opinion-container-box.opinionated

      div.kdlistview-opinions
        margin-left                               90px
        borderBox()
        border-left                               1px solid #e3e3e3

        div.kdlistitemview-opinion
          border-bottom                           1px solid #e3e3e3
          borderBox()
          padding                                 20px


          div.item-content-opinion
            max-width                             709px

            > span.avatar
              border                              1px solid #E3E3E3
              padding                             1px
              margin-right                        20px
              width                               40px
              height                              40px
              bg(color,#fff)
              fl()

              a
                display                           block
                background-position               center
                background-image                  url('../images/defaultavatar/default.avatar.50.png')
                bg(size,cover)
                bg(repeat,no-repeat)

            footer.opinion-footer
              margin-left                         65px
              margin-top                          15px

              .type-and-time
                font-weight                       400
                font-size                         12px
                color                             #a5a5a5

                .link-group
                  font-size                       12px

              a
                noTextDeco()

              a.count
                font-style                        normal
                display                           inline-block
                bg                                color, #0A92BA
                color                             #fff
                font-size                         10px
                padding                           1px 4px
                line-height                       10px
                rounded                           3px
                noTextDeco()

              span.activity-text
                margin                            0px 2px
                color                             #FF9200
                font-size                         11px
                font-weight                       bold

            div.opinion-contents

              &:hover a.delete-link
                opacity                           0.5

              &:hover a.edit-link
                opacity                           0.5

              a.delete-link
                display                           block
                size                              20px, 20px
                position                          absolute
                top                               2px
                left                              715px
                bg                                position, -80px -520px
                opacity                           0.1
                vendor                            transition, opacity .15s linear
                sprite()

                &:hover
                  opacity                         1

              a.edit-link
                display                           block
                size                              20px, 20px
                position                          absolute
                top                               2px
                left                              700px
                bg                                position, -120px -400px
                opacity                           0.1
                vendor                            transition, opacity .15s linear
                sprite()

                &:hover
                  opacity                         1

              p.opinion-body-edit
                margin-left                       65px
                width                             auto
                height                            auto

                div.opinion-box
                  width                           100%
                  height                          auto

                  div.opinion-form
                    width                         auto
                    height                        auto
                    position                      relative

                    div.markdown_preview
                      margin 5px 0px
                      borderBox()
                      border 1px dashed #D7D7D7
                      padding 10px 10px 10px 10px

                      > *:last-child
                        margin-bottom 0

                    textarea.opinion-body
                      max-height                  800px
                      outline                     none
                      height                      auto
                      min-height                  144px
                      padding                     10px
                      width                       100%
                      box-shadow                  inset 0 1px 2px rgba(0,0,0,0.10)
                      borderBox()
                      font-family: 'Monaco','Courier New','Courier','Andale Mono',monospace, sans-serif
                      font-size 12px

                  div.opinion-buttons
                    height                        35px
                    margin-bottom                 25px

                    .opinion-heart-box
                      float                       left

                      .help-box
                        margin-top                11px


                    .opinion-submit
                      float                       right
                      display                     block

                      .modal-cancel
                        font-weight 600
                        line-height 15px!important
                        font-size 11px
<<<<<<< HEAD
                        margin-top 0px
=======
                        margin-top 11px
>>>>>>> 54080ae5

                      label.markdown-preview-label
                        font-size 11px
                        color  #FF9200
                        font-weight 600
                        margin-right 0px

                      input.checkbox.markdownPreviewCheckbox
                        vertical-align middle
                        margin-right 10px

                      button
                        margin-top                12px

                        &.fullscreen-button
                          padding 0px 2px
                          height 24px
                          span
                            &.fullscreen
                              bg              position,-20px -360px

                      a.markdown-link
                        margin-top                19px
                        display                   inline-block
                        margin-right              9px
                        line-height               100%
                        text-decoration           none
                        font-size                 11px


              p.opinion-body
                margin-left                       65px
                vendor                            transition, max-height .2s linear
                overflow                          hidden

              div.opinion-size-links
                display                           block

                a.opinion-size-link
                  margin-top                      10px
                  display                         inline-block
                  background-color                #e8e9e9
                  font-size                       11px
                  font-weight                     600
                  rounded(3px)
                  padding                         4px 10px
                  margin-left                     65px
                  noTextDeco()
                  width                           auto
                  color                           #0896BD

          // Opinion->Comments

          div.item-content-opinion-comments
            padding-top                           5px

            div.opinion-comment
              max-width                           644px
              margin-left                         65px

              div.comment-contents

                p.comment-body

                  span.data[data-paths=body]
                    color                         #5F5F5F

                    a
                      color                       #FF9200

                span.like-view

                  // Comment Likes
                  a.count
                    font-style                    normal
                    display                       inline-block
                    bg                            color, #0A92BA
                    color                         #fff
                    font-size                     10px
                    padding                       1px 4px
                    line-height                   10px
                    rounded                       3px
                    noTextDeco()


      div.show-more-opinions
        border-left                               1px solid #E3E3E3
        border-bottom                             1px solid #E3E3E3
        margin-left                               90px
        padding-left                              20px
        padding-top                               5px
        padding-bottom                            5px
        background-color                          #f7f7f7
        size                                      auto, 0
        padding                                   0 10px
        line-height                               27px
        vendor                                    transition, height .15s linear
        borderBox()

        &.in
          height                                  27px

        &.has-new-items

          a.new-count
            display                               inline
        a
          line-height                             14px
          color                                   #299FC6
          font-weight                             400
          noTextDeco()
          &.new-count
            font-weight                           600

        span.small-loader
          position                                absolute
          right                                   15px
          top                                     11px

        .new-items
          left                                    500px
          opacity                                 0
          padding-left                            2px
          padding-right                           2px
          font-weight                             600
          color                                   white
          position                                relative
          bg                                      color, #FF9200
          border                                  1px solid #FF9200
          rounded(3px 3px 3px 3px)
          vendor                                  transition, left .3s ease-in-out \, opacity .3s ease-in-out

          &.in
            opacity                               1
            left                                  6px

        .new-items:after, .new-items:before
          right                                   100%
          border                                  solid transparent
          content                                 " "
          height                                  0
          width                                   0
          position                                absolute
          pointer-events                          none

        .new-items:after
          border-right-color                      #FF9200
          border-width                            4px
          top                                     50%
          margin-top                              -4px

        .new-items:before
          border-right-color                      #FF9200
          border-width                            5px
          top                                     50%
          margin-top                              -5px

        a.all-count
          noTextDeco()

    div.content-display-main-section.opinion-form-footer
      margin-left                                 90px
      margin-top                                  20px
      padding-right                               20px
      width                                       auto
      height                                      auto
      max-width                                   730px

      div.opinion-box
        width                                     100%
        height                                    auto

        div.opinion-form
          width                                   auto
          height                                  auto
          position                                relative

          div.markdown_preview
            margin 5px 0px
            borderBox()
            border 1px dashed #D7D7D7
            padding 10px 10px 10px 10px

            > *:last-child
              margin-bottom 0

          textarea.opinion-body
            max-height                      800px
            outline                         none
            height                          auto
            min-height                      144px
            padding                         10px
            width                           100%
            box-shadow                      inset 0 1px 2px rgba(0,0,0,0.10)
            borderBox()
            font-family: 'Monaco','Courier New','Courier','Andale Mono',monospace, sans-serif
            font-size 12px

        div.opinion-buttons
          height                                  35px
          margin-bottom                           25px

          .opinion-heart-box
            float                                 left

            .help-box
              margin-top                          11px

          .opinion-submit
            float                                 right
            display                               block

            .modal-cancel
              font-weight 600
              line-height 15px!important
              font-size 11px
<<<<<<< HEAD
              margin-top 0px
=======
              margin-top 11px
>>>>>>> 54080ae5

            label.markdown-preview-label
              font-size 11px
              color  #FF9200
              font-weight 600
              margin-right 0px

            input.checkbox.markdownPreviewCheckbox
              vertical-align middle
              margin-right 10px

            button
              margin-top                          12px

              &.fullscreen-button
                padding 0px 2px
                height 24px
                span
                  &.fullscreen
                    bg              position,-20px -360px

            a.markdown-link
              margin-top                          19px
              display                             inline-block
              margin-right                        9px
              line-height                         100%
              text-decoration                     none
              font-size                           11px


// Unused Scroll Buttons

.discussion-nav
  z-index                             100
  position                            fixed
  top                                 55px
  right                               18px
  height                              30px
  border                              1px solid #D1D1D1
  background-color                    #fff
  padding                             5px 10px
  borderBox()
  rounded(5px)
  opacity                             0.5
  vendor                              transition, opacity 0.2s linear
  &:hover
    opacity                           1
  a
    text-decoration                   none
    margin-right                      3px
    padding-right                     6px
    border-right                      1px solid #ff9200

    &:last-child
      margin-right                    0
      padding-right                   0
      border-right                    none

// Fullscreen Modal

.modal-fullscreen
  borderBox()
  .kdmodal-shadow
    borderBox()
    width                             100%
    height                            100%
    .kdmodal-inner
      borderBox()
      width                           100%
      height                          100%
      .kdmodal-content
        borderBox()
        width                         100%
        height                        100%
        .modal-fullscreen-text
          borderBox()
          width                       100%
          height                      100%
          textarea

            borderBox()
            width                     auto
            height                    auto
            padding                   10px
            margin                    10px

.formline .fullscreen-button
  float                               right
  margin-top                          5px

// prettify styles for discussion code blocks

/* Pretty printing styles. Used with prettify.js. */
/* Vim sunburst theme by David Leibovic */
/* converted to Stylus with love (and "stylus --css")*/

pre .str, code .str
  color #65B042

pre .kwd, code .kwd
  color #E28964

pre .com, code .com
  color #AEAEAE
  font-style italic

pre .typ, code .typ
  color #89bdff

pre .lit, code .lit
  color #3387CC

pre .pun, code .pun
  color #fff

pre .pln, code .pln
  color #fff

pre .tag, code .tag
  color #89bdff

pre .atn, code .atn
  color #bdb76b

pre .atv, code .atv
  color #65B042

pre .dec, code .dec
  color #3387CC

pre.prettyprint, code.prettyprint
  background-color #333
  rounded 3px
  padding 1px 4px

pre.prettyprint
  width auto
  margin 1em 0px 1em 0px
  padding 1em
  white-space pre-wrap

  code
    background-color #333

li > code.prettyprint,
a > code.prettyprint,
em > code.prettyprint,
p > code.prettyprint
  background-color #e6e6e6

ol.linenums
  margin-top 0
  margin-bottom 0
  color #AEAEAE

li.L0,li.L1,li.L2,li.L3,li.L5,li.L6,li.L7,li.L8
  list-style-type none

@media print
  pre .str, code .str
    color #060

  pre .kwd, code .kwd
    color #006
    font-weight bold

  pre .com, code .com
    color #600
    font-style italic

  pre .typ, code .typ
    color #404
    font-weight bold

  pre .lit, code .lit
    color #044

  pre .pun, code .pun
    color #440

  pre .pln, code .pln
    color #000

  pre .tag, code .tag
    color #006
    font-weight bold

  pre .atn, code .atn
    color #404

  pre .atv, code .atv
    color #060

div.markdown-cheatsheet

  a
    color #ff9200
    noTextDeco()
    font-weight 600

  div.modal-block
    > h3
      font-size 14px
      font-weight 400
      color #ff9200
      margin-bottom 5px

    > pre
      padding 0
      margin 5px 5px 20px 10px

      > code
        rounded 4px
        padding 20px 25px
<<<<<<< HEAD
        background-color #333
=======
        background-color #333

// tutorial

div.tutorial
  div.link-embed-box
    margin-top 0
  .discussion-body
    margin-top 15px
  .custom-object.custom-video
    text-align center

div.tutorial-navigation-container
  clear:both
  width:100%
  display block
  text-align center

div.tutorial-anchor
  width auto
  vertical-align top
  display inline-block
  &.next
    float right
  &.previous
    float left

div.tutorial-navigation-box
  cursor pointer
  display inline-block
  padding 5px 0px
  width auto
  max-width 200px

  p.title-preview
    text-overflow ellipsis
    overflow hidden
    white-space nowrap

  img.image-preview
    max-width 100px
    max-height 100px

button.tutorial-video-button
  span.button-content
    white-space nowrap
    overflow hidden
    text-overflow ellipsis

div.coming-up-next-anchor
  max-width 500px
  display inline-block
  width auto
  div.coming-up-next
    margin 10px 10px 0px 10px
    color #5f5f5f
    white-space nowrap
    overflow hidden
    text-overflow ellipsis


// Styles for the Tutorial ContentView

div.kdview.activity-item.tutorial.content-display-main-section
  margin                                          0
  padding                                         0
  borderBox()
  max-width                                       100%

  // Tutorial Item - 100%

  div.tutorial-contents
    borderBox()
    width                                         100%
    border-bottom                                 1px solid #e3e3e3
    padding-bottom                                10px


    // Tutorial Item - Sized to 800px

    div.tutorial-content
      max-width                                   800px
      padding-left                                20px
      padding-top                                 20px

      &:hover a.delete-link
        opacity                                   0.5

      &:hover a.edit-link
        opacity                                   0.5

      // Avatar Picture and Text

      > span
        padding                                   1px
        border                                    1px solid #E3E3E3
        width                                     50px
        display                                   block
        float                                     left
        size                                      50px,66px

        span
          background-size                         cover
          width                                   50px
          height                                  50px
          display                                 block

        .author
          font-size                               9px
          display                                 block
          height                                  9px
          color                                   white
          background                              #0896BD
          text-align                              center
          line-height                             9px
          padding                                 3px 0px
          border-top                              1px solid white

      // Tutorial Item - Edit form, Title and Text, time, share, like views

      div.tutorial-main-opinion
        margin-left                               72px

        h3
          font-size                               14px
          font-weight                             500
          color                                   #FF9200
          margin-bottom                           15px

        footer.tutorial-footer
          padding-bottom                          0px

          .type-and-time
            font-weight                           400
            font-size                             11px
            color                                 #a5a5a5

            .link-group
              font-size                           11px

          a
            noTextDeco()
            color                                 #FF9200
            font-size                             11px

          a.count
            font-style                            normal
            display                               inline-block
            bg                                    color, #0A92BA
            color                                 #fff
            font-size                             10px
            padding                               1px 4px
            line-height                           10px
            rounded                               3px
            noTextDeco()

          span.activity-text
            margin                                0px 2px
            color                                 #FF9200
            font-size                             12px
            font-weight                           bold

        a.delete-link
          display                                 block
          size                                    20px, 20px
          position                                absolute
          top                                     2px
          left                                    805px
          bg                                      position, -80px -520px
          opacity                                 0.1
          vendor                                  transition, opacity .15s linear
          sprite()

          &:hover
            opacity                               1

        a.edit-link
          display                                 block
          size                                    20px, 20px
          position                                absolute
          top                                     2px
          left                                    790px
          bg                                      position, -120px -400px
          opacity                                 0.1
          vendor                                  transition, opacity .15s linear
          sprite()

          &:hover
            opacity                               1

        p.tutorial-body
          margin-top                              15px

          form.edit-tutorial-form.update-options.tutorial
            width                                 auto
            height                                auto

            div.tutorial-box
              width                               100%
              height                              auto

              div.tutorial-form
                width                             auto
                height                            auto
                position                          relative

                div.markdown_preview
                  margin 5px 0px
                  borderBox()
                  border 1px dashed #D7D7D7
                  padding 10px 10px 10px 10px

                  > *:last-child
                    margin-bottom 0

                input.tutorial-title
                  width                           100%
                  margin-bottom                   10px
                  font-family: 'Monaco','Courier New','Courier','Andale Mono',monospace, sans-serif
                  font-size 12px

                textarea.tutorial-body
                  max-height                      800px
                  outline                         none
                  height                          auto
                  min-height                      144px
                  padding                         10px
                  width                           100%
                  box-shadow                      inset 0 1px 2px rgba(0,0,0,0.10)
                  borderBox()
                  font-family: 'Monaco','Courier New','Courier','Andale Mono',monospace, sans-serif
                  font-size 12px

              div.tutorial-buttons
                height                            35px
                margin-bottom                     25px

                .tutorial-heart-box
                  float                           left

                  .help-box
                    margin-top                    11px

                .tutorial-submit
                  float                           right
                  display                         block

                  .modal-cancel
                    font-weight 600
                    line-height 15px!important
                    font-size 11px
                    margin-top 11px

                  label.markdown-preview-label
                    font-size 11px
                    color  #FF9200
                    font-weight 600
                    margin-right 0px

                  input.checkbox.markdownPreviewCheckbox
                    vertical-align middle
                    margin-right 10px

                  button
                    margin-top                    12px

                    &.fullscreen-button
                      padding 0px 2px
                      height 24px
                      span
                        &.fullscreen
                          bg              position,-20px -360px

                  a.markdown-link
                    margin-top                    19px
                    display                       inline-block
                    margin-right                  9px
                    line-height                   100%
                    text-decoration               none
                    font-size                     11px
                    font-weight                   600


  // Opinion List - 100%

  div.opinion-content

    // "x Answers"

    div.opinion-box-header
      border-bottom                               1px solid #e3e3e3
      padding-left                                110px
      background-color                            #F7F7F7
      color                                       #FF9200
      padding-top                                 5px
      padding-bottom                              5px
      font-size                                   11px
      font-weight                                 500

    // Populated Opinion List
    div.opinion-container.opinion-container-box.no-opinion
      display                                     none

    div.opinion-container.opinion-container-box.opinionated

      div.kdlistview-opinions
        margin-left                               90px
        borderBox()
        border-left                               1px solid #e3e3e3

        div.kdlistitemview-opinion
          border-bottom                           1px solid #e3e3e3
          borderBox()
          padding                                 20px


          div.item-content-opinion
            max-width                             709px

            > span.avatar
              border                              1px solid #E3E3E3
              padding                             1px
              margin-right                        20px
              width                               40px
              height                              40px
              bg(color,#fff)
              fl()

              a
                display                           block
                background-position               center
                background-image                  url('../images/defaultavatar/default.avatar.50.png')
                bg(size,cover)
                bg(repeat,no-repeat)

            footer.opinion-footer
              margin-left                         65px
              margin-top                          15px

              .type-and-time
                font-weight                       400
                font-size                         12px
                color                             #a5a5a5

                .link-group
                  font-size                       12px

              a
                noTextDeco()

              a.count
                font-style                        normal
                display                           inline-block
                bg                                color, #0A92BA
                color                             #fff
                font-size                         10px
                padding                           1px 4px
                line-height                       10px
                rounded                           3px
                noTextDeco()

              span.activity-text
                margin                            0px 2px
                color                             #FF9200
                font-size                         11px
                font-weight                       bold

            div.opinion-contents

              &:hover a.delete-link
                opacity                           0.5

              &:hover a.edit-link
                opacity                           0.5

              a.delete-link
                display                           block
                size                              20px, 20px
                position                          absolute
                top                               2px
                left                              715px
                bg                                position, -80px -520px
                opacity                           0.1
                vendor                            transition, opacity .15s linear
                sprite()

                &:hover
                  opacity                         1

              a.edit-link
                display                           block
                size                              20px, 20px
                position                          absolute
                top                               2px
                left                              700px
                bg                                position, -120px -400px
                opacity                           0.1
                vendor                            transition, opacity .15s linear
                sprite()

                &:hover
                  opacity                         1

              p.opinion-body-edit
                margin-left                       65px
                width                             auto
                height                            auto

                div.opinion-box
                  width                           100%
                  height                          auto

                  div.opinion-form
                    width                         auto
                    height                        auto
                    position                      relative

                    div.markdown_preview
                      margin 5px 0px
                      borderBox()
                      border 1px dashed #D7D7D7
                      padding 10px 10px 10px 10px

                      > *:last-child
                        margin-bottom 0

                    textarea.opinion-body
                      max-height                  800px
                      outline                     none
                      height                      auto
                      min-height                  144px
                      padding                     10px
                      width                       100%
                      box-shadow                  inset 0 1px 2px rgba(0,0,0,0.10)
                      borderBox()
                      font-family: 'Monaco','Courier New','Courier','Andale Mono',monospace, sans-serif
                      font-size 12px

                  div.opinion-buttons
                    height                        35px
                    margin-bottom                 25px

                    .opinion-heart-box
                      float                       left

                      .help-box
                        margin-top                11px


                    .opinion-submit
                      float                       right
                      display                     block

                      .modal-cancel
                        font-weight 600
                        line-height 15px!important
                        font-size 11px
                        margin-top 11px

                      label.markdown-preview-label
                        font-size 11px
                        color  #FF9200
                        font-weight 600
                        margin-right 0px

                      input.checkbox.markdownPreviewCheckbox
                        vertical-align middle
                        margin-right 10px

                      button
                        margin-top                12px

                        &.fullscreen-button
                          padding 0px 2px
                          height 24px
                          span
                            &.fullscreen
                              bg              position,-20px -360px

                      a.markdown-link
                        margin-top                19px
                        display                   inline-block
                        margin-right              9px
                        line-height               100%
                        text-decoration           none
                        font-size                 11px


              p.opinion-body
                margin-left                       65px
                vendor                            transition, max-height .2s linear
                overflow                          hidden

              div.opinion-size-links
                display                           block

                a.opinion-size-link
                  margin-top                      10px
                  display                         inline-block
                  background-color                #e8e9e9
                  font-size                       11px
                  font-weight                     600
                  rounded(3px)
                  padding                         4px 10px
                  margin-left                     65px
                  noTextDeco()
                  width                           auto
                  color                           #0896BD

          // Opinion->Comments

          div.item-content-opinion-comments
            padding-top                           5px

            div.opinion-comment
              max-width                           644px
              margin-left                         65px

              div.comment-contents

                p.comment-body

                  span.data[data-paths=body]
                    color                         #5F5F5F

                    a
                      color                       #FF9200

                span.like-view

                  // Comment Likes
                  a.count
                    font-style                    normal
                    display                       inline-block
                    bg                            color, #0A92BA
                    color                         #fff
                    font-size                     10px
                    padding                       1px 4px
                    line-height                   10px
                    rounded                       3px
                    noTextDeco()


      div.show-more-opinions
        border-left                               1px solid #E3E3E3
        border-bottom                             1px solid #E3E3E3
        margin-left                               90px
        padding-left                              20px
        padding-top                               5px
        padding-bottom                            5px
        background-color                          #f7f7f7
        size                                      auto, 0
        padding                                   0 10px
        line-height                               27px
        vendor                                    transition, height .15s linear
        borderBox()

        &.in
          height                                  27px

        &.has-new-items

          a.new-count
            display                               inline
        a
          line-height                             14px
          color                                   #299FC6
          font-weight                             400
          noTextDeco()
          &.new-count
            font-weight                           600

        span.small-loader
          position                                absolute
          right                                   15px
          top                                     11px

        .new-items
          left                                    500px
          opacity                                 0
          padding-left                            2px
          padding-right                           2px
          font-weight                             600
          color                                   white
          position                                relative
          bg                                      color, #FF9200
          border                                  1px solid #FF9200
          rounded(3px 3px 3px 3px)
          vendor                                  transition, left .3s ease-in-out \, opacity .3s ease-in-out
          line-height                             14px

          &.in
            opacity                               1
            left                                  6px

        .new-items:after, .new-items:before
          right                                   100%
          border                                  solid transparent
          content                                 " "
          height                                  0
          width                                   0
          position                                absolute
          pointer-events                          none

        .new-items:after
          border-right-color                      #FF9200
          border-width                            4px
          top                                     50%
          margin-top                              -4px

        .new-items:before
          border-right-color                      #FF9200
          border-width                            5px
          top                                     50%
          margin-top                              -5px

        a.all-count
          noTextDeco()

    div.content-display-main-section.opinion-form-footer
      margin-left                                 90px
      margin-top                                  20px
      padding-right                               20px
      width                                       auto
      height                                      auto
      max-width                                   730px

      div.opinion-box
        width                                     100%
        height                                    auto

        div.opinion-form
          width                                   auto
          height                                  auto
          position                                relative

          div.markdown_preview
            margin 5px 0px
            borderBox()
            border 1px dashed #D7D7D7
            padding 10px 10px 10px 10px

            > *:last-child
              margin-bottom 0

          textarea.opinion-body
            max-height                      800px
            outline                         none
            height                          auto
            min-height                      144px
            padding                         10px
            width                           100%
            box-shadow                      inset 0 1px 2px rgba(0,0,0,0.10)
            borderBox()
            font-family: 'Monaco','Courier New','Courier','Andale Mono',monospace, sans-serif
            font-size 12px

        div.opinion-buttons
          height                                  35px
          margin-bottom                           25px

          .opinion-heart-box
            float                                 left

            .help-box
              margin-top                          11px

          .opinion-submit
            float                                 right
            display                               block

            .modal-cancel
              font-weight 600
              line-height 15px!important
              font-size 11px
              margin-top 11px

            label.markdown-preview-label
              font-size 11px
              color  #FF9200
              font-weight 600
              margin-right 0px

            input.checkbox.markdownPreviewCheckbox
              vertical-align middle
              margin-right 10px

            button
              margin-top                          12px

              &.fullscreen-button
                padding 0px 2px
                height 24px
                span
                  &.fullscreen
                    bg              position,-20px -360px

            a.markdown-link
              margin-top                          19px
              display                             inline-block
              margin-right                        9px
              line-height                         100%
              text-decoration                     none
              font-size                           11px


// Unused Scroll Buttons

.tutorial-nav
  z-index                             100
  position                            fixed
  top                                 55px
  right                               18px
  height                              30px
  border                              1px solid #D1D1D1
  background-color                    #fff
  padding                             5px 10px
  borderBox()
  rounded(5px)
  opacity                             0.5
  vendor                              transition, opacity 0.2s linear
  &:hover
    opacity                           1
  a
    text-decoration                   none
    margin-right                      3px
    padding-right                     6px
    border-right                      1px solid #ff9200

    &:last-child
      margin-right                    0
      padding-right                   0
      border-right
>>>>>>> 54080ae5
<|MERGE_RESOLUTION|>--- conflicted
+++ resolved
@@ -640,11 +640,7 @@
                     font-weight 600
                     line-height 15px!important
                     font-size 11px
-<<<<<<< HEAD
-                    margin-top 0px
-=======
                     margin-top 11px
->>>>>>> 54080ae5
 
                   label.markdown-preview-label
                     font-size 11px
@@ -850,11 +846,7 @@
                         font-weight 600
                         line-height 15px!important
                         font-size 11px
-<<<<<<< HEAD
-                        margin-top 0px
-=======
                         margin-top 11px
->>>>>>> 54080ae5
 
                       label.markdown-preview-label
                         font-size 11px
@@ -1071,11 +1063,7 @@
               font-weight 600
               line-height 15px!important
               font-size 11px
-<<<<<<< HEAD
-              margin-top 0px
-=======
               margin-top 11px
->>>>>>> 54080ae5
 
             label.markdown-preview-label
               font-size 11px
@@ -1290,9 +1278,6 @@
       > code
         rounded 4px
         padding 20px 25px
-<<<<<<< HEAD
-        background-color #333
-=======
         background-color #333
 
 // tutorial
@@ -2025,5 +2010,4 @@
     &:last-child
       margin-right                    0
       padding-right                   0
-      border-right
->>>>>>> 54080ae5
+      border-right