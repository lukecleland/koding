--- conflicted
+++ resolved
@@ -90,7 +90,6 @@
     sprite()
     // border                  1px solid transparent
 
-<<<<<<< HEAD
   .edit-link
     display                 block
     size                    20px, 20px
@@ -103,10 +102,7 @@
     sprite()
     // border                  1px solid black
 
-
-=======
   .item-add-review-box
->>>>>>> e4372912
   .item-add-comment-box
     .item-add-comment-form
     textarea
