--- conflicted
+++ resolved
@@ -120,20 +120,12 @@
       #     title             : "<p class='bigtwipsy'>This is the personal feed of a single Koding user.</p>"
       #     placement         : "above"
       filter                :
-        everything          : @createFilter("Everything", account, 'Everything')
-<<<<<<< HEAD
-        # statuses            : @createFilter("Status Updates", account, 'JStatusUpdate')
+        # everything          : @createFilter("Everything", account, 'Everything')
+        statuses            : @createFilter("Status Updates", account, 'JNewStatusUpdate')
         # codesnips           : @createFilter("Code Snippets", account, 'JCodeSnip')
         # blogposts           : @createFilter("Blog Posts", account, 'JBlogPost')
         # discussions         : @createFilter("Discussions", account, 'JDiscussion')
         # tutorials           : @createFilter("Tutorials", account, 'JTutorial')
-=======
-        statuses            : @createFilter("Status Updates", account, 'JNewStatusUpdate')
-        codesnips           : @createFilter("Code Snippets", account, 'JCodeSnip')
-        blogposts           : @createFilter("Blog Posts", account, 'JBlogPost')
-        discussions         : @createFilter("Discussions", account, 'JDiscussion')
-        tutorials           : @createFilter("Tutorials", account, 'JTutorial')
->>>>>>> bf77f00f
       sort                  :
         'likesCount'  :
           title             : "Most popular"
