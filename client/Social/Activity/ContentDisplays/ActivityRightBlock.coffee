class ActivityRightBase extends JView

  constructor:(options={}, data)->

    super options, data

    @tickerController = new KDListViewController
      startWithLazyLoader : yes
      lazyLoaderOptions   : partial : ''
      viewOptions         :
        type              : "activities"
        cssClass          : "activities"
        itemClass         : @itemClass

    @tickerListView = @tickerController.getView()


  renderItems: (err, items=[])->

    @tickerController.hideLazyLoader()
    @tickerController.addItem item for item in items  unless err


  pistachio:->
    """
    <div class="right-block-box">
      <h3>#{@getOption 'title'}{{> @showAllLink}}</h3>
      {{> @tickerListView}}
    </div>
    """

class ActiveUsers extends ActivityRightBase


  constructor:(options={}, data)->

    @itemClass       = ActiveUserItemView
    options.title    = "Active Koders"
    options.cssClass = "active-users"

    super options, data

    @showAllLink = new KDCustomHTMLView
      tagName : "a"
      partial : "show all"
      cssClass: "show-all-link hidden"
      click   : (event) ->
        KD.singletons.router.handleRoute "/Members"
        KD.mixpanel "Show all members, click"
    , data

    KD.remote.api.ActiveItems.fetchUsers {}, @bound 'renderItems'

class ActiveTopics extends ActivityRightBase

  constructor:(options={}, data)->

    @itemClass       = ActiveTopicItemView
    options.title    = "Popular Topics"
    options.cssClass = "active-topics"

    super options, data

    group = KD.singletons.groupsController.getCurrentGroup().slug

    @showAllLink = new KDCustomHTMLView
      tagName : "a"
      partial : "show all"
      cssClass: "show-all-link"
      click   : (event) ->
<<<<<<< HEAD
        if group is "koding" then route = "/Topics" else route = "/#{group}/Topics"
        KD.singletons.router.handleRoute route
=======
        KD.singletons.router.handleRoute "/Topics"
        KD.mixpanel "Show all topics, click"
>>>>>>> eb2aac94
    , data

    KD.remote.api.ActiveItems.fetchTopics {group}, @bound 'renderItems'<|MERGE_RESOLUTION|>--- conflicted
+++ resolved
@@ -68,13 +68,9 @@
       partial : "show all"
       cssClass: "show-all-link"
       click   : (event) ->
-<<<<<<< HEAD
         if group is "koding" then route = "/Topics" else route = "/#{group}/Topics"
         KD.singletons.router.handleRoute route
-=======
-        KD.singletons.router.handleRoute "/Topics"
         KD.mixpanel "Show all topics, click"
->>>>>>> eb2aac94
     , data
 
     KD.remote.api.ActiveItems.fetchTopics {group}, @bound 'renderItems'