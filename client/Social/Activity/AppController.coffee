--- conflicted
+++ resolved
@@ -1,37 +1,8 @@
 class ActivityAppController extends AppController
 
   KD.registerAppClass this,
-<<<<<<< HEAD
     name         : 'Activity'
-    routes       :
-      '/:name?/Activity/:slug?' : ({params:{name, slug, id}, query})->
-        {router, appManager} = KD.singletons
-
-        # log 'Default', name, slug, id, query
-        unless slug
-        then router.openSection 'Activity', name, query
-        else router.createContentDisplayHandler('Activity') arguments...
-
-      # '/:name?/Activity/Chat/:id?' : ({params:{name, slug, id}, query})->
-      #   {router, appManager} = KD.singletons
-=======
-    name         : "Activity"
-    searchRoute  : "/Activity?q=:text:"
-    hiddenHandle : yes
-
-  {dash} = Bongo
->>>>>>> 5e9002ae
-
-      #   log 'Chat', name, slug, id, query
-
-      # '/:name?/Activity/Pinned/:id?' : ({params:{name, slug, id}, query})->
-      #   {router, appManager} = KD.singletons
-
-      #   log 'Pinned', name, slug, id, query
-
-
     searchRoute  : '/Activity?q=:text:'
-    hiddenHandle : yes
 
   constructor: (options = {}) ->
 
@@ -44,14 +15,7 @@
 
     @appStorage = appStorageController.storage 'Activity', '2.0'
 
-<<<<<<< HEAD
     dock.getView().show()
-=======
-  attachEvents:(controller)->
-    appView            = @getView()
-    activityController = KD.getSingleton('activityController')
-    activityController.on 'Refresh', @bound "refresh"
->>>>>>> 5e9002ae
 
 
   post: (options = {}, callback = noop) ->
