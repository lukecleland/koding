class ChatSearchModal extends SidebarSearchModal

  constructor: (options = {}, data) ->

    options.cssClass      = KD.utils.curry 'chat-search sidebar-white-modal', options.cssClass
    options.title       or= 'Other Messages:'
    options.placeholder or= 'Search'
    options.noItemText  or= 'You don\'t have any other chats.'
    options.itemClass   or= SidebarMessageItem
    options.endpoints    ?=
      fetch               : KD.singletons.socialapi.message.fetchPrivateMessages
      search              : KD.singletons.socialapi.message.search

    super options, data


  populate: (items) ->

    nonCollaborativeItems = items
<<<<<<< HEAD
      .filter (it) -> not KD.utils.isChannelCollaborative it

    super nonCollaborativeItems

=======
      .filter (channel) -> not KD.utils.isChannelCollaborative channel

    super nonCollaborativeItems
>>>>>>> 56dd1e1a
<|MERGE_RESOLUTION|>--- conflicted
+++ resolved
@@ -17,13 +17,6 @@
   populate: (items) ->
 
     nonCollaborativeItems = items
-<<<<<<< HEAD
-      .filter (it) -> not KD.utils.isChannelCollaborative it
-
-    super nonCollaborativeItems
-
-=======
       .filter (channel) -> not KD.utils.isChannelCollaborative channel
 
     super nonCollaborativeItems
->>>>>>> 56dd1e1a
