--- conflicted
+++ resolved
@@ -22,10 +22,7 @@
 
 
   constructor: (options = {}) ->
-<<<<<<< HEAD
-
-=======
->>>>>>> 2d72e39c
+
     options.cssClass  = 'app-sidebar'
 
     super options
