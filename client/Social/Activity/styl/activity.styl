@import "../../../Framework/themes/default/kdfn"
@import "../../../Main/styl/appfn"


@css {
/*
Activity stylesheet
resurrection.activity.styl
*/
}


// .feeder-header
// .common-inner-nav
// .system-message
.activity-status-context
// .comment-container.no-comment
  display               none

.content-page.activity
.member.content-display
  .lazy-loader
    margin              30px auto !important
    text-align          center

.status.content-display
  article
    max-height          100%

.content-page.activity
  max-width             100%
  min-height            1026px
  margin                85px auto
  padding               0
  position              static
  overflow              visible

  > main
    size                  689px, auto
    kalc                  margin-right, 50% \- 122px
    fr()

    >.activity-input-widget
      margin-left       80px
      display           block

      .input-view
        border            none
        border-top        1px solid #CDCCC2
        border-left       1px solid #CDCCC2

      button[type=submit]
        &.solid.green .icon
          margin        1px 0 0 7px
          r-sprite        activity, "update-bubble"

        &[disabled=disabled]
          bg            color, #DDD !important

      .bug-notification
        display         block
        size            600px 38px
        margin          -40px 5px 0
        line-height     38px
        color           #f5f5f5
        font-weight     300
        text-align      left
        font-size       14px
        rounded         0 0 3px 3px
        bg              color #E94B35
        z-index         0
        vendor          transition, margin-top .177s ease
        borderBox()
        figure
          sprite        app 'nav-bugs-frameless'
          margin        5px 18px 0 4px
          fl()
        strong
          font-weight   400
          color         white
        a
          font-weight   400
          color         white

      &.bug-tagged
        .bug-notification
          margin-top    -1px

      //   &:after
      //     content         "You tagged this as a #bug, this will appear on our bug tracker app!"

    .filter-warning
      background        rgba(37, 46, 48, 1.0)
      width             calc( 100% \- 10px)
      padding           10px 0 10px 10px
      margin            25px 0 10px 0
      border-radius     2px
      color             #89A5A8

      .goback-button
        right           10px
        top             8px
        r-sprite          app '20-close-tab'
        border          none
        abs()

    .activity-content
      size              auto, auto
      margin            0 0 0 80px
      font-size         14px
      overflow          visible

      .kdview
        overflow        visible

    .feeder-header
      margin-top        31px
      text-align        right
      overflow          visible

    .new-updates
      padding           4px 10px
      bg                color logoBg
      color             white
      margin            -2px 10px 0 0
      font-weight       400
      display           inline-block
      rounded           11px
      min-width         22px
      text-align        center
      font-weight       300
      letter-spacing    .5px
      noTextDeco()
      borderBox()
      &:hover
        bg              color, socialColor


    .kdbutton.live-updates
      bg              color transparent
      border          none
      border-right    1px solid #ccc
      outline         none
      margin          -2px 17px 0 0
      padding         0 10px 0 0
      &:focus
        shadow        none
      .icon.broken
        r-sprite      activity 'thunder-broken'
      .icon.live
        r-sprite      activity 'thunder'

    .feed-type-selection
      margin-right      3px
      fr()

      a
        font-weight     300
        padding-left    18px
        color           #838987
        font-size       20px
        noTextDeco()

        &:first-child
          padding-left  0

        &.active
          color         logoBg


  > aside
    right               0
    top                 55px
    padding             0 0 0 35px
    bg                  color, #ebebeb
    height              100%
    kalc                width, 50% \- 146px
    border-left         1px solid #d5d5d5
    borderBox()
    abs()

    > div
      size              280px, auto

    .referal-box
      margin-top        33px
      color             #5b5b5b
      overflow          visible
      display           none !important

      strong
        color           #1aaf5d
        font-size       26px
        margin-bottom   5px
        font-weight     300
        display         inline-block

      &:hover .hide
        visible()

      .hide
        bottom          0
        right           20px
        line-height     31px
        font-size       14px
        color           #999
        z-index         3
        hidden()
        abs()

      span.title
        display         inline-block
        color           logoBg
        font-size       20px
        margin-bottom   4px
        noTextDeco()
      a
        color           logoBg

      > p
        overflow        hidden
        width           auto
        font-size       18px
        line-height     1.4em
        padding-bottom  14px
        font-weight     300
        borderBox()

      .progressbar-container
        overflow            hidden
        size                100% 31px
        border              none
        rounded             16px
        margin-top          10px
        gradient            #cfcece #cfcece
        borderBox()
        rel()
        span
          display           block
          size              100% 100%
          line-height       31px
          font-size         14px
          text-align        left
          color             white
          text-shadow       none
          padding           0 20px
          abs()
        .bar
          rounded           15px
          gradient          logoBg logoBg
          shadow            none
          vendor            transition, width 400ms ease
          overflow          hidden
          z-index           3
          abs()

    .right-block-box
      size              auto, auto
      margin            33px 0 0
      bg                color, #ebebeb

      h3
        display         block
        font-size       14px
        font-weight     400
        color           logoBg
        margin          0
        padding         0 0 7px
        border-bottom   1px solid #2eb398
        letter-spacing  .2px

        .show-all-link
          color         #a1a1a1
          font-weight   200
          font-size     12px
          noTextDeco()
          fr()

      .kdscrollview
        size            auto, 203px
        padding         0

    .kdlistitemview-activity-ticker-item
    .kdlistitemview-member
      size              auto 60px
      position          relative
      padding           14px 0 11px
      margin            0 0 0 42px
      overflow          visible
      border-bottom     1px solid #d3d3d3
      color             #3c4752
      font-weight       400
      font-size         13px
      letter-spacing    .2px
      borderBox()

      .action
        overflow        visible
        line-height     18px
        vCenter()

        .kdview
          font-weight   300

      .text-overflow
        overflow        hidden
        text-overflow   ellipsis

      a
        color           inherit
        white-space     nowrap
        display         inline
        noTextDeco()

        &.profile
          font-weight   500
          line-height   15px


        &.ttag.expandable
          display       block
          overflow      hidden
          text-overflow ellipsis
          width         240px
          line-height   14px

      .avatarview
        display         block
        left            -41px
        top             1px
        abs()

      .follow-btn
        size            25px, 25px
        padding         0
        rounded         13px
        bg              color, transparent
        border          2px solid #b5b5b5
        right           4px
        overflow        hidden
        vendor          transition, width .1s ease \,\
                                    border-color .3s ease
        abs()
        .icon
          padding       0
          r-sprite      activity, "follow-check"
          top           6px
          left          8px
          abs()

        .button-title
          opacity       0
          right         0
          top           4px
          font-size     12px
          color         #b5b5b5
          vendor        transition, opacity .4s ease
          abs()

        &:hover
          width         64px
          background    #ebebeb
          .button-title
            right       4px
            opacity     1

        &.following-account
        &.following-topic
          border-color  #2eb398
          .icon
            r-sprite      activity, "following-check"
          .button-title
            color       #2eb398
          &:hover
            width       78px

    .activity-ticker
      &.fixed
        top           55px
        fix()

      .kdscrollview
        height        240px

      .profile
        display       inline

      .avatarview
        abs           50% 0 0
        vendor        transform, translateY(-50%)

      .action
        a.ttag
          font-weight 400
          color       #3c4752
          display     inline
          width       auto

    .active-users
      .kdscrollview
        height            auto
        max-height        240px

      .profile
      .user-numbers
        width           170px

    .active-topics
      h3
        margin-bottom   4px

      .kdscrollview
        height          auto
        max-height      252px

      .kdlistitemview-activity-ticker-item
        margin          0
        padding-top     9px

      .follow-btn
        top             16px

      .tag-info
        line-height     19px
        margin          6px 0 0

        .avatarview
          position      static
          margin        0 1px 0
          fl()

        .total-following
          margin        0 0 0 5px
          font-size     12px
          font-weight   200
          color         #9a9a9a
          fl()
          &:first-child
            margin      0

    .kdbuttonwithmenu-wrapper.ticker-settings-menu
        abs()
        top                 26px
        right               2px
        size                21px 21px
        padding             0
        button.kdbutton
          size              21px 21px
          bg                color transparent
          border            none
          padding           0
          padding-right     0 !important
          span.icon
            hidden()
        .chevron-separator
          hidden()
        .chevron
          r-sprite    activity chevron-icon

.activity-input-widget
  size                auto auto
  position            relative
  margin              0

  .avatarview
    top               6px
    left              6px
    z-index           2
    abs()

  .input-view
    rounded           5px
    borderBox()

    > div
      size            100% auto
      min-height      45px
      line-height     16px
      font-size       14px
      color           #3c4752
      padding         15px 100px 14px 56px
      background      #fff
      borderBox()

    &.placeholder
      > div
        color         #acacac

    .preview-icon
      display         block
      abs             0 48px 16px 0
      r-sprite        "activity", "preview-eye"
      cursor          pointer

    button[type=submit]
      size            30px, 30px
      abs             0 9px 8px 0
      padding         0
      z-index         1
      text-align      center

      &.solid.green .icon
        margin        0 !important
        abs           7px 0 0 7px
        r-sprite      activity, "update-bubble"

      &[disabled=disabled]
        bg            color, #DDD !important

  &.preview-active
    .input-view > div
      &:not(.update-preview)
        display       none

    .preview-icon
      r-sprite        "activity", "preview-eye-active"


  &.edit-widget
    .input-view
      button[type=submit]
        size          auto auto
        rel()
        right         initial
        bottom        initial
        padding       0 10px

span.collapsedtext
  borderBox()
  vendor              transition, font-size .2s linear
  a.more-link
  a.less-link
    font-size         11px
    font-weight       400
    // padding           0 5px
    margin-left       5px
    color             linkColor1
    vendor            transition, font-size .2s linear
    // bg                color, linkColor1
    // rounded           8px

  &.hide
    font-size         0!important
    *
      visibility      hidden
      display         none
    a.more-link
      font-size       11px!important
      visibility      visible
      display         inline

  &.show
    a.more-link
      font-size       0
      margin-left     0
      padding         0

/* Activity items */
.kdlistitemview-activity.hidden-item
  hidden()

.activity-item
  background      #fff
  rounded         5px
  overflow        visible
  position        relative
  margin          31px 0 11px 0
  border          1px solid #d8d8d8
  shadow          1px 1px 0 rgba(196, 196, 196, .75)
  borderBox()

  &.content-display-main-section /* Content display */
    kalc          width, 100% \- 100px
    margin-left   100px

  a.ttag
    color         #3aaaab
    noTextDeco()
    span:before
      content     '#'

  .kdbuttonwithmenu-wrapper.activity-settings-menu
    abs()
    top                 8px
    right               11px
    size                21px 21px
    padding             0
    button.kdbutton
      size              21px 21px
      bg                color transparent
      border            none
      padding           0
      padding-right     0 !important
      span.icon
        hidden()
    .chevron-separator
      hidden()
    .chevron
      r-sprite    activity chevron-icon

  .author-avatar
    display       block
    top           0
    right         100%
    margin        0 11px 0 0
    borderBox()
    abs()

  .profile
  > article
    display       block
    color         #3c4752
    font-weight   200
    word-break    break-word

  > article
    // to avoid too long posts
    // until we find a better solution - SY
    overflow          auto
    max-height        400px
    line-height       22px
    margin-bottom     16px

  >.profile
    color         #1aaf5d
    font-weight   400
    padding       18px 20px 5px
    display       inline-block
    noTextDeco()

  .edit-widget-wrapper
    margin        14px
    border        1px solid #ececec
    background    #f6f6f6

    div[contenteditable = "true"]
      bg             color, #fdfdfd
      padding        14px
      border-bottom  1px solid #ececec
      color          #3c4752
      borderBox()

    button
      size        auto, 25px
      padding     0 10px
      margin      8px 8px 8px 0
      fr()

      .button-title
        line-height     25px
        font-size       12px
        font-weight     300

    &:not(.hidden) ~ .status-body
      display      none

  footer
    size          100%, 25px
    borderBox()

    time
      width       auto
      line-height 19px
      font-size   12px
      color       #dadcdd
      padding     0 19px 0 0
      fr()

    .activity-actions
      width       auto
      padding     0 0 0 8px
      fl()

    .action-link
      display         inline-block
      opacity         .9
      font-size       12px
      color           #a6abb1
      noTextDeco()

    .action-container
      size            auto 18px
      margin          0 0 0 13px
      fl()

      &.liked .action-link
        color         #2db66a
        opacity       .8

    .count
      font-size       12px
      display         inline-block
      color           #9da0a4
      margin          0 0 0 6px
      noTextDeco()

  .comment-container
    bg                color, #f6f6f6
    rounded           0 0 5px 5px

    .activity-settings-menu
      top           22px
      right         21px
      opacity       0
      transition    opacity .2s ease
      abs()


  .comment-container.commented
    border-top        1px solid #d8d8d8

    .show-more-comments
      size            auto, 40px
      line-height     40px
      bg              color, #ececec
      border-top      1px solid #d8d8d8
      border-bottom   1px solid #d8d8d8
      text-align      center
      margin          -1px 0 0 0

      a
        display         block
        width           auto 55px
        color           rgba(78, 78, 78, .78)
        font-size       13px
        letter-spacing  .2px
        noTextDeco()

      &.new
        bg              color, #2eb398

        a
          color         #fff

  .kdlistitemview-comment
    padding           22px 22px 17px 20px
    borderBox()

    &:hover
      .activity-settings-menu
        opacity         .5
        &:hover
          opacity       1

    &:last-of-type
      padding-bottom  26px

    .avatarview
      // border          1px solid #bdc3c7
      top             22px
      left            20px
      borderBox()
      abs()

    .comment-contents
      size            auto, auto
      margin          0 0 0 56px
      font-size       13px  !important
      font-weight     400   !important
      color           #515b65

      .profile
        display       inline-block
        color         #1aaf5d
        font-weight   500
        margin        3px 0 6px 0
        font-weight   400
        noTextDeco()

      .comment-body-container
        > p
          word-break  break-word
          line-height 17px
          font-weight 200

          a
            color     inherit

      .edited
        display       block
        font-size     12px
        color         #cacaca
        margin        6px 0 0

      .like-view
      .reply-link
      time
        font-size         11px
        display           inline-block
        margin            12px 0 0
        width             auto
        font-weight       200

      .reply-link
        margin-left       15px
        position          relative

        &:before
          content         "\2022"
          display         block
          font-size       14px
          left            -14px
          top             -1px
          color           #d8d8d8
          abs()

      .like-view a
      .reply-link
        color           #a6abb1
        noTextDeco()

        &.count
          display       inline-block
          margin        0 0 0 9px
          font-weight   500

      .like-view.liked a
        color           #1aaf5d

      time
        fr()
        opacity         0
        vendor          transition, opacity .2s ease
        color           #a5acad

    &:hover
      time
        opacity         1

    &~.kdlistitemview-comment
      padding-top       0
      border-top        1px solid #d8d8d8

      .comment-contents
        padding-top     22px

    &.deleted
      width           auto
      padding         16px 0
      margin          0 23px 0 81px
      font-size       12px
      color           #717e80
      .profile
        display       inline

    &~.deleted
      border-top      1px solid #eeeeef


  .item-add-comment-box
  .edit-comment-box
    borderBox()

    .avatarview
      size        35px, 35px
      display     block
      left        5px
      top         5px
      z-index     10
      abs()

    .item-add-comment-form
      margin      -1px
      size        auto, auto

      textarea
        size        100% 47px
        min-height  47px
        border      1px solid #d1d3d3
        box-shadow  none
        background  #fff
        line-height 24px
        padding     9px 9px 8px 54px
        color       #50595a
        font-size   13px
        rounded     0 0 5px 5px
        vendor      transition, line-height .2s ease
        borderBox()

        &::-webkit-input-placeholder
          color     #acacac
        &::-moz-placeholder
          color     #acacac

        &:focus
          line-height     24px

    &.edit-comment-box
      textarea
        padding           9px
        rounded           5px
        margin            4px 0

      .cancel-description
        font-size         12px
        color             #cacaca

/* Embed Styles */
.embed-image-view
  margin                0 0 18px
  border-top            2px solid #e4e4e4

  a
  img
    display             block
    margin              0
    padding             0

.embed-link-view
  padding               1px 19px 19px
  border-top            1px solid transparent

  .preview-image
    overflow            hidden
    size                144px, 100px
    fl()

    img
      max-width         100%

    &+.preview-text
      kalc              width, 100% \- 144px

  .preview-text
    font-size           12px
    font-weight         300
    color               #50595a
    bg                  color, #f3f3f3
    height              100px
    padding             15px
    borderBox()
    fl()

    .preview-text-link
      size              auto, auto
      color             inherit
      display           block
      word-break        break-word
      overflow          visible
      noTextDeco()

      .preview-title
        font-weight     500

      &.description
        padding         13px 0
        line-height     15px
        height          45px
        overflow        hidden !important
        borderBox()

        .description-input
          width         100%
          margin        15px 0 0 0

    .provider-info
      size              auto, auto
      margin-top        8px
      font-size         12px
      color             #a9aeaf

  .preview-link-pager
    .preview-link-switch
      size                  24px 24px
      margin                9px 0 0
      rounded               5px 0 0 5px
      background            #f7f7f7
      position              relative
      cursor                pointer
      fl()

      &:hover
        opacity             .9

      &:after
        content             ""
        size                0 0
        border              6px solid transparent
        border-right-color  #aab5bc
        left                3px
        top                 6px
        abs()

      &:nth-child(2)
        margin-left         2px
        rounded             0 5px 5px 0

        &:after
          left              9px
          border-right      none
          border-left-color #aab5bc

    .thumb-count
      margin                9px 0 0 7px
      line-height           24px
      font-size             14px
      color                 #7a8287
      fl()

    .thumb-text
      font-size             12px
      vertical-align        middle
      color                 #aab5bc

.activity-input-widget
  .link-embed-box
    margin                  18px 0 0
    rounded                 5px
    position                relative
    borderBox()

  .embed-link-view
    margin                  0
    border                  none

  .embed-image-view
    margin                  0 0 -18px
    border                  none

    &:after
      content               ""
      display               block
      size                  38px 38px
      rounded               0 0 0 60%
      bg                    color rgba(255, 255, 255, .6)
      top                   0
      right                 0
      abs()

  .embed-link-view
    padding                 0

  .preview-image
    rounded                 5px 0 0 5px
  .preview-text
    rounded                 0 5px 5px 0

  .hide-embed
    right                   7px
    top                     7px
    border                  none
    outline                 none
    shadow                  none
    z-index                 10
    r-sprite                  app "20-close-tab"
    abs()

.activity-item.status
  .link-embed-box
    .preview-text-link
      input.preview-title-input
        display             none
      textarea.description-input
        display             none

/* Activity item menu */
body.activity
body.profile
  .kdbuttonmenu.jcontextmenu
    margin              4px 0 0 14px
    rounded             6px
    border              1px solid #e4e4e4
    shadow              0 8px 35px rgba(0, 0, 0, .22)
    padding             5px 0

    &:after
      content             ""
      display             block
      size                0 0
      right               19px
      bottom              100%
      border              7px solid transparent
      border-bottom-color #fff
      z-index             600
      abs()

    &:before
      content             ""
      display             block
      size                0 0
      right               18px
      bottom              100%
      border              8px solid transparent
      border-bottom-color #e4e4e4
      z-index             599
      abs()

    &.comment-menu
      margin              0 0 0 16px

    .kdlistitemview-contextitem
      color               #50595f
      font-size           12px
      line-height         24px
      cursor              pointer
      padding             0 0 0 12px

      .icon
        margin            0 7px 0 0
        display           inline-block
        vertical-align    sub
        &.edit
          r-sprite          activity "edit-icon"
        &.delete
          r-sprite          activity "delete-icon"

      &:hover
      &.selected
        bg                color #F8f8f8
        text-shadow       none


    .chevron-ghost-wrapper
      opacity           0

/** Markdown Styling **/
.activity-item > article
.activity-input-widget .update-preview

  > *
    padding               0 21px

  /* Headings */
  h1, h2, h3, h4, h5, h6
    color                 #50595a
    font-size             14px

  /* Lists */

  ol
  ul
    padding               10px 42px
    list-style            none
    display               block
    position              relative
    li
      position            relative
    li:before
      color               #c4c4c9
      left                -20px
      abs()
  ol
    counter-reset         i 0
    li:before
      content             counter(i)
      counter-increment   i
  ul
    li:before
      content             "\2022"
      font-size           20px

  /* Paragraphs and other text */
  p  p
    padding               0 0 12px
    word-wrap             break-word
  em
    font-style            italic
  strong
    font-weight           600
  a
    color                 inherit
  hr
    height                1px
    background            #c4c4c9
    border                none
  blockquote
    border-left           4px solid #DDD
    margin                4px 21px
    padding               0 10px
  p
    code
      padding             2px 5px
      border              1px solid #DDD
      background-color    #F8F8F8
      font-family         monoFamily
      border-radius       3px
      vertical-align      top
      font-size           12px
  pre
    padding               10px 0
    code
      display             block
      line-height         16px
      font-size           12px
      font-family         monoFamily
      padding             14px
      color               white
      bg                  color, #28292A

      .hljs-comment
      .hljs-string
      .hljs-regexp
        color             #96B486

      .hljs-keyword
        color             #9B8298

      .hljs-title
      .hljs-variable
        color             #6096BE

      .hljs-literal
      .hljs-number
        color             #D17819

      .hljs-constant
      .hljs-decorator
      .hljs-typename
        color             #DEB63A

      &.lang-go
        .built_in
          color           #6096BE

      &.lang-css
        .hljs-pseudo
          color           #DEB63A

        .hljs-id
        .hljs-tag
        .hljs-class
          color           #9B8298

        .hljs-attribute
          color           #6096BE

.activity-share-popup
  bg                      color, #ececec
  margin                  4px 0 0 14px
  rounded                 3px 11px 11px 3px
  size                    176px, 22px

  &:after
    content             ""
    display             block
    size                0 0
    left                -12px
    top                 5px
    border              6px solid transparent
    border-right-color  #ececec
    z-index             600
    abs()

  .context-list-wrapper
    padding               0

  input.share-input
  input.share-input:hover
  input.share-input:focus
  input.share-input:active
    background            transparent
    border                none
    margin                0 2px 0 0
    font-size             12px
    color                 #6e6e6e
    line-height           22px
    size                  106px, 22px
    outline               0
    fl()

  .icon-link
    margin                3px 0 0 4px
    fl()

    &.share-twitter
      r-sprite              activity, "twitter-16"
    &.share-facebook
      r-sprite              activity, "facebook-16"
    &.share-linkedin
      r-sprite              activity, "linkedin-16"



/* Temp style for contentdisplay */

.content-display

  .sub-header
    margin                22px 0 0
    display               inline-block
    padding               5px 15px
    border                1px solid #c4c4c9
    rounded               3px
    &:hover
      opacity             .5
    a
      color               #50595a
      noTextDeco()


  // quick fix:
  // burak please check and fix if necessary - SY
  &.activity-related.status
    kalc                  width, (100% \- 100px)
    margin-left           100px
    overflow              visible

    .sub-header
      margin-left         -78px


/* Bug reports */
.bugs
  .content-page.bugreports
    min-height            1026px
    margin                85px auto
    padding               0
    position              static
    overflow              visible

  .item-add-comment-form
    textarea
      rounded             0 !important

  .on-off
    margin                0 -1px -2px -1px

    a
      kalc                width, 20%
      height              35px
      line-height         35px
      padding             0
      shadow              none
      font-weight         300
      font-size           12px
      border-color        #d8d8d8 !important
      background          #f6f6f6
      text-transform      capitalize
      color               #a0a7af
      text-shadow         none
      borderBox()

      &.active
        background        #6ccab7
        color             #fff
        shadow            inset 0 0 0 1px #2eb398

      &:first-of-type
        rounded           0 0 0 4px

      &:last-of-type
        rounded           0 0 4px 0

  .kdlistview-all
    margin-left          80px
    overflow             visible

  .bug-status
    width                269px !important

    .bug-status-title
      display            block
      line-height        45px
      color              #3c4752
      padding            0 0 0 18px
      borderBox()
      noTextDeco()

      &:hover
        color            #73899e

      &~.bug-status-title
        border-top       1px solid #d3d3d3


// Group Activity
body.group.activity
  .content-page
    margin-top             55px
    min-height             2070px

    main
      margin-top           24px

    > aside
      padding-top          306px

      .group-description
        font-size          13px
        line-height        17px
        letter-spacing     .2px
        color              #4a4a4a
        padding            17px 0 0
        font-weight        400
        opacity            .9

      .group-members
        .kdscrollview
          height           auto
          max-height       217px
        .kdlistview
          padding          20px 0 0
        .kdlistitemview
          display          inline-block
          size             auto auto
        .avatarview
          margin           0 8px 8px 0
          fl()
          rounded          4px
          img
            rounded        4px

          &:nth-of-type(4n)
            margin-right   0


    .group-cover-view
      max-width            948px
      line-height          0
      height               316px
      bg                   color, #e6e6e6
      margin               0 auto
      kalc                 margin-right, 50% \- 462px
      z-index              3
      bg                   size, 948px \, 316px
      bg                   image, -webkit-linear-gradient(90deg\, rgba(0, 0, 0, .1) 50%\, transparent 50%) \,
                                  -webkit-linear-gradient(0deg\, rgba(0, 0, 0, .1) 50%\, transparent 50% \, transparent 100% \, rgba(0, 0, 0, .1) 100%)
      bg                   image, -moz-linear-gradient(90deg\, rgba(0, 0, 0, .1) 50%\, transparent 50%) \,
                                  -moz-linear-gradient(0deg\, rgba(0, 0, 0, .1) 50%\, transparent 50% \, transparent 100% \, rgba(0, 0, 0, .1) 100%)
      .avatarview
      .avatarview img
        rounded            0

      figure
        abs                0 0 0 0
        size               100%, 100%
        bg                 size cover

      .kdlistview-collage
        .kdlistitemview
          display          inline-block
          size             auto auto

      .kdbutton.update-cover
        abs                0 27px 27px 0
        margin             0
        padding            0 0 0 14px
        font-size          13px
        font-weight        400
        color              #fff
        size               auto, 36px
        line-height        35px
        z-index            5
        rounded            12px
        bg                 color, #1aaf5d
        border             1px solid #159950

        .button-title
          padding          0
          line-height      35px
          color            inherit
          font-size        inherit
          font-weight      inherit

        .icon
          r-sprite         "activity", "image"
          margin           9px 13px 0 9px
          fr()

  .kdmodal.group-cover-uploader
    .kdmodal-content
      figure
        bg                size, cover
      .kdloader
        abs               50% 0 0 50%
        margin            -47px 0 0 -47px
        padding           15px
        rounded           50%
        background        rgba(255,255,255,.8)


// Crawlable //
nav.crawler-pagination
  size                    100%, auto
  margin                  25px 0 50px

  a
    margin                0 5px 5px
    padding               3px 5px
    border                1px solid #cdcdcd
    background            #fafafa
    color                 #b1b1b1
    noTextDeco()
    fl()

<<<<<<< HEAD

// Group Members //
body.group.members
  .content-page.members
    .header-view-section
      margin              42px 0 12px
      border              none

      .section-title
        font-size         20px
        color             #1aaf5d
        font-weight       400

  .kdlistitemview-member
    margin                0 0 1px
    background            #fff
    rounded               6px
    padding               24px 28px 20px 88px

    .avatarview
      left                20px
      top                 17px !important

    .profile
      margin              6px 0 0
      padding             0
      font-size           14px
      font-weight         400
      color               #616161

    .user-numbers
      float               none
      padding             0
      font-size           12px
      color               #b0b0b0
      margin              24px 0 0
      line-height         14px

    .follow-button
      fr()

      &.light-gray:hover
        bg                   color #E94835
        span.button-title
          color              white



=======
// referral-modal
.referrer-modal
  line-height         1.8em
  p
    margin-bottom     15px
    &.center
      color           #999
      font-size       13px
      text-align      center
  .content .title
    margin-bottom     36px !important

  .share-url-input
    width           320px !important

  .share-url-label
    display         block
    font-weight     400
    font-size       12px

  .share-links
    size            140px 30px
    margin-top      -30px
    position        relative
    left            330px
    top             -13px

    .share-icon
      border        none
      size          30px 30px
      rounded       50%
      padding       0
      margin        0 0 0 8px
      background    none

      &.twitter
        r-sprite    "activity", "inv-twitter"
      &.facebook
        r-sprite    "activity", "inv-facebook"
      &.linkedin
        r-sprite    "activity", "inv-linkedin"

  a.mail
    color           #606060
    font-weight     500
    position        relative
    line-height     40px
>>>>>>> 2d05b398
<|MERGE_RESOLUTION|>--- conflicted
+++ resolved
@@ -1483,7 +1483,6 @@
     noTextDeco()
     fl()
 
-<<<<<<< HEAD
 
 // Group Members //
 body.group.members
@@ -1530,9 +1529,6 @@
         span.button-title
           color              white
 
-
-
-=======
 // referral-modal
 .referrer-modal
   line-height         1.8em
@@ -1580,4 +1576,4 @@
     font-weight     500
     position        relative
     line-height     40px
->>>>>>> 2d05b398
+
