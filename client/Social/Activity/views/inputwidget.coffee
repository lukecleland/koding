--- conflicted
+++ resolved
@@ -69,13 +69,6 @@
       loader      : yes
       callback    : @bound "submit"
 
-<<<<<<< HEAD
-    @avatar = new AvatarView
-      size      :
-        width   : 42
-        height  : 42
-    , KD.whoami()
-=======
     @icon = new KDCustomHTMLView tagName : 'figure'
 
     # @avatar = new AvatarView
@@ -83,10 +76,6 @@
     #     width   : 42
     #     height  : 42
     # , KD.whoami()
-
-    @buttonBar = new KDCustomHTMLView
-      cssClass : "widget-button-bar"
->>>>>>> ba61623b
 
     @buttonBar = new KDCustomHTMLView
       cssClass : "widget-button-bar"
@@ -172,12 +161,7 @@
   submit: (callback) ->
 
     return  if @locked
-<<<<<<< HEAD
-
-    return @reset yes  unless value = @input.getValue().trim()
-=======
     return @reset yes  unless body = @input.getValue().trim()
->>>>>>> ba61623b
 
     activity = @getData()
     {app}    = @getOptions()
@@ -194,23 +178,12 @@
     #     else if data.$suggest and data.$suggest not in suggestedTags
     #       suggestedTags.push data.$suggest
 
-<<<<<<< HEAD
-    # fixme embedbox
-
-    # data.link_url   = @embedBox.url or ""
-    # data.link_embed = @embedBox.getDataForSubmit() or {}
-=======
     payload = @getPayload()
->>>>>>> ba61623b
 
     @lockSubmit()
 
     fn = @bound if activity then 'update' else 'create'
-<<<<<<< HEAD
-    fn { body : value }, @bound 'submissionCallback'
-=======
     fn {body, payload}, @bound 'submissionCallback'
->>>>>>> ba61623b
 
     @emit "ActivitySubmitted"
     # fixme for bugs app
@@ -227,43 +200,17 @@
     # dockItems = KD.singletons.dock.getItems()
     # dockItem  = dockItems.filter (item) -> item.data.title is 'Bugs'
     # if feedType is "bug" and dockItem.length is 0 then KD.singletons.dock.addItem { title : "Bugs", path : "/Bugs", order : 60 }
-<<<<<<< HEAD
-=======
-
->>>>>>> ba61623b
+
 
   submissionCallback: (err, activity) ->
 
-<<<<<<< HEAD
-  submissionCallback: (err, activity) ->
-
     return @showError err  if err
 
     @reset yes
-    @embedBox.resetEmbedAndHide()
-=======
-    return @showError err  if err
-
-    @reset yes
->>>>>>> ba61623b
     @emit "Submit", activity
 
     KD.mixpanel "Status update create, success", { length: activity?.body?.length }
 
-<<<<<<< HEAD
-
-  create: (data, callback) ->
-
-    {appManager} = KD.singletons
-    {body}       = data
-    {channel}    = @getOptions()
-
-    if channel.typeConstant is 'topic' and not body.match ///##{channel.name}///
-      body += " ##{channel.name} "
-
-    appManager.tell 'Activity', 'post', {body}, (err, activity) =>
-
-=======
 
   create: ({body, payload}, callback) ->
 
@@ -275,7 +222,6 @@
 
     appManager.tell 'Activity', 'post', {body, payload}, (err, activity) =>
 
->>>>>>> ba61623b
       @reset()  unless err
 
       callback? err, activity
@@ -287,40 +233,16 @@
           duration   : 5000
         KodingError  : 'Something went wrong while creating activity'
 
-<<<<<<< HEAD
-      # fixme for badges
-
-      # KD.getSingleton("badgeController").checkBadge
-      #   property   : "statusUpdates"
-      #   relType    : "author"
-      #   source     : "JNewStatusUpdate"
-      #   targetSelf : 1
-
-
-  update: (data, callback = noop) ->
-=======
 
   update: ({body, payload}, callback = noop) ->
->>>>>>> ba61623b
 
     {appManager} = KD.singletons
     {channelId}  = @getOptions()
     activity     = @getData()
-<<<<<<< HEAD
-    {body}       = data
-=======
->>>>>>> ba61623b
 
     return  @reset()  unless activity
 
     appManager.tell 'Activity', 'edit', {
-<<<<<<< HEAD
-      body
-      id: activity.id
-    }, (err, message) =>
-
-      return KD.showError err  if err
-=======
       id: activity.id
       body
       payload
@@ -330,7 +252,6 @@
         options =
           userMessage: "You are not allowed to edit this post."
         return @showError err, options
->>>>>>> ba61623b
 
       @reset()
       callback()
@@ -349,11 +270,6 @@
     else KD.utils.wait 8000, @bound "unlockSubmit"
 
 
-<<<<<<< HEAD
-  showError: (err) ->
-
-    KD.showError err
-=======
   getPayload: ->
 
     link_url   = @embedBox.url
@@ -366,7 +282,6 @@
 
     KD.showErrorNotification err, options
 
->>>>>>> ba61623b
     @unlockSubmit()
 
 
@@ -419,11 +334,6 @@
     @unsetClass "preview-active"
 
 
-<<<<<<< HEAD
-  viewAppended: ->
-
-    @addSubView @avatar
-=======
   focus: ->
 
     @input.focus()
@@ -434,7 +344,6 @@
 
     @addSubView @icon
     # @addSubView @avatar
->>>>>>> ba61623b
     @addSubView @input
     @addSubView @buttonBar
     @addSubView @embedBox
