class ActivityInnerNavigation extends CommonInnerNavigation

  viewAppended:->

    filterController = @setListController
      type: "filterme"
      itemClass: CommonInnerNavigationListItem
    , @filterMenuData

    @addSubView filterController.getView()
    filterController.selectItem filterController.getItemsOrdered().first

    showMeFilterController = @setListController
      type : "showme"
      itemClass : CommonInnerNavigationListItem
    , @followerMenuData

    KD.getSingleton('mainController').on "AccountChanged", (account)=>
      filterController.reset()
      filterController.selectItem filterController.getItemsOrdered()[0]

    @addSubView showMeFilterController.getView()
    showMeFilterController.selectItem showMeFilterController.getItemsOrdered()[0]

    @addSubView helpBox = new HelpBox
      subtitle    : "About Your Activity Feed"
      bookIndex   : 10
      tooltip     :
        title     : "<p class=\"bigtwipsy\">The Activity feed displays posts from the people and topics you follow on Koding. It's also the central place for sharing updates, code, links, discussions and questions with the community. </p>"
        placement : "above"
        offset    : 0
        delayIn   : 300
        html      : yes
        animate   : yes

  filterMenuData :
    title: 'FILTER'
    items: [
      {title: "Public",    type: "Public" },
      {title: "Following", type: "Followed", role: "member" }
    ]

  followerMenuData :
    title : "SHOW ME"
    items : [
        { title: "Everything",      type: "Everything" }
<<<<<<< HEAD
        { title : "Status Updates", type : "JStatusUpdate" }
#        { title : "Blog Posts",     type : "JBlogPost" }
#        { title : "Code Snippets",  type : "JCodeSnip" }
#        { title : "Discussions",    type : "JDiscussion" }
#        { title : "Tutorials",      type : "JTutorial" }
=======
        { title : "Status Updates", type : "JNewStatusUpdate" }
        { title : "Blog Posts",     type : "JBlogPost" }
        { title : "Code Snippets",  type : "JCodeSnip" }
        { title : "Discussions",    type : "JDiscussion" }
        { title : "Tutorials",      type : "JTutorial" }
>>>>>>> d66cbb92
    ]<|MERGE_RESOLUTION|>--- conflicted
+++ resolved
@@ -44,17 +44,9 @@
     title : "SHOW ME"
     items : [
         { title: "Everything",      type: "Everything" }
-<<<<<<< HEAD
-        { title : "Status Updates", type : "JStatusUpdate" }
+        { title : "Status Updates", type : "JNewStatusUpdate" }
 #        { title : "Blog Posts",     type : "JBlogPost" }
 #        { title : "Code Snippets",  type : "JCodeSnip" }
 #        { title : "Discussions",    type : "JDiscussion" }
 #        { title : "Tutorials",      type : "JTutorial" }
-=======
-        { title : "Status Updates", type : "JNewStatusUpdate" }
-        { title : "Blog Posts",     type : "JBlogPost" }
-        { title : "Code Snippets",  type : "JCodeSnip" }
-        { title : "Discussions",    type : "JDiscussion" }
-        { title : "Tutorials",      type : "JTutorial" }
->>>>>>> d66cbb92
     ]