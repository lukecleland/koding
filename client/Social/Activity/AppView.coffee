class ActivityAppView extends KDScrollView


  headerHeight = 0


  constructor:(options = {}, data)->

    options.cssClass   = "content-page activity"
    options.domId      = "content-page-activity"

    super options, data

    # FIXME: disable live updates - SY
    @appStorage = KD.getSingleton("appStorageController").storage 'Activity', '1.0.1'
    @appStorage.setValue 'liveUpdates', off


  viewAppended:->

    {entryPoint}      = KD.config
    windowController  = KD.singleton 'windowController'

    @feedWrapper      = new ActivityListContainer
    @inputWidget      = new ActivityInputWidget

    @referalBox       = new ReferalBox
    @groupListBox     = new UserGroupList
    @topicsBox        = new ActiveTopics
    @usersBox         = new ActiveUsers
<<<<<<< HEAD
    @tickerBox        = new ActivityTicker
=======
    # @tickerBox        = new ActivityTicker
>>>>>>> ca6799c1
    # TODO : if not on private group DO NOT create those ~EA
    @groupDescription = new GroupDescription
    @groupMembers     = new GroupMembers

    @mainBlock        = new KDCustomHTMLView tagName : "main" #"activity-left-block"
    @sideBlock        = new KDCustomHTMLView tagName : "aside"   #"activity-right-block"

    @groupCoverView   = new FeedCoverPhotoView

    @mainController   = KD.getSingleton("mainController")
    @mainController.on "AccountChanged", @bound "decorate"
    @mainController.on "JoinedGroup", => @inputWidget.show()

    @feedWrapper.ready =>
      @activityHeader  = @feedWrapper.controller.activityHeader
      {@filterWarning} = @feedWrapper
      {feedFilterNav}  = @activityHeader
      feedFilterNav.unsetClass 'multiple-choice on-off'

    # calculateTopOffset = =>
    #   KD.utils.wait 3000, =>
    #     @topOffset = @tickerBox.$().position().top


    # @tickerBox.once 'viewAppended', =>
    #   calculateTopOffset()
    #   windowController.on 'ScrollHappened', =>
    #     # sanity check
    #     calculateTopOffset()  if @topOffset < 200
    #     if document.documentElement.scrollTop > @topOffset
    #     then @tickerBox.setClass 'fixed'
    #     else @tickerBox.unsetClass 'fixed'

    # @groupListBox.on 'TopOffsetShouldBeFixed', calculateTopOffset

    @decorate()

    @setLazyLoader 200

    @addSubView @groupCoverView
    @addSubView @mainBlock
    @addSubView @sideBlock

    topWidgetPlaceholder  = new KDCustomHTMLView
    leftWidgetPlaceholder = new KDCustomHTMLView

    @mainBlock.addSubView topWidgetPlaceholder
    @mainBlock.addSubView @inputWidget
    @mainBlock.addSubView @feedWrapper

    @sideBlock.addSubView @referalBox  if KD.isLoggedIn() and not @isPrivateGroup()
<<<<<<< HEAD
    @sideBlock.addSubView @groupDescription if @isPrivateGroup()
    @sideBlock.addSubView @groupMembers if @isPrivateGroup() and ("list members" in KD.config.permissions)
    @sideBlock.addSubView @topicsBox
    @sideBlock.addSubView @usersBox if "list members" in KD.config.permissions
    @sideBlock.addSubView @tickerBox
=======
    @sideBlock.addSubView leftWidgetPlaceholder
    @sideBlock.addSubView @groupDescription if @isPrivateGroup()
    @sideBlock.addSubView @groupMembers if @isPrivateGroup() and ("list members" in KD.config.permissions)
    @sideBlock.addSubView @groupListBox  if KD.getGroup().slug is "koding"
    @sideBlock.addSubView @topicsBox
    @sideBlock.addSubView @usersBox if "list members" in KD.config.permissions
    # @sideBlock.addSubView @tickerBox

    KD.getSingleton("widgetController").showWidgets [
      { view: topWidgetPlaceholder,  key: "ActivityTop"  }
      { view: leftWidgetPlaceholder, key: "ActivityLeft" }
    ]

  isPrivateGroup :->
    {entryPoint} = KD.config
    if entryPoint?.slug isnt "koding" and entryPoint?.type is "group" then yes else no
>>>>>>> ca6799c1

  isPrivateGroup :->
    {entryPoint} = KD.config
    if entryPoint?.slug isnt "koding" and entryPoint?.type is "group" then yes else no

  decorate:->
    @unsetClass "guest"
    {entryPoint, roles} = KD.config
    @setClass "guest" unless "member" in roles
    # if KD.isLoggedIn()
    @setClass 'loggedin'
    if entryPoint?.type is 'group' and 'member' not in roles
    then @inputWidget.hide()
    else @inputWidget.show()
    # else
    #   @unsetClass 'loggedin'
    #   @inputWidget.hide()
    @_windowDidResize()

  setTopicTag: (slug) ->
    return  if not slug or slug is ""
    KD.remote.api.JTag.one {slug}, null, (err, tag) =>
      @inputWidget.input.setDefaultTokens tags: [tag]

  unsetTopicTag: ->
    @inputWidget.input.setDefaultTokens tags: []


class ActivityListContainer extends JView

  constructor:(options = {}, data)->
    options.cssClass = "activity-content feeder-tabs"

    super options, data

    @controller = new ActivityListController
      delegate          : @
      itemClass         : ActivityListItemView
      showHeader        : yes
      # wrapper           : no
      # scrollView        : no

    @listWrapper = @controller.getView()
    @filterWarning = new FilterWarning

    @controller.ready => @emit "ready"

  setSize:(newHeight)->
    # @controller.scrollView.setHeight newHeight - 28 # HEIGHT OF THE LIST HEADER

  pistachio:->
    """
      {{> @filterWarning}}
      {{> @listWrapper}}
    """

class FilterWarning extends JView

  constructor:->
    super cssClass : 'filter-warning hidden'

    @warning   = new KDCustomHTMLView
    @goBack    = new KDButtonView
      cssClass : 'goback-button'
      # todo - add group context here!
      callback : => KD.singletons.router.handleRoute '/Activity'

  pistachio:->
    """
    {{> @warning}}
    {{> @goBack}}
    """

  showWarning:({text, type})->
    partialText = switch type
      when "search" then "Results for <strong>\"#{text}\"</strong>"
      else "You are now looking at activities tagged with <strong>##{text}</strong>"

    @warning.updatePartial "#{partialText}"

    @show()<|MERGE_RESOLUTION|>--- conflicted
+++ resolved
@@ -28,11 +28,7 @@
     @groupListBox     = new UserGroupList
     @topicsBox        = new ActiveTopics
     @usersBox         = new ActiveUsers
-<<<<<<< HEAD
-    @tickerBox        = new ActivityTicker
-=======
     # @tickerBox        = new ActivityTicker
->>>>>>> ca6799c1
     # TODO : if not on private group DO NOT create those ~EA
     @groupDescription = new GroupDescription
     @groupMembers     = new GroupMembers
@@ -84,13 +80,6 @@
     @mainBlock.addSubView @feedWrapper
 
     @sideBlock.addSubView @referalBox  if KD.isLoggedIn() and not @isPrivateGroup()
-<<<<<<< HEAD
-    @sideBlock.addSubView @groupDescription if @isPrivateGroup()
-    @sideBlock.addSubView @groupMembers if @isPrivateGroup() and ("list members" in KD.config.permissions)
-    @sideBlock.addSubView @topicsBox
-    @sideBlock.addSubView @usersBox if "list members" in KD.config.permissions
-    @sideBlock.addSubView @tickerBox
-=======
     @sideBlock.addSubView leftWidgetPlaceholder
     @sideBlock.addSubView @groupDescription if @isPrivateGroup()
     @sideBlock.addSubView @groupMembers if @isPrivateGroup() and ("list members" in KD.config.permissions)
@@ -103,11 +92,6 @@
       { view: topWidgetPlaceholder,  key: "ActivityTop"  }
       { view: leftWidgetPlaceholder, key: "ActivityLeft" }
     ]
-
-  isPrivateGroup :->
-    {entryPoint} = KD.config
-    if entryPoint?.slug isnt "koding" and entryPoint?.type is "group" then yes else no
->>>>>>> ca6799c1
 
   isPrivateGroup :->
     {entryPoint} = KD.config
