class RegisterInlineForm extends LoginViewInlineForm

  constructor:(options={},data)->
    super options, data

<<<<<<< HEAD
    random = KD.utils.getRandomNumber()
=======
    # random = KD.utils.getRandomNumber()
>>>>>>> 4b1ee3d6

    @email = new LoginInputViewWithLoader
      inputOptions    :
        name          : "email"
<<<<<<< HEAD
        # placeholder   : "email address"
        defaultValue  : "gokmen+#{random}@goksel.me"
=======
        placeholder   : "email address"
        # defaultValue  : "gokmen+#{random}@goksel.me"
>>>>>>> 4b1ee3d6
        testPath      : "register-form-email"
        validate      : @getEmailValidator()
        decorateValidation: no

    @avatar = new AvatarStaticView
      size        :
        width     : 55
        height    : 55
    , profile     :
        hash      : md5.digest "there is no such email"
        firstName : "New koding user"
    @avatar.hide()

    @username = new LoginInputViewWithLoader
      inputOptions       :
        name             : "username"
        forceCase        : "lowercase"
<<<<<<< HEAD
        # placeholder      : "username"
        defaultValue     : "gokmen-#{random}"
=======
        placeholder      : "username"
        # defaultValue     : "gokmen-#{random}"
>>>>>>> 4b1ee3d6
        testPath         : "register-form-username"
        keyup            : =>

          if (val = @username.input.getValue()).trim() isnt ''
            @domain.updatePartial "#{val}.kd.io"
          else
            @domain.updatePartial "username.kd.io"

        validate         :
          container      : this
          rules          :
            required     : yes
            rangeLength  : [4,25]
            regExp       : /^[a-z\d]+([-][a-z\d]+)*$/i
            usernameCheck: (input, event)=> @usernameCheck input, event
            finalCheck   : (input, event)=> @usernameCheck input, event, 0
          messages       :
            required     : "Please enter a username."
            regExp       : "For username only lowercase letters and numbers are allowed!"
            rangeLength  : "Username should be between 4 and 25 characters!"
          events         :
            required     : "blur"
            rangeLength  : "keyup"
            regExp       : "keyup"
            usernameCheck: "keyup"
            finalCheck   : "blur"
        decorateValidation: no

    @button = new KDButtonView
      title         : "Create account"
      type          : 'submit'
      style         : "solid green medium"
      loader        : yes

    @invitationCode = new LoginInputView
      cssClass      : "hidden"
      inputOptions  :
        name        : "inviteCode"
        type        : 'hidden'

    @domain = new KDCustomHTMLView
      tagName : 'strong'
      partial : 'username.kd.io'

    @on "SubmitFailed", (msg)=>
      # if msg is "Wrong password"
      #   @passwordConfirm.input.setValue ''
      #   @password.input.setValue ''
      #   @password.input.validate()

      @button.hideLoader()

  usernameCheckTimer = null

  reset:->
    inputs = KDFormView.findChildInputs this
    input.clearValidationFeedback() for input in inputs
    super

  usernameCheck:(input, event, delay=800)->
    return if event?.which is 9
    return if input.getValue().length < 4

    clearTimeout usernameCheckTimer
    input.setValidationResult "usernameCheck", null
    name = input.getValue()

    if input.valid
      usernameCheckTimer = setTimeout =>
        @username.loader.show()
        KD.remote.api.JUser.usernameAvailable name, (err, response)=>
          @username.loader.hide()
          {kodingUser, forbidden} = response
          if err
            if response?.kodingUser
              input.setValidationResult "usernameCheck", "Sorry, \"#{name}\" is already taken!"
          else
            if forbidden
              input.setValidationResult "usernameCheck", "Sorry, \"#{name}\" is forbidden to use!"
            else if kodingUser
              input.setValidationResult "usernameCheck", "Sorry, \"#{name}\" is already taken!"
            else
              input.setValidationResult "usernameCheck", null
      , delay

  userAvatarFeedback:(input)->
    if input.valid
      @avatar.setData
        profile     :
          hash      : md5.digest input.getValue()
          firstName : "New koding user"
      @avatar.render()
      @showUserAvatar()
    else
      @hideUserAvatar()

  showUserAvatar:-> @avatar.show()

  hideUserAvatar:-> @avatar.hide()

  viewAppended:->

    super

    KD.getSingleton('mainController').on 'InvitationReceived', (invite)=>
      @$('.invitation-field').addClass('hidden')
      @$('.invited-by').removeClass('hidden')
      {origin} = invite
      @invitationCode.input.setValue invite.code
      @email.input.setValue invite.email
      @email.placeholder.setClass "out"
      if origin.constructorName is 'JAccount'# instanceof KD.remote.api.JAccount
        KD.remote.cacheable [origin], (err, [account])=>
          @addSubView new AvatarStaticView({size: width : 30, height : 30}, account), '.invited-by .wrapper'
          @addSubView new ProfileTextView({}, account), '.invited-by .wrapper'
      else
        @$('.invited-by').addClass('hidden')

  getEmailValidator: ->
    container   : this
    event       : "blur"
    rules       :
      required  : yes
      email     : yes
      available : (input, event)=>
        return if event?.which is 9
        input.setValidationResult "available", null
        email = input.getValue()
        if input.valid
          @email.loader.show()
          KD.remote.api.JUser.emailAvailable email, (err, response)=>
            @email.loader.hide()
            if err then warn err
            else
              if response
                input.setValidationResult "available", null
              else
                input.setValidationResult "available", "Sorry, \"#{email}\" is already in use!"
        return
    messages    :
      required  : "Please enter your email address."
      email     : "That doesn't seem like a valid email address."

  pistachio:->
    """
    <section class='main-part'>
      <div class='email'>{{> @avatar}}{{> @email}}</div>
      <div class='username'>{{> @username}}</div>
      <div class='invitation-field invited-by hidden'>
        <span class='icon'></span>
        Invited by:
        <span class='wrapper'></span>
      </div>
      <div class='hint'>Your username must be at least 4 characters and it’s also going to be your {{> @domain}} domain.</div>
      <div>{{> @button}}</div>
      <div class="accept-tos">
      By creating an account, I accept Koding's <a href="/tos.html" target="_blank"> Terms of Service</a> and <a href="/privacy.html" target="_blank">Privacy Policy.</a>
      </div>
    </section>
    {{> @invitationCode}}
    """
      # <div>{{> @fullName}}</div>
    #   <div>{{> @password}}</div>
    #   <div>{{> @passwordConfirm}}</div><|MERGE_RESOLUTION|>--- conflicted
+++ resolved
@@ -3,22 +3,13 @@
   constructor:(options={},data)->
     super options, data
 
-<<<<<<< HEAD
-    random = KD.utils.getRandomNumber()
-=======
     # random = KD.utils.getRandomNumber()
->>>>>>> 4b1ee3d6
 
     @email = new LoginInputViewWithLoader
       inputOptions    :
         name          : "email"
-<<<<<<< HEAD
-        # placeholder   : "email address"
-        defaultValue  : "gokmen+#{random}@goksel.me"
-=======
         placeholder   : "email address"
         # defaultValue  : "gokmen+#{random}@goksel.me"
->>>>>>> 4b1ee3d6
         testPath      : "register-form-email"
         validate      : @getEmailValidator()
         decorateValidation: no
@@ -36,13 +27,8 @@
       inputOptions       :
         name             : "username"
         forceCase        : "lowercase"
-<<<<<<< HEAD
-        # placeholder      : "username"
-        defaultValue     : "gokmen-#{random}"
-=======
         placeholder      : "username"
         # defaultValue     : "gokmen-#{random}"
->>>>>>> 4b1ee3d6
         testPath         : "register-form-username"
         keyup            : =>
 
