--- conflicted
+++ resolved
@@ -20,17 +20,10 @@
 	return func(c *cli.Context) int {
 		u := NewCheckUpdate()
 		if y, err := u.IsUpdateAvailable(); y && err == nil {
-			fmt.Println("A newer version of %s is available. Please do `sudo kd update`.\n", Name)
+			fmt.Printf("A newer version of %s is available. Please do `sudo %s update`.\n", Name, Name)
 		}
 
-<<<<<<< HEAD
 		return f(c)
-=======
-func (c *CheckUpdateFirst) Run(args []string) int {
-	u := NewCheckUpdate()
-	if y, err := u.IsUpdateAvailable(); y && err == nil {
-		fmt.Printf("A newer version of %s is available. Please do `sudo %s update`.\n", Name, Name)
->>>>>>> 903dd9cd
 	}
 }
 
