--- conflicted
+++ resolved
@@ -61,11 +61,8 @@
     "htmlencode"      : "0.0.3",
     "node-odesk"      : "0.0.7",
     "oauth"           : "0.9.10",
-<<<<<<< HEAD
-    "node-uuid"       : "1.4.1"
-=======
+    "node-uuid"       : "1.4.1",
     "newrelic"        : "1.1.1"
->>>>>>> 45f1892a
   },
   "devDependencies": {},
   "optionalDependencies": {},
